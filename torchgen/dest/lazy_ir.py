--- conflicted
+++ resolved
@@ -1,24 +1,14 @@
 from abc import ABC
-<<<<<<< HEAD
-from typing import List, Optional, Union, Tuple
 import itertools
-=======
->>>>>>> 4b584dd4
 from dataclasses import dataclass
-from typing import Any, Dict, List, Optional, Union
+from typing import Any, Dict, List, Optional, Union, Tuple
 from torchgen.context import method_with_native_function
 from torchgen.model import (
-<<<<<<< HEAD
+    FunctionSchema,
     Argument,
     BackendIndex,
     NativeFunction,
     NativeFunctionsGroup,
-=======
-    BackendIndex,
-    NativeFunction,
-    NativeFunctionsGroup,
-    FunctionSchema,
->>>>>>> 4b584dd4
 )
 from torchgen.api.types import (
     BaseCType,
@@ -240,18 +230,13 @@
         node_ctor_args = ", ".join(ctor_args)
 
         scalar_initializers = ",\n        ".join(
-<<<<<<< HEAD
             [
-                # This should probably happen through a translate() call instead.
-                # This code just hardcodes the rule for mapping optional<string_view> -> optional<string>
+                # This code is just special casing the mapping from string_view -> strings
                 f"{a.name}({a.name}.has_value() ? c10::make_optional(std::string(*{a.name})) : c10::nullopt)"
                 if a.lazy_type.cpp_type() == "c10::optional<c10::string_view>"
                 else f"{a.name}({a.name})"
                 for a in scalar_args
             ]
-=======
-            f"{a.name}({a.name})" for a in scalar_args
->>>>>>> 4b584dd4
         )
         if len(scalar_initializers):
             scalar_initializers = f",\n        {scalar_initializers}"
@@ -354,16 +339,6 @@
     return ReuseOrMakeNode<{schema.node_name}>(data);
   }}"""
 
-<<<<<<< HEAD
-    def can_be_reused_function(
-        self, f: Union[NativeFunctionsGroup, NativeFunction], node_ctor_args: str
-    ) -> str:
-        func = f.functional.func if isinstance(f, NativeFunctionsGroup) else f.func
-        schema = LazyIrSchema(func)
-
-        value_comparsion = []
-        for arg in itertools.chain(schema.positional_values, schema.keyword_values):
-=======
     def can_be_reused_function(self, schema: LazyIrSchema, node_ctor_args: str) -> str:
         signature = f"bool CanBeReused({node_ctor_args}) const"
         if schema.properties.CanBeReusedDeclOnly:
@@ -371,14 +346,12 @@
         elif not schema.properties.CanBeReused:
             return ""
         value_comparison = []
-        for arg in schema.positional_values:
->>>>>>> 4b584dd4
+        for arg in itertools.chain(schema.positional_values, schema.keyword_values):
             if isinstance(arg.lazy_type, OptionalCType):
                 value_comparison.append(
                     f"operand(i++) == {arg.name}.value_or(kNullValue)"
                 )
             else:
-<<<<<<< HEAD
                 value_comparsion.append(f"operand(i++) == {arg.name}")
         for arg in itertools.chain(schema.positional_scalars, schema.keyword_scalars):
             if isinstance(arg.lazy_type, OptionalCType):
@@ -387,17 +360,7 @@
                 )
             else:
                 value_comparsion.append(f"this->{arg.name} == {arg.name}")
-        value_comparsion_str = " &&\n        ".join(value_comparsion)
-=======
-                value_comparison.append(f"operand(i++) == {arg.name}")
-        for arg in schema.positional_scalars:
-            value_comparison.append(f"this->{arg.name} == {arg.name}")
-        for arg in schema.keyword_values:
-            value_comparison.append(f"operand(i++) == {arg.name}")
-        for arg in schema.keyword_scalars:
-            value_comparison.append(f"this->{arg.name} == {arg.name}")
         value_comparison_str = " &&\n        ".join(value_comparison)
->>>>>>> 4b584dd4
 
         return f"""{signature} {{
     size_t i = 0;
@@ -677,12 +640,8 @@
         if is_structured or is_view_copy_op:
             return []
         else:
-<<<<<<< HEAD
             shape_sig = ComputeShapeSignature(metadata.kernel, f)
             return ["\n".join([f"{shape_sig.shape_decl};"])]
-=======
-            return []
-
 
 def generate_non_native_lazy_ir_nodes(
     non_native: List[Dict[str, Any]], gen_lazy_ir: GenLazyIR
@@ -699,5 +658,4 @@
         schema.opkind = op.get("opkind")
         nodes.append(gen_lazy_ir.gen(schema)[0])
 
-    return nodes
->>>>>>> 4b584dd4
+    return nodes