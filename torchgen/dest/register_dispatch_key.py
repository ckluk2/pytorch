--- conflicted
+++ resolved
@@ -753,13 +753,9 @@
         # Signature of the wrapper function we'll register to the dispatcher
         kern = self.backend_index.get_kernel(f)
         sig = NativeSignature(
-<<<<<<< HEAD
-            f.func, prefix="wrapper_", symint=kern is not None and kern.supports_symint()
-=======
             f.func,
             prefix="wrapper_",
             symint=kern is not None and kern.supports_symint(),
->>>>>>> 3d31ef2d
         )
 
         if self.target is Target.NAMESPACED_DECLARATION:
