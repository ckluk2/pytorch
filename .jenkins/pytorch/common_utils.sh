#!/bin/bash

# Common util **functions** that can be sourced in other scripts.

# note: printf is used instead of echo to avoid backslash
# processing and to properly handle values that begin with a '-'.

log() { printf '%s\n' "$*"; }
error() { log "ERROR: $*" >&2; }
fatal() { error "$@"; exit 1; }

# compositional trap taken from https://stackoverflow.com/a/7287873/23845
# appends a command to a trap
#
# - 1st arg:  code to add
# - remaining args:  names of traps to modify
#
trap_add() {
    trap_add_cmd=$1; shift || fatal "${FUNCNAME[0]} usage error"
    for trap_add_name in "$@"; do
        trap -- "$(
            # helper fn to get existing trap command from output
            # of trap -p
            extract_trap_cmd() { printf '%s\n' "$3"; }
            # print existing trap command with newline
            eval "extract_trap_cmd $(trap -p "${trap_add_name}")"
            # print the new trap command
            printf '%s\n' "${trap_add_cmd}"
        )" "${trap_add_name}" \
            || fatal "unable to add to trap ${trap_add_name}"
    done
}
# set the trace attribute for the above function.  this is
# required to modify DEBUG or RETURN traps because functions don't
# inherit them unless the trace attribute is set
declare -f -t trap_add

# NB: define this function before set -x, so that we don't
# pollute the log with a premature EXITED_USER_LAND ;)
function cleanup {
  # Note that if you've exited user land, then CI will conclude that
  # any failure is the CI's fault.  So we MUST only output this
  # string
  retcode=$?
  set +x
  if [ $retcode -eq 0 ]; then
    echo "EXITED_USER_LAND"
  fi
}

function assert_git_not_dirty() {
    # TODO: we should add an option to `build_amd.py` that reverts the repo to
    #       an unmodified state.
    if [[ "$BUILD_ENVIRONMENT" != *rocm* ]] && [[ "$BUILD_ENVIRONMENT" != *xla* ]] ; then
        git_status=$(git status --porcelain)
        if [[ $git_status ]]; then
            echo "Build left local git repository checkout dirty"
            echo "git status --porcelain:"
            echo "${git_status}"
            exit 1
        fi
    fi
}

function pip_install() {
  # retry 3 times
  # old versions of pip don't have the "--progress-bar" flag
  pip install --progress-bar off "$@" || pip install --progress-bar off "$@" || pip install --progress-bar off "$@" ||\
  pip install "$@" || pip install "$@" || pip install "$@"
}

function pip_uninstall() {
  # uninstall 2 times
  pip uninstall -y "$@" || pip uninstall -y "$@"
}

function get_exit_code() {
  set +e
  "$@"
  retcode=$?
  set -e
  return $retcode
}

function get_bazel() {
  if [[ $(uname) == "Darwin" ]]; then
    # download bazel version
    curl https://github.com/bazelbuild/bazel/releases/download/4.2.1/bazel-4.2.1-darwin-x86_64  -Lo tools/bazel
    # verify content
    echo '74d93848f0c9d592e341e48341c53c87e3cb304a54a2a1ee9cff3df422f0b23c  tools/bazel' | shasum -a 256 -c >/dev/null
  else
    # download bazel version
    curl https://ossci-linux.s3.amazonaws.com/bazel-4.2.1-linux-x86_64 -o tools/bazel
    # verify content
    echo '1a4f3a3ce292307bceeb44f459883859c793436d564b95319aacb8af1f20557c  tools/bazel' | shasum -a 256 -c >/dev/null
  fi

  chmod +x tools/bazel
}

function install_monkeytype {
  # Install MonkeyType
  pip_install MonkeyType
}

<<<<<<< HEAD
TORCHVISION_COMMIT=8a2dc6f22ac4389ccba8859aa1e1cb14f1ee53db

function install_torchvision() {
  # Check out torch/vision at Jun 11 2020 commit
  # This hash must match one in .jenkins/caffe2/test.sh
  pip_install --user "git+https://github.com/pytorch/vision.git@$TORCHVISION_COMMIT"
=======

function get_pinned_commit() {
  cat .github/ci_commit_pins/"${1}".txt
}

function install_torchvision() {
  local commit
  commit=$(get_pinned_commit vision)
  pip_install --user "git+https://github.com/pytorch/vision.git@${commit}"
>>>>>>> c10908cd
}

function checkout_install_torchvision() {
  local commit
  commit=$(get_pinned_commit vision)
  git clone https://github.com/pytorch/vision
  pushd vision
  git checkout "${commit}"
  time python setup.py install
  popd
}

function clone_pytorch_xla() {
  if [[ ! -d ./xla ]]; then
    git clone --recursive --quiet https://github.com/pytorch/xla.git
    pushd xla
    # pin the xla hash so that we don't get broken by changes to xla
    git checkout "$(cat ../.github/xla_commit_hash.txt)"
    popd
  fi
<<<<<<< HEAD
=======
}

function install_torchdynamo() {
  local commit
  commit=$(get_pinned_commit torchdynamo)
  pip_install --user "git+https://github.com/pytorch/torchdynamo.git@${commit}"
}

function checkout_install_torchdynamo() {
  local commit
  commit=$(get_pinned_commit torchdynamo)
  pushd ..
  git clone https://github.com/pytorch/torchdynamo
  pushd torchdynamo
  git checkout "${commit}"
  time python setup.py develop
  popd
  popd
}

function print_sccache_stats() {
  echo 'PyTorch Build Statistics'
  sccache --show-stats

  sccache --show-stats \
    | python -m tools.stats.sccache_stats_to_json \
    > "sccache-stats-${BUILD_ENVIRONMENT}-${OUR_GITHUB_JOB_ID}.json"
>>>>>>> c10908cd
}<|MERGE_RESOLUTION|>--- conflicted
+++ resolved
@@ -103,14 +103,6 @@
   pip_install MonkeyType
 }
 
-<<<<<<< HEAD
-TORCHVISION_COMMIT=8a2dc6f22ac4389ccba8859aa1e1cb14f1ee53db
-
-function install_torchvision() {
-  # Check out torch/vision at Jun 11 2020 commit
-  # This hash must match one in .jenkins/caffe2/test.sh
-  pip_install --user "git+https://github.com/pytorch/vision.git@$TORCHVISION_COMMIT"
-=======
 
 function get_pinned_commit() {
   cat .github/ci_commit_pins/"${1}".txt
@@ -120,7 +112,6 @@
   local commit
   commit=$(get_pinned_commit vision)
   pip_install --user "git+https://github.com/pytorch/vision.git@${commit}"
->>>>>>> c10908cd
 }
 
 function checkout_install_torchvision() {
@@ -138,11 +129,9 @@
     git clone --recursive --quiet https://github.com/pytorch/xla.git
     pushd xla
     # pin the xla hash so that we don't get broken by changes to xla
-    git checkout "$(cat ../.github/xla_commit_hash.txt)"
+    git checkout "$(cat ../.github/ci_commit_pins/xla.txt)"
     popd
   fi
-<<<<<<< HEAD
-=======
 }
 
 function install_torchdynamo() {
@@ -170,5 +159,4 @@
   sccache --show-stats \
     | python -m tools.stats.sccache_stats_to_json \
     > "sccache-stats-${BUILD_ENVIRONMENT}-${OUR_GITHUB_JOB_ID}.json"
->>>>>>> c10908cd
 }