import os
import re
import subprocess
import sys
import traceback
import warnings

from pkg_resources import packaging

MIN_CUDA_VERSION = packaging.version.parse("11.6")
MIN_ROCM_VERSION = packaging.version.parse("5.4")
MIN_PYTHON_VERSION = (3, 8)


class VerifyDynamoError(BaseException):
    pass


def check_python():
    if sys.version_info < MIN_PYTHON_VERSION:
        raise VerifyDynamoError(
            f"Python version not supported: {sys.version_info} "
            f"- minimum requirement: {MIN_PYTHON_VERSION}"
        )
    return sys.version_info


def check_torch():
    import torch

    return packaging.version.parse(torch.__version__)


# based on torch/utils/cpp_extension.py
def get_cuda_version():
    from torch.utils import cpp_extension

    CUDA_HOME = cpp_extension._find_cuda_home()
    if not CUDA_HOME:
        raise VerifyDynamoError(cpp_extension.CUDA_NOT_FOUND_MESSAGE)

    nvcc = os.path.join(CUDA_HOME, "bin", "nvcc")
    cuda_version_str = (
        subprocess.check_output([nvcc, "--version"])
        .strip()
        .decode(*cpp_extension.SUBPROCESS_DECODE_ARGS)
    )
    cuda_version = re.search(r"release (\d+[.]\d+)", cuda_version_str)
    if cuda_version is None:
        raise VerifyDynamoError("CUDA version not found in `nvcc --version` output")

    cuda_str_version = cuda_version.group(1)
    return packaging.version.parse(cuda_str_version)


def get_rocm_version():
    from torch.utils import cpp_extension

    ROCM_HOME = cpp_extension._find_rocm_home()
    if not ROCM_HOME:
        raise VerifyDynamoError(
            "ROCM was not found on the system, please set ROCM_HOME environment variable"
        )

    hipcc = os.path.join(ROCM_HOME, "bin", "hipcc")
    hip_version_str = (
        subprocess.check_output([hipcc, "--version"])
        .strip()
        .decode(*cpp_extension.SUBPROCESS_DECODE_ARGS)
    )
    hip_version = re.search(r"HIP version: (\d+[.]\d+)", hip_version_str)

    if hip_version is None:
        raise VerifyDynamoError("HIP version not found in `hipcc --version` output")

    hip_str_version = hip_version.group(1)

    return packaging.version.parse(hip_str_version)


def check_cuda():
    import torch

    if not torch.cuda.is_available() or torch.version.hip is not None:
        return None

    torch_cuda_ver = packaging.version.parse(torch.version.cuda)

    # check if torch cuda version matches system cuda version
    cuda_ver = get_cuda_version()
    if cuda_ver != torch_cuda_ver:
        # raise VerifyDynamoError(
        warnings.warn(
            f"CUDA version mismatch, `torch` version: {torch_cuda_ver}, env version: {cuda_ver}",
<<<<<<< HEAD
            stacklevel=2,
=======
            stacklevel=TO_BE_DETERMINED,
>>>>>>> fff02e67
        )

    if torch_cuda_ver < MIN_CUDA_VERSION:
        # raise VerifyDynamoError(
        warnings.warn(
            f"(`torch`) CUDA version not supported: {torch_cuda_ver} "
            f"- minimum requirement: {MIN_CUDA_VERSION}",
<<<<<<< HEAD
            stacklevel=2,
=======
            stacklevel=TO_BE_DETERMINED,
>>>>>>> fff02e67
        )
    if cuda_ver < MIN_CUDA_VERSION:
        # raise VerifyDynamoError(
        warnings.warn(
            f"(env) CUDA version not supported: {cuda_ver} "
            f"- minimum requirement: {MIN_CUDA_VERSION}",
<<<<<<< HEAD
            stacklevel=2,
=======
            stacklevel=TO_BE_DETERMINED,
>>>>>>> fff02e67
        )

    return cuda_ver if torch.version.hip is None else "None"


def check_rocm():
    import torch

    if not torch.cuda.is_available() or torch.version.hip is None:
        return None

    # Extracts main ROCm version from full string
    torch_rocm_ver = packaging.version.parse(
        ".".join(list(torch.version.hip.split(".")[0:2]))
    )

    # check if torch rocm version matches system rocm version
    rocm_ver = get_rocm_version()
    if rocm_ver != torch_rocm_ver:
        warnings.warn(
            f"ROCm version mismatch, `torch` version: {torch_rocm_ver}, env version: {rocm_ver}",
<<<<<<< HEAD
            stacklevel=2,
=======
            stacklevel=TO_BE_DETERMINED,
>>>>>>> fff02e67
        )
    if torch_rocm_ver < MIN_ROCM_VERSION:
        warnings.warn(
            f"(`torch`) ROCm version not supported: {torch_rocm_ver} "
            f"- minimum requirement: {MIN_ROCM_VERSION}",
<<<<<<< HEAD
            stacklevel=2,
=======
            stacklevel=TO_BE_DETERMINED,
>>>>>>> fff02e67
        )
    if rocm_ver < MIN_ROCM_VERSION:
        warnings.warn(
            f"(env) ROCm version not supported: {rocm_ver} "
            f"- minimum requirement: {MIN_ROCM_VERSION}",
<<<<<<< HEAD
            stacklevel=2,
=======
            stacklevel=TO_BE_DETERMINED,
>>>>>>> fff02e67
        )

    return rocm_ver if torch.version.hip else "None"


def check_dynamo(backend, device, err_msg):
    import torch

    if device == "cuda" and not torch.cuda.is_available():
        print(f"CUDA not available -- skipping CUDA check on {backend} backend\n")
        return

    try:
        import torch._dynamo as dynamo

        if device == "cuda":
            import torch._inductor.utils as utils

            if not utils.has_triton():
                print(
                    f"WARNING: CUDA available but triton cannot be used. "
                    f"Your GPU may not be supported. "
                    f"Skipping CUDA check on {backend} backend\n"
                )
                return

        dynamo.reset()

        @dynamo.optimize(backend, nopython=True)
        def fn(x):
            return x + x

        class Module(torch.nn.Module):
            def forward(self, x):
                return x + x

        mod = Module()
        opt_mod = dynamo.optimize(backend, nopython=True)(mod)

        for f in (fn, opt_mod):
            x = torch.randn(10, 10).to(device)
            x.requires_grad = True
            y = f(x)
            torch.testing.assert_close(y, x + x)
            z = y.sum()
            z.backward()
            torch.testing.assert_close(x.grad, 2 * torch.ones_like(x))
    except Exception:
        sys.stderr.write(traceback.format_exc() + "\n" + err_msg + "\n\n")
        sys.exit(1)


_SANITY_CHECK_ARGS = (
    ("eager", "cpu", "CPU eager sanity check failed"),
    ("eager", "cuda", "CUDA eager sanity check failed"),
    ("aot_eager", "cpu", "CPU aot_eager sanity check failed"),
    ("aot_eager", "cuda", "CUDA aot_eager sanity check failed"),
    ("inductor", "cpu", "CPU inductor sanity check failed"),
    (
        "inductor",
        "cuda",
        "CUDA inductor sanity check failed\n"
        + "NOTE: Please check that you installed the correct hash/version of `triton`",
    ),
)


def main():
    python_ver = check_python()
    torch_ver = check_torch()
    cuda_ver = check_cuda()
    rocm_ver = check_rocm()
    print(
        f"Python version: {python_ver.major}.{python_ver.minor}.{python_ver.micro}\n"
        f"`torch` version: {torch_ver}\n"
        f"CUDA version: {cuda_ver}\n"
        f"ROCM version: {rocm_ver}\n"
    )
    for args in _SANITY_CHECK_ARGS:
        if sys.version_info >= (3, 12):
            warnings.warn(
<<<<<<< HEAD
                "Dynamo not yet supported in Python 3.12. Skipping check.", stacklevel=2
=======
                "Dynamo not yet supported in Python 3.12. Skipping check.", stacklevel=TO_BE_DETERMINED
>>>>>>> fff02e67
            )
            continue
        check_dynamo(*args)
    print("All required checks passed")


if __name__ == "__main__":
    main()<|MERGE_RESOLUTION|>--- conflicted
+++ resolved
@@ -92,11 +92,7 @@
         # raise VerifyDynamoError(
         warnings.warn(
             f"CUDA version mismatch, `torch` version: {torch_cuda_ver}, env version: {cuda_ver}",
-<<<<<<< HEAD
-            stacklevel=2,
-=======
-            stacklevel=TO_BE_DETERMINED,
->>>>>>> fff02e67
+            stacklevel=1,
         )
 
     if torch_cuda_ver < MIN_CUDA_VERSION:
@@ -104,22 +100,14 @@
         warnings.warn(
             f"(`torch`) CUDA version not supported: {torch_cuda_ver} "
             f"- minimum requirement: {MIN_CUDA_VERSION}",
-<<<<<<< HEAD
-            stacklevel=2,
-=======
-            stacklevel=TO_BE_DETERMINED,
->>>>>>> fff02e67
+            stacklevel=1,
         )
     if cuda_ver < MIN_CUDA_VERSION:
         # raise VerifyDynamoError(
         warnings.warn(
             f"(env) CUDA version not supported: {cuda_ver} "
             f"- minimum requirement: {MIN_CUDA_VERSION}",
-<<<<<<< HEAD
-            stacklevel=2,
-=======
-            stacklevel=TO_BE_DETERMINED,
->>>>>>> fff02e67
+            stacklevel=1,
         )
 
     return cuda_ver if torch.version.hip is None else "None"
@@ -141,31 +129,19 @@
     if rocm_ver != torch_rocm_ver:
         warnings.warn(
             f"ROCm version mismatch, `torch` version: {torch_rocm_ver}, env version: {rocm_ver}",
-<<<<<<< HEAD
-            stacklevel=2,
-=======
-            stacklevel=TO_BE_DETERMINED,
->>>>>>> fff02e67
+            stacklevel=1,
         )
     if torch_rocm_ver < MIN_ROCM_VERSION:
         warnings.warn(
             f"(`torch`) ROCm version not supported: {torch_rocm_ver} "
             f"- minimum requirement: {MIN_ROCM_VERSION}",
-<<<<<<< HEAD
-            stacklevel=2,
-=======
-            stacklevel=TO_BE_DETERMINED,
->>>>>>> fff02e67
+            stacklevel=1,
         )
     if rocm_ver < MIN_ROCM_VERSION:
         warnings.warn(
             f"(env) ROCm version not supported: {rocm_ver} "
             f"- minimum requirement: {MIN_ROCM_VERSION}",
-<<<<<<< HEAD
-            stacklevel=2,
-=======
-            stacklevel=TO_BE_DETERMINED,
->>>>>>> fff02e67
+            stacklevel=1,
         )
 
     return rocm_ver if torch.version.hip else "None"
@@ -247,11 +223,7 @@
     for args in _SANITY_CHECK_ARGS:
         if sys.version_info >= (3, 12):
             warnings.warn(
-<<<<<<< HEAD
-                "Dynamo not yet supported in Python 3.12. Skipping check.", stacklevel=2
-=======
-                "Dynamo not yet supported in Python 3.12. Skipping check.", stacklevel=TO_BE_DETERMINED
->>>>>>> fff02e67
+                "Dynamo not yet supported in Python 3.12. Skipping check.", stacklevel=1
             )
             continue
         check_dynamo(*args)
