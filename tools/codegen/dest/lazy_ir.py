from abc import ABC
from typing import List, Union
from dataclasses import dataclass
from tools.codegen.context import method_with_native_function
from tools.codegen.model import BackendIndex, NativeFunction, NativeFunctionsGroup
from tools.codegen.api.types import (
    BaseCType,
    OptionalCType,
    VectorCType,
    kernel_signature,
)
import tools.codegen.api.dispatcher as dispatcher
from tools.codegen.api.lazy import (
    LazyIrSchema,
    LazyArgument,
    isValueType,
    tensorListValueT,
)
from tools.codegen.dest.lazy_ts_lowering import ts_lowering_body


def node_ctor_arg_rvalue_string(arg: LazyArgument) -> str:
    """
    Given a LazyArgument,
    generate a c++ string for materializing an rvalue of that arg for passing into
    a lazy Node constructor.
    """

    if isValueType(arg.lazy_type):
        if isinstance(arg.lazy_type, BaseCType):
            if arg.is_wrapped_scalar:
                return f"torch::lazy::LazyGraphExecutor::Get()->GetIrValueForScalarFromCodegen({arg.name})"
            elif arg.lazy_type.type is tensorListValueT:
                return f"lazy_{arg.name}_tensorlist"
            return f"lazy_{arg.name}->GetIrValue()"
        elif isinstance(arg.lazy_type, OptionalCType):
            if arg.is_wrapped_scalar:
                return (
                    f"{arg.name} ? "
                    f"c10::make_optional(torch::lazy::LazyGraphExecutor::Get()->GetIrValueForScalarFromCodegen(*{arg.name})) : "
                    "c10::nullopt"
                )
            return (
                f"lazy_{arg.name} ? "
                f"c10::make_optional(lazy_{arg.name}->GetIrValue()) : "
                "c10::nullopt"
            )
        else:
            raise AssertionError(
                f"TODO not sure if there are other valid types to handle here ({arg.lazy_type})"
            )
    else:
        if isinstance(arg.lazy_type, VectorCType) and isinstance(
            arg.lazy_type.elem, BaseCType
        ):
            return f"std::vector<{arg.lazy_type.elem.type}>({arg.name}.begin(), {arg.name}.end())"
        elif (
            isinstance(arg.lazy_type, OptionalCType)
            and isinstance(arg.lazy_type.elem, VectorCType)
            and isinstance(arg.lazy_type.elem.elem, BaseCType)
        ):
            return f"torch::lazy::ToOptionalVector<{arg.lazy_type.elem.elem.type}>({arg.name})"
        else:
            return f"{arg.name}"


def node_ctor_inputs(schema: LazyIrSchema) -> str:
    """
    Produce a formatted string with the arguments as passed into the constructor of a node class.
    """
    node_ctor_values = [
        node_ctor_arg_rvalue_string(arg) for arg in schema.filtered_args()
    ]
    return ",\n                              ".join(node_ctor_values)


def gen_fallback_code(schema: LazyIrSchema, overload_name: str) -> str:
    """
    Generate code that falls back to eager conditioned on a predicate
    """
    fallback_args = ",\n                ".join(
        [str(arg.name) for arg in schema.filtered_args(generator=True)]
    )
    if len(overload_name):
        aten_op_str = f"ATEN_OP2({schema.aten_name}, {overload_name})"
    else:
        aten_op_str = f"ATEN_OP({schema.aten_name})"
    or_has_generator = ""
    if schema.generator_arg:
        # generators are always optional and there is never more than one, at least currently
        or_has_generator = f" || ({schema.generator_arg.name}.has_value() && {schema.generator_arg.name}->defined())"
    return f"""
        if (force_eager_fallback({aten_symbol(schema)}){or_has_generator}) {{
            return at::native::call_fallback_fn<&ltc_eager_fallback, {aten_op_str}>::call(
                {fallback_args}
            );
        }}
"""


def aten_symbol(schema: LazyIrSchema) -> str:
    missing_interned_strings = {
        "sigmoid_backward",
    }
    if schema.aten_name in missing_interned_strings:
        return f'c10::Symbol::fromQualString("aten::{schema.aten_name}")'
    return f"at::aten::{schema.aten_name}"


@dataclass(frozen=True)
class GenLazyIR(ABC):
    backend_index: BackendIndex
    node_base: str

    @method_with_native_function
    def __call__(self, f: Union[NativeFunctionsGroup, NativeFunction]) -> List[str]:
        func = f.functional.func if isinstance(f, NativeFunctionsGroup) else f.func
        return self.gen(f)

    # there is no lowering functionality generated unless this IR base class is subclassed and
    # implemented as a backend-specific node
    def lowering_function(self, f: Union[NativeFunctionsGroup, NativeFunction]) -> str:
        return ""

    def gen(self, f: Union[NativeFunctionsGroup, NativeFunction]) -> List[str]:
        # for now, we just want one IR class decl and soon after also the method defs
        # and we use the functional version not out/inplace.
        func = f.functional.func if isinstance(f, NativeFunctionsGroup) else f.func
        schema = LazyIrSchema(func)
        all_args = schema.filtered_args()
        value_args = schema.filtered_args(values=True, scalars=False)
        scalar_args = schema.filtered_args(values=False, scalars=True)

        node_ctor_args = ", ".join(
            [f"const {i.lazy_type.cpp_type()}& {i.name}" for i in all_args]
        )
        scalar_initializers = ",\n        ".join(
            [f"{a.name}({a.name})" for a in scalar_args]
        )
        comma_if_scalar_initializers = ",\n" if len(scalar_initializers) else ""
        scalar_decls = "\n  ".join(
            [
                f"std::string {a.name};"
                if a.lazy_type.cpp_type() == "c10::string_view"
                else f"{a.lazy_type.cpp_type()} {a.name};"
                for a in scalar_args
            ]
        )
        scalar_hashes = ", ".join([f"{a.name}" for a in scalar_args])
        base_ctor_value_args_list = []
        optional_values = []
        for arg in value_args:
            if isinstance(arg.lazy_type, BaseCType) or isinstance(
                arg.lazy_type, VectorCType
            ):
                base_ctor_value_args_list.append(f"{arg.name}")
            elif isinstance(arg.lazy_type, OptionalCType):
                base_ctor_value_args_list.append(f"{arg.name}.value_or(kNullValue)")
                optional_values.append(arg.name)
            else:
                raise AssertionError(
                    f"TODO not sure if there are other valid types to handle here ({arg.lazy_type})"
                )
        base_ctor_value_args = ", ".join(base_ctor_value_args_list)
        has_optional_decls = "\n  ".join(
            [f"bool has_{value}: 1;" for value in optional_values]
        )
        has_optional_defs = "\n    ".join(
            [f"has_{value} = !!{value};" for value in optional_values]
        )
        members_to_string = []
        for arg in scalar_args:
            if isinstance(arg.lazy_type, OptionalCType):
                members_to_string.append(
                    f"""if ({arg.name}.has_value()) {{
    ss << ", {arg.name}=" << {arg.name}.value();
}} else {{
    ss << ", {arg.name}=null";
}}"""
                )
            else:
                members_to_string.append(f'ss << ", {arg.name}=" << {arg.name};')
        members_to_string_str = "\n    ".join(members_to_string)

        return [
            f"""\
class {schema.node_name} : public {self.node_base} {{
 public:
  {schema.node_name}({node_ctor_args}, std::vector<Shape>&& shapes)
      : {self.node_base}(torch::lazy::OpKind({aten_symbol(schema)}),
              {{{base_ctor_value_args}}}, std::move(shapes),
              /* num_outputs */ {len(func.returns)},
              torch::lazy::MHash({scalar_hashes})){comma_if_scalar_initializers}
        {scalar_initializers}

  {{
    {has_optional_defs}
  }}

  std::string ToString() const override {{
    std::stringstream ss;
    ss << {self.node_base}::ToString();
    {members_to_string_str}
    return ss.str();
  }}

  {self.lowering_function(f)}

  {scalar_decls}
  {has_optional_decls}

}};

""",
        ]


@dataclass(frozen=True)
<<<<<<< HEAD
class GenTSLazyIR(GenLazyIR):

=======
class TSLazyIR(LazyIR):
>>>>>>> 3c021cb9
    def lowering_function(self, f: Union[NativeFunctionsGroup, NativeFunction]) -> str:
        return f"""torch::lazy::TSOpVector Lower(std::shared_ptr<torch::jit::GraphFunction> function,
    torch::lazy::TSLoweringContext* loctx) const override {{
    {ts_lowering_body(f)}
  }}"""


<<<<<<< HEAD
=======
def lazy_tensor_decls(value_args: List[LazyArgument], tensor_class: str) -> str:
    lazy_tensor_decls: List[str] = []
    for arg in value_args:
        if arg.is_wrapped_scalar:
            # no lazy tensor wrapper for scalars that are promoted to IR values
            continue
        elif isinstance(arg.lazy_type, BaseCType):
            if arg.lazy_type.type is tensorListValueT:
                lazy_tensor_decls.append(
                    f"auto lazy_{arg.name}_tensorlist = torch::lazy::GetTensorList({arg.name});"
                )
            else:
                lazy_tensor_decls.append(
                    f"{tensor_class}Ptr lazy_{arg.name} = "
                    f"torch::lazy::GetLtcTensorOrCreateForWrappedNumber({arg.name}, *common_device);"
                )
        elif isinstance(arg.lazy_type, OptionalCType):
            # TODO(alanwaketan): Maybe we want to apply GetLtcTensorOrCreateForWrappedNumber here, but hold it
            # until we encounter a real world example.
            lazy_tensor_decls.append(
                f"    {tensor_class}Ptr lazy_{arg.name} = torch::lazy::TryGetLtcTensor({arg.name}.value_or(at::Tensor()));"
            )
        else:
            raise AssertionError(
                f"TODO not sure if there are other valid types to handle here ({arg.lazy_type})"
            )
    return ("\n        ").join(lazy_tensor_decls)
>>>>>>> 3c021cb9


@dataclass(frozen=True)
class GenLazyNativeFuncDefinition(ABC):
    class_method_name: str
    backend_index: BackendIndex
    tensor_class: str
    gen_forced_fallback_code: bool

<<<<<<< HEAD
    def lazy_tensor_decls(self, value_args: List[LazyArgument]) -> str:
        # Generates lazy_{name} variables for LazyTensors wrapping input tensors
        lazy_tensor_decls: List[str] = []
        for arg in value_args:
            if arg.is_wrapped_scalar:
                # no lazy tensor wrapper for scalars that are promoted to IR values
                continue
            elif isinstance(arg.lazy_type, BaseCType):
                if arg.lazy_type.type is tensorListValueT:
                    lazy_tensor_decls.append(
                        f"auto lazy_{arg.name}_tensorlist = torch::lazy::GetTensorList({arg.name});")
                else:
                    lazy_tensor_decls.append(
                        f"{self.tensor_class}Ptr lazy_{arg.name} = "
                        f"torch::lazy::GetLtcTensorOrCreateForWrappedNumber({arg.name}, *common_device);")
            elif isinstance(arg.lazy_type, OptionalCType):
                # TODO(alanwaketan): Maybe we want to apply GetLtcTensorOrCreateForWrappedNumber here, but hold it
                # until we encounter a real world example.
                lazy_tensor_decls.append(
                    f"    {self.tensor_class}Ptr lazy_{arg.name} = "
                    f"torch::lazy::TryGetLtcTensor({arg.name}.value_or(at::Tensor()));")
            else:
                raise AssertionError(f"TODO not sure if there are other valid types to handle here ({arg.lazy_type})")
        return ("\n        ").join(lazy_tensor_decls)

    @method_with_native_function
    def __call__(self, func: NativeFunction) -> List[str]:
        sig = kernel_signature(func, self.backend_index)
=======
    def gen_shape_call(self, func: NativeFunction) -> str:
>>>>>>> 3c021cb9
        metadata = self.backend_index.get_kernel(func)
        assert metadata is not None
        schema = LazyIrSchema(func.func)
        all_args = schema.filtered_args()
        returns_length = len(schema.returns)

<<<<<<< HEAD
        fallback_str = ""
        if self.gen_forced_fallback_code:
            fallback_str = gen_fallback_code(schema, overload_name=func.func.name.overload_name)

        value_types_names = [f"{a.name}" for a in value_args if not a.is_wrapped_scalar]
        assert len(value_types_names) > 0, "Code below assumes there is at least one tensor arg"
        get_device_str = f"""auto common_device = torch::lazy::GetBackendDevice({', '.join(value_types_names)});
        TORCH_INTERNAL_ASSERT(common_device);
        """

        node_ctor_input_str = node_ctor_inputs(schema)

=======
>>>>>>> 3c021cb9
        # call the meta kernel if it exists, to compute output shape/dtype for our IR
        if func.structured or func.structured_delegate is not None:
            meta_out = """std::vector<Shape> shapes{Shape(out_meta.scalar_type(), out_meta.sizes().vec())};"""
            if returns_length > 1:

                def this_shape(i: int) -> str:
                    return f"Shape(std::get<{i}>(out_meta).scalar_type(), std::get<{i}>(out_meta).sizes().vec())"

                shapes_str = ",".join([this_shape(i) for i in range(returns_length)])
                meta_out = "std::vector<Shape> shapes{" + shapes_str + "};"

            meta_str = f"""auto out_meta = at::meta::{schema.aten_name}({', '.join(str(a.name) for a in all_args)});
        {meta_out}"""
        else:
            shape_sig = ComputeShapeSignature(metadata.kernel, func)
            meta_str = f"""
        auto shapes = {shape_sig.shape_call};"""

        meta_str += f"""
        TORCH_INTERNAL_ASSERT(shapes.size() == {returns_length});"""

        # Calculating which dimensions are symbolic
        func_schema_str = "aten::" + str(func.func)
        meta_str += f"""
        if(symbolicShapeEnabled()){{
            std::vector<jit::IValue> inputs = {{ {', '.join(str(a.name) for a in all_args)} }};
            char* schema_str = "{func_schema_str}";
            applySymbolicShapesOnLT(schema_str, inputs, shapes);
        }}
        """
        return meta_str

    @method_with_native_function
    def __call__(self, func: NativeFunction) -> List[str]:
        sig = kernel_signature(func, self.backend_index)
        metadata = self.backend_index.get_kernel(func)
        assert metadata is not None
        schema = LazyIrSchema(func.func)
        value_args = schema.filtered_args(values=True, scalars=False)
        returns_length = len(schema.returns)

        fallback_str = ""
        if self.gen_forced_fallback_code:
            fallback_str = gen_fallback_code(
                schema, overload_name=func.func.name.overload_name
            )

        value_types_names = [f"{a.name}" for a in value_args if not a.is_wrapped_scalar]
        assert (
            len(value_types_names) > 0
        ), "Code below assumes there is at least one tensor arg"
        get_device_str = f"""auto common_device = torch::lazy::GetBackendDevice({', '.join(value_types_names)});
        TORCH_INTERNAL_ASSERT(common_device);
        """

        lazy_tensor_decls_str = lazy_tensor_decls(value_args, self.tensor_class)
        node_ctor_input_str = node_ctor_inputs(schema)
        shape_str = self.gen_shape_call(func)

        node_str = f"""auto node = torch::lazy::MakeNode<{schema.node_name}>({node_ctor_input_str},
                                                                                      std::move(shapes));"""
        first_tensor_name = value_types_names[0]
        bridge_str = """auto result = torch::lazy::CreateAtenFromLtcTensor(
                torch::lazy::LazyTensor::Create(std::move(node), *common_device));"""

        if returns_length > 1:
            bridge_str = f"""std::vector<{self.tensor_class}Ptr> lazy_tensors;
        for (int i = 0; i < {returns_length}; i++) {{
            lazy_tensors.push_back(torch::lazy::LazyTensor::Create(torch::lazy::Value(node, i), *common_device));
        }}
        auto result = torch::lazy::TupleAtenFromLtcTensors<{returns_length}>(lazy_tensors);"""

        if schema.name.name.inplace or func.func.is_out_fn():
            assert returns_length == 1, (
                "We assumed there was no such case where an op is an in-place variant "
                f"and has tuple outputs, but got tuple of len {returns_length}."
            )
            bridge_str = f"""lazy_{first_tensor_name}->SetInPlaceIrValue(node);
        auto& result = {first_tensor_name};"""

        return [
            f"""\
    {sig.decl(name=f"{self.class_method_name}::{metadata.kernel}")} {{
        {fallback_str}
        TORCH_LAZY_FN_COUNTER("lazy::");
        {get_device_str}
<<<<<<< HEAD
        {self.lazy_tensor_decls(value_args)}
        {meta_str}
=======
        {lazy_tensor_decls_str}
        {shape_str}
>>>>>>> 3c021cb9
        {node_str}
        {bridge_str}
        return result;
    }};\n
    """
        ]


class ComputeShapeSignature:
    """
    Here we use the base name as the suffix of the signature to avoid generating for in-place variants.
    """

    def __init__(self, kernel_name: str, f: NativeFunction):
        self.__schema = LazyIrSchema(f.func)
        self.__dispatch_args = ", ".join(
            [a.decl() for a in dispatcher.arguments(f.func)]
        )
        self.__call_args = ", ".join(
            [f"{arg.name}" for arg in self.__schema.filtered_args(generator=True)]
        )
        self.__kernel_name = kernel_name

    def __decl_suffix(self) -> str:
        return f"{self.__kernel_name}({self.__dispatch_args})"

    def __call_suffix(self) -> str:
        return f"{self.__kernel_name}({self.__call_args})"

    @property
    def shape_decl(self) -> str:
        return f"TORCH_API std::vector<Shape> compute_shape_{self.__decl_suffix()}"

    @property
    def shape_call(self) -> str:
        return f"torch::lazy::compute_shape_{self.__call_suffix()}"


@dataclass(frozen=True)
class GenLazyShapeInferenceDefinition:
    backend_index: BackendIndex
    tensor_class: str

    @method_with_native_function
    def __call__(self, f: NativeFunction) -> List[str]:
        sig = kernel_signature(f, self.backend_index)
        metadata = self.backend_index.get_kernel(f)
        assert metadata is not None

        # Only generate shape/dtype fn for non-structured kernels,
        # since we just use the meta function for structured kernels
        if not f.structured and f.structured_delegate is None:
            shape_sig = ComputeShapeSignature(metadata.kernel, f)
            return ["\n".join([f"{shape_sig.shape_decl};"])]
        else:
            return []<|MERGE_RESOLUTION|>--- conflicted
+++ resolved
@@ -216,12 +216,7 @@
 
 
 @dataclass(frozen=True)
-<<<<<<< HEAD
 class GenTSLazyIR(GenLazyIR):
-
-=======
-class TSLazyIR(LazyIR):
->>>>>>> 3c021cb9
     def lowering_function(self, f: Union[NativeFunctionsGroup, NativeFunction]) -> str:
         return f"""torch::lazy::TSOpVector Lower(std::shared_ptr<torch::jit::GraphFunction> function,
     torch::lazy::TSLoweringContext* loctx) const override {{
@@ -229,47 +224,22 @@
   }}"""
 
 
-<<<<<<< HEAD
-=======
-def lazy_tensor_decls(value_args: List[LazyArgument], tensor_class: str) -> str:
-    lazy_tensor_decls: List[str] = []
-    for arg in value_args:
-        if arg.is_wrapped_scalar:
-            # no lazy tensor wrapper for scalars that are promoted to IR values
-            continue
-        elif isinstance(arg.lazy_type, BaseCType):
-            if arg.lazy_type.type is tensorListValueT:
-                lazy_tensor_decls.append(
-                    f"auto lazy_{arg.name}_tensorlist = torch::lazy::GetTensorList({arg.name});"
-                )
-            else:
-                lazy_tensor_decls.append(
-                    f"{tensor_class}Ptr lazy_{arg.name} = "
-                    f"torch::lazy::GetLtcTensorOrCreateForWrappedNumber({arg.name}, *common_device);"
-                )
-        elif isinstance(arg.lazy_type, OptionalCType):
-            # TODO(alanwaketan): Maybe we want to apply GetLtcTensorOrCreateForWrappedNumber here, but hold it
-            # until we encounter a real world example.
-            lazy_tensor_decls.append(
-                f"    {tensor_class}Ptr lazy_{arg.name} = torch::lazy::TryGetLtcTensor({arg.name}.value_or(at::Tensor()));"
-            )
-        else:
-            raise AssertionError(
-                f"TODO not sure if there are other valid types to handle here ({arg.lazy_type})"
-            )
-    return ("\n        ").join(lazy_tensor_decls)
->>>>>>> 3c021cb9
-
-
 @dataclass(frozen=True)
-class GenLazyNativeFuncDefinition(ABC):
+class GenLazyNativeFuncDefinition:
     class_method_name: str
     backend_index: BackendIndex
     tensor_class: str
     gen_forced_fallback_code: bool
 
-<<<<<<< HEAD
-    def lazy_tensor_decls(self, value_args: List[LazyArgument]) -> str:
+    def gen_shape_call(self, func: NativeFunction) -> str:
+        metadata = self.backend_index.get_kernel(func)
+        assert metadata is not None
+        schema = LazyIrSchema(func.func)
+        all_args = schema.filtered_args()
+        returns_length = len(schema.returns)
+
+    def lazy_tensor_decls(self, func: NativeFunction, schema: LazyIrSchema) -> str:
+        value_args = schema.filtered_args(values=True, scalars=False)
         # Generates lazy_{name} variables for LazyTensors wrapping input tensors
         lazy_tensor_decls: List[str] = []
         for arg in value_args:
@@ -279,48 +249,47 @@
             elif isinstance(arg.lazy_type, BaseCType):
                 if arg.lazy_type.type is tensorListValueT:
                     lazy_tensor_decls.append(
-                        f"auto lazy_{arg.name}_tensorlist = torch::lazy::GetTensorList({arg.name});")
+                        f"auto lazy_{arg.name}_tensorlist = torch::lazy::GetTensorList({arg.name});"
+                    )
                 else:
                     lazy_tensor_decls.append(
                         f"{self.tensor_class}Ptr lazy_{arg.name} = "
-                        f"torch::lazy::GetLtcTensorOrCreateForWrappedNumber({arg.name}, *common_device);")
+                        f"torch::lazy::GetLtcTensorOrCreateForWrappedNumber({arg.name}, *common_device);"
+                    )
             elif isinstance(arg.lazy_type, OptionalCType):
                 # TODO(alanwaketan): Maybe we want to apply GetLtcTensorOrCreateForWrappedNumber here, but hold it
                 # until we encounter a real world example.
                 lazy_tensor_decls.append(
                     f"    {self.tensor_class}Ptr lazy_{arg.name} = "
-                    f"torch::lazy::TryGetLtcTensor({arg.name}.value_or(at::Tensor()));")
+                    f"torch::lazy::TryGetLtcTensor({arg.name}.value_or(at::Tensor()));"
+                )
             else:
-                raise AssertionError(f"TODO not sure if there are other valid types to handle here ({arg.lazy_type})")
+                raise AssertionError(
+                    f"TODO not sure if there are other valid types to handle here ({arg.lazy_type})"
+                )
         return ("\n        ").join(lazy_tensor_decls)
 
-    @method_with_native_function
-    def __call__(self, func: NativeFunction) -> List[str]:
-        sig = kernel_signature(func, self.backend_index)
-=======
-    def gen_shape_call(self, func: NativeFunction) -> str:
->>>>>>> 3c021cb9
+    def force_eager_fallback(self, func: NativeFunction, schema: LazyIrSchema) -> str:
+        if self.gen_forced_fallback_code:
+            return gen_fallback_code(schema, overload_name=func.func.name.overload_name)
+        return ""
+
+    def metrics(self, func: NativeFunction, schema: LazyIrSchema) -> str:
+        return 'TORCH_LAZY_FN_COUNTER("lazy::");'
+
+    def get_device(self, func: NativeFunction, schema: LazyIrSchema) -> str:
+        value_args = schema.filtered_args(values=True, scalars=False)
+        value_types_names = [f"{a.name}" for a in value_args if not a.is_wrapped_scalar]
+        assert len(value_types_names) > 0, "Code below assumes there is at least one tensor arg"
+        return f"""auto common_device = torch::lazy::GetBackendDevice({', '.join(value_types_names)});
+        TORCH_INTERNAL_ASSERT(common_device);
+        """
+
+    def shape_inference(self, func: NativeFunction, schema: LazyIrSchema) -> str:
         metadata = self.backend_index.get_kernel(func)
         assert metadata is not None
-        schema = LazyIrSchema(func.func)
         all_args = schema.filtered_args()
         returns_length = len(schema.returns)
-
-<<<<<<< HEAD
-        fallback_str = ""
-        if self.gen_forced_fallback_code:
-            fallback_str = gen_fallback_code(schema, overload_name=func.func.name.overload_name)
-
-        value_types_names = [f"{a.name}" for a in value_args if not a.is_wrapped_scalar]
-        assert len(value_types_names) > 0, "Code below assumes there is at least one tensor arg"
-        get_device_str = f"""auto common_device = torch::lazy::GetBackendDevice({', '.join(value_types_names)});
-        TORCH_INTERNAL_ASSERT(common_device);
-        """
-
-        node_ctor_input_str = node_ctor_inputs(schema)
-
-=======
->>>>>>> 3c021cb9
         # call the meta kernel if it exists, to compute output shape/dtype for our IR
         if func.structured or func.structured_delegate is not None:
             meta_out = """std::vector<Shape> shapes{Shape(out_meta.scalar_type(), out_meta.sizes().vec())};"""
@@ -332,56 +301,37 @@
                 shapes_str = ",".join([this_shape(i) for i in range(returns_length)])
                 meta_out = "std::vector<Shape> shapes{" + shapes_str + "};"
 
-            meta_str = f"""auto out_meta = at::meta::{schema.aten_name}({', '.join(str(a.name) for a in all_args)});
+            shape_str = f"""auto out_meta = at::meta::{schema.aten_name}({', '.join(str(a.name) for a in all_args)});
         {meta_out}"""
         else:
             shape_sig = ComputeShapeSignature(metadata.kernel, func)
-            meta_str = f"""
+            shape_str = f"""
         auto shapes = {shape_sig.shape_call};"""
 
-        meta_str += f"""
+        shape_str += f"""
         TORCH_INTERNAL_ASSERT(shapes.size() == {returns_length});"""
 
         # Calculating which dimensions are symbolic
         func_schema_str = "aten::" + str(func.func)
-        meta_str += f"""
+        shape_str += f"""
         if(symbolicShapeEnabled()){{
             std::vector<jit::IValue> inputs = {{ {', '.join(str(a.name) for a in all_args)} }};
             char* schema_str = "{func_schema_str}";
             applySymbolicShapesOnLT(schema_str, inputs, shapes);
         }}
         """
-        return meta_str
-
-    @method_with_native_function
-    def __call__(self, func: NativeFunction) -> List[str]:
-        sig = kernel_signature(func, self.backend_index)
-        metadata = self.backend_index.get_kernel(func)
-        assert metadata is not None
-        schema = LazyIrSchema(func.func)
+        return shape_str
+
+    def build_ir_node(self, func: NativeFunction, schema: LazyIrSchema) -> str:
+        node_ctor_input_str = node_ctor_inputs(schema)
+        return f"""auto node = torch::lazy::MakeNode<{schema.node_name}>({node_ctor_input_str},
+                                                                                      std::move(shapes));"""
+
+    def return_aten_tensor(self, func: NativeFunction, schema: LazyIrSchema) -> str:
+        returns_length = len(schema.returns)
         value_args = schema.filtered_args(values=True, scalars=False)
-        returns_length = len(schema.returns)
-
-        fallback_str = ""
-        if self.gen_forced_fallback_code:
-            fallback_str = gen_fallback_code(
-                schema, overload_name=func.func.name.overload_name
-            )
-
         value_types_names = [f"{a.name}" for a in value_args if not a.is_wrapped_scalar]
-        assert (
-            len(value_types_names) > 0
-        ), "Code below assumes there is at least one tensor arg"
-        get_device_str = f"""auto common_device = torch::lazy::GetBackendDevice({', '.join(value_types_names)});
-        TORCH_INTERNAL_ASSERT(common_device);
-        """
-
-        lazy_tensor_decls_str = lazy_tensor_decls(value_args, self.tensor_class)
-        node_ctor_input_str = node_ctor_inputs(schema)
-        shape_str = self.gen_shape_call(func)
-
-        node_str = f"""auto node = torch::lazy::MakeNode<{schema.node_name}>({node_ctor_input_str},
-                                                                                      std::move(shapes));"""
+        assert len(value_types_names) > 0, "Code below assumes there is at least one tensor arg"
         first_tensor_name = value_types_names[0]
         bridge_str = """auto result = torch::lazy::CreateAtenFromLtcTensor(
                 torch::lazy::LazyTensor::Create(std::move(node), *common_device));"""
@@ -401,22 +351,25 @@
             bridge_str = f"""lazy_{first_tensor_name}->SetInPlaceIrValue(node);
         auto& result = {first_tensor_name};"""
 
-        return [
-            f"""\
+        bridge_str += """
+        return result;"""
+        return bridge_str
+
+    @method_with_native_function
+    def __call__(self, func: NativeFunction) -> List[str]:
+        sig = kernel_signature(func, self.backend_index)
+        metadata = self.backend_index.get_kernel(func)
+        assert metadata is not None
+        schema = LazyIrSchema(func.func)
+        return [f"""\
     {sig.decl(name=f"{self.class_method_name}::{metadata.kernel}")} {{
-        {fallback_str}
-        TORCH_LAZY_FN_COUNTER("lazy::");
-        {get_device_str}
-<<<<<<< HEAD
-        {self.lazy_tensor_decls(value_args)}
-        {meta_str}
-=======
-        {lazy_tensor_decls_str}
-        {shape_str}
->>>>>>> 3c021cb9
-        {node_str}
-        {bridge_str}
-        return result;
+        {self.force_eager_fallback(func, schema)}
+        {self.metrics(func, schema)}
+        {self.get_device(func, schema)}
+        {self.lazy_tensor_decls(func, schema)}
+        {self.shape_inference(func, schema)}
+        {self.build_ir_node(func, schema)}
+        {self.return_aten_tensor(func, schema)}
     }};\n
     """
         ]
