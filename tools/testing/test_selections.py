import heapq
import json
import math
import os
import subprocess
from pathlib import Path

from typing import Callable, Dict, List, NamedTuple, Optional, Set, Tuple
from warnings import warn

from tools.shared.logging_utils import duration_to_str, pluralize

<<<<<<< HEAD
from tools.stats.import_test_stats import (
    get_disabled_tests,
    get_slow_tests,
    get_test_file_ratings,
    TEST_FILE_RATINGS_FILE,
)
from tools.stats.upload_metrics import emit_metric
=======
from tools.stats.import_test_stats import get_disabled_tests, get_slow_tests
from tools.stats.upload_stats_lib import emit_metric
>>>>>>> a9db8f70

IS_MEM_LEAK_CHECK = os.getenv("PYTORCH_TEST_CUDA_MEM_LEAK_CHECK", "0") == "1"

# NUM_PROCS_FOR_SHARDING_CALC must remain consistent across all shards of a job
# to ensure that sharding is consistent, NUM_PROCS is the actual number of procs
# used to run tests.  If they are not equal, the only consequence should be
# unequal shards.
IS_ROCM = os.path.exists("/opt/rocm")
NUM_PROCS = 1 if IS_MEM_LEAK_CHECK else 2
NUM_PROCS_FOR_SHARDING_CALC = NUM_PROCS if not IS_ROCM or IS_MEM_LEAK_CHECK else 2
THRESHOLD = 60 * 10  # 10 minutes

# See Note [ROCm parallel CI testing]
# Special logic for ROCm GHA runners to query number of GPUs available.
# torch.version.hip was not available to check if this was a ROCm self-hosted runner.
# Must check for ROCm runner in another way. We look for /opt/rocm directory.
if IS_ROCM and not IS_MEM_LEAK_CHECK:
    try:
        # This is the same logic used in GHA health check, see .github/templates/common.yml.j2
        lines = (
            subprocess.check_output(["rocminfo"], encoding="ascii").strip().split("\n")
        )
        count = 0
        for line in lines:
            if " gfx" in line:
                count += 1
        assert count > 0  # there must be at least 1 GPU
        # Limiting to 8 GPUs(PROCS)
        NUM_PROCS = 8 if count > 8 else count
    except subprocess.CalledProcessError as e:
        # The safe default for ROCm GHA runners is to run tests serially.
        NUM_PROCS = 1


class ShardedTest(NamedTuple):
    name: str
    shard: int
    num_shards: int
    time: Optional[float]  # In seconds

    def __str__(self) -> str:
        return f"{self.name} {self.shard}/{self.num_shards}"

    def get_time(self) -> float:
        return self.time or 0


class ShardJob:
    def __init__(self) -> None:
        self.serial: List[ShardedTest] = []
        self.parallel: List[ShardedTest] = []

    def get_total_time(self) -> float:
        procs = [0.0 for _ in range(NUM_PROCS_FOR_SHARDING_CALC)]
        for test in self.parallel:
            min_index = procs.index(min(procs))
            procs[min_index] += test.get_time()
        time = max(procs) + sum(test.get_time() for test in self.serial)
        return time

    def convert_to_tuple(self) -> Tuple[float, List[ShardedTest]]:
        return (self.get_total_time(), self.serial + self.parallel)


def get_with_pytest_shard(
    tests: List[str], test_file_times: Dict[str, float]
) -> List[ShardedTest]:
    sharded_tests: List[ShardedTest] = []
    for test in tests:
        duration = test_file_times[test]
        if duration > THRESHOLD:
            num_shards = math.ceil(duration / THRESHOLD)
            for i in range(num_shards):
                sharded_tests.append(
                    ShardedTest(test, i + 1, num_shards, duration / num_shards)
                )
        else:
            sharded_tests.append(ShardedTest(test, 1, 1, duration))
    return sharded_tests


def calculate_shards(
    num_shards: int,
    tests: List[str],
    test_file_times: Dict[str, float],
    must_serial: Optional[Callable[[str], bool]] = None,
) -> List[Tuple[float, List[ShardedTest]]]:
    must_serial = must_serial or (lambda x: True)

    known_tests = [x for x in tests if x in test_file_times]
    unknown_tests: List[str] = [x for x in tests if x not in known_tests]

    sorted_tests = sorted(
        get_with_pytest_shard(known_tests, test_file_times),
        key=lambda j: j.get_time(),
        reverse=True,
    )

    sharded_jobs: List[ShardJob] = [ShardJob() for _ in range(num_shards)]
    for test in sorted_tests:
        if must_serial(test.name):
            min_sharded_job = min(sharded_jobs, key=lambda j: j.get_total_time())
            min_sharded_job.serial.append(test)
        else:
            min_sharded_job = min(sharded_jobs, key=lambda j: j.get_total_time())
            min_sharded_job.parallel.append(test)

    # Round robin the unknown jobs starting with the smallest shard
    index = min(range(num_shards), key=lambda i: sharded_jobs[i].get_total_time())
    for unknown_test in unknown_tests:
        sharded_jobs[index].serial.append(ShardedTest(unknown_test, 1, 1, None))
        index = (index + 1) % num_shards
    return [job.convert_to_tuple() for job in sharded_jobs]


def _query_changed_test_files() -> List[str]:
    default_branch = f"origin/{os.environ.get('GIT_DEFAULT_BRANCH', 'main')}"
    merge_base = (
        subprocess.check_output(["git", "merge-base", default_branch, "HEAD"])
        .decode()
        .strip()
    )

    head = subprocess.check_output(["git", "rev-parse", "HEAD"]).decode().strip()

    base_commit = merge_base
    if base_commit == head:
        # We are on the default branch, so check for changes since the last commit
        base_commit = "HEAD^"

    proc = subprocess.run(
        ["git", "diff", "--name-only", base_commit, "HEAD"], capture_output=True
    )

    if proc.returncode != 0:
        raise RuntimeError("Unable to get changed files")

    lines = proc.stdout.decode().strip().split("\n")
    lines = [line.strip() for line in lines]
    return lines


def _get_previously_failing_tests() -> Set[str]:
    PYTEST_FAILED_TESTS_CACHE_FILE_PATH = Path(".pytest_cache/v/cache/lastfailed")

    if not PYTEST_FAILED_TESTS_CACHE_FILE_PATH.exists():
        warn(
            f"No pytorch cache found at {PYTEST_FAILED_TESTS_CACHE_FILE_PATH.absolute()}"
        )
        return set()

    with open(PYTEST_FAILED_TESTS_CACHE_FILE_PATH) as f:
        last_failed_tests = json.load(f)

    prioritized_tests = _parse_prev_failing_test_files(last_failed_tests)
    return _python_test_file_to_test_name(prioritized_tests)


def _parse_prev_failing_test_files(last_failed_tests: Dict[str, bool]) -> Set[str]:
    prioritized_tests = set()

    # The keys are formatted as "test_file.py::test_class::test_method[params]"
    # We just need the test_file part
    for test in last_failed_tests:
        parts = test.split("::")
        if len(parts) > 1:
            test_file = parts[0]
            prioritized_tests.add(test_file)

    return prioritized_tests


def _get_modified_tests() -> Set[str]:
    try:
        changed_files = _query_changed_test_files()
    except Exception as e:
        warn(f"Can't query changed test files due to {e}")
        # If unable to get changed files from git, quit without doing any sorting
        return set()

    return _python_test_file_to_test_name(set(changed_files))


def _python_test_file_to_test_name(tests: Set[str]) -> Set[str]:
    prefix = f"test{os.path.sep}"
    valid_tests = {f for f in tests if f.startswith(prefix) and f.endswith(".py")}
    valid_tests = {f[len(prefix) : -len(".py")] for f in valid_tests}

    return valid_tests


class PoolTimes:
    def __init__(self, num_procs: int) -> None:
        self.pool_times = [0.0 for _ in range(num_procs)]
        self.serial_times = 0.0

    def next_test_start_time(self, serial: bool) -> float:
        if serial:
            # Serial tests are run after all parallel tests complete
            return max(self.pool_times) + self.serial_times

        return self.pool_times[0]

    def schedule_test(self, test: ShardedTest, serial: bool) -> None:
        if serial:
            self.serial_times += test.get_time()
        else:
            # pool_times[0] is always the thread with the least amount of time scheduled
            heapq.heappushpop(self.pool_times, self.pool_times[0] + test.get_time())


def log_time_savings(
    selected_tests: List[ShardedTest],
    prioritized_tests: List[ShardedTest],
    is_serial_test_fn: Callable[[str], bool],
    num_procs: int = NUM_PROCS,  # make this customizable for testing
) -> float:
    # The tests will be run in [num_procs] parallel threads, so we assume each test
    # is allocated to the thread that'll free up first.
    # This isn't an exact match (since other factors could change which thread
    # pool a test gets scheduled on) but it's a good approximation.

    # Simulates the scheduled tests on each thread pool
    default_pool = PoolTimes(num_procs)  # originally scheduled run
    prioritized_pool = PoolTimes(num_procs)  # run for prioritized tests
    max_time_savings_sec = 0.0

    # It's easier to look up prioritized tests by name
    prioritized_test_names = {test.name for test in prioritized_tests}

    for test in selected_tests:
        serial = is_serial_test_fn(test.name)
        if test.name in prioritized_test_names:
            # Successive tests will always have a greater time savings
            max_time_savings_sec = default_pool.next_test_start_time(
                serial
            ) - prioritized_pool.next_test_start_time(serial)

            # "schedule" this test on the prioritized pool to get time savings for future prioritized tests
            prioritized_pool.schedule_test(test, serial)

        # always schedule on the default pool to know what the unprioritized timeline would've looked like
        default_pool.schedule_test(test, serial)

    print(
        f"Prioritized tests will run about {duration_to_str(max_time_savings_sec)} sooner than they would've otherwise"
    )

    emit_metric(
        "test_reordering_time_savings",
        {
            "time_savings_sec": max_time_savings_sec,
        },
    )

    # Return value used by tests
    return max_time_savings_sec


def get_reordered_tests(
    tests: List[ShardedTest],
) -> Tuple[List[ShardedTest], List[ShardedTest]]:
    """
    Get the reordered test filename list based on github PR history or git changed file.
    We prioritize running test files that were changed.
    """

    def print_tests(tests: Set[str], test_group_description: str) -> None:
        if not tests:
            return

        print(f"{test_group_description}:")
        for test in tests:
            print(f"  {test}")

    prioritized_tests: Set[str] = set()

    pri_test = _get_previously_failing_tests()
    print_tests(
        pri_test, "If run, these tests will prioritized because they previously failed"
    )
    prioritized_tests |= pri_test

    pri_test |= _get_modified_tests()
    print_tests(
        pri_test, "If run, these tests will be prioritized because they were modified"
    )
    prioritized_tests |= pri_test

    bring_to_front = []
    the_rest = []

    for test in tests:
        if test.name in prioritized_tests:
            bring_to_front.append(test)
        else:
            the_rest.append(test)

    if len(tests) != len(bring_to_front) + len(the_rest):
        print(
            f"Something went wrong in CI reordering, expecting total of {len(tests)}:\n"
            f"but found prioritized: {len(bring_to_front)}\nthe rest: {len(the_rest)}\n"
        )
        return ([], tests)

    prioritized_test_names = []
    remaining_test_names = []
    if bring_to_front:
        test_cnt_str = pluralize(len(tests), "test")
        print(f"Reordering tests: Prioritizing {len(bring_to_front)} of {test_cnt_str}")

        prioritized_test_names = [t.name for t in bring_to_front]
        print(f"Prioritized: {prioritized_test_names}")
        remaining_test_names = [t.name for t in the_rest]
        print(f"The Rest: {remaining_test_names}")
    else:
        print("Didn't find any tests to prioritize")

    emit_metric(
        "test_reordering_prioritized_tests",
        {
            "prioritized_test_cnt": len(bring_to_front),
            "total_test_cnt": len(tests),
            "prioritized_tests": prioritized_test_names,
            "remaining_tests": remaining_test_names,
        },
    )

    return (bring_to_front, the_rest)


def get_test_case_configs(dirpath: str) -> None:
    get_slow_tests(dirpath=dirpath)
    get_disabled_tests(dirpath=dirpath)<|MERGE_RESOLUTION|>--- conflicted
+++ resolved
@@ -10,18 +10,8 @@
 
 from tools.shared.logging_utils import duration_to_str, pluralize
 
-<<<<<<< HEAD
-from tools.stats.import_test_stats import (
-    get_disabled_tests,
-    get_slow_tests,
-    get_test_file_ratings,
-    TEST_FILE_RATINGS_FILE,
-)
+from tools.stats.import_test_stats import get_disabled_tests, get_slow_tests
 from tools.stats.upload_metrics import emit_metric
-=======
-from tools.stats.import_test_stats import get_disabled_tests, get_slow_tests
-from tools.stats.upload_stats_lib import emit_metric
->>>>>>> a9db8f70
 
 IS_MEM_LEAK_CHECK = os.getenv("PYTORCH_TEST_CUDA_MEM_LEAK_CHECK", "0") == "1"
 
