--- conflicted
+++ resolved
@@ -2870,28 +2870,21 @@
   Tensor pivots_cpu = pivots.cpu();
   auto pivots_data = pivots_cpu.data_ptr<magma_int_t>();
 
-<<<<<<< HEAD
   auto b_stride = matrixStride(B);
-  auto lu_stride = matrixStride(LU);
-  auto pivots_stride = pivots_cpu.size(-1);
+  auto lu_stride = LU.dim() > 2 ? LU.stride(-3) : 0;
+  auto pivots_stride = pivots_cpu.dim() > 1 ? pivots_cpu.stride(-2) : 0;
   auto batch_size = batchCount(B);
-=======
-  auto b_stride = matrixStride(b);
-  auto lu_stride = lu.dim() > 2 ? lu.stride(-3) : 0;
-  auto pivots_stride = pivots_cpu.dim() > 1 ? pivots_cpu.stride(-2) : 0;
-  auto batch_size = batchCount(b);
->>>>>>> 1e37c208
 
   magma_int_t n = magma_int_cast(LU.size(-2), "n");
   magma_int_t nrhs = magma_int_cast(B.size(-1), "nrhs");
   auto leading_dimension = std::max<magma_int_t>(1, n);
 
-  // lu and pivots tensors can be broadcast to b
+  // LU and pivots tensors can be broadcasted to B
   // here we construct a helper indexing tensor to linearly index into lu and pivots
-  IntArrayRef lu_batch_shape(lu.sizes().data(), lu.dim() - 2);
-  IntArrayRef b_batch_shape(b.sizes().data(), b.dim() - 2);
+  IntArrayRef lu_batch_shape(LU.sizes().data(), LU.dim() - 2);
+  IntArrayRef b_batch_shape(B.sizes().data(), B.dim() - 2);
   BroadcastLinearIndices lu_index(
-      batchCount(lu), lu_batch_shape, b_batch_shape);
+      batchCount(LU), lu_batch_shape, b_batch_shape);
 
   int info = 0;
   for (decltype(batch_size) i = 0; i < batch_size; i++) {
@@ -2931,8 +2924,8 @@
       "Calling linalg.lu_solve on a CUDA tensor requires compiling ",
       "PyTorch with MAGMA. Please rebuild with MAGMA.");
 #else
-  TORCH_INTERNAL_ASSERT(batchCount(b) == batchCount(lu), "batch_size of b and lu must be the same");
-  TORCH_INTERNAL_ASSERT(batchCount(lu) == batchCount(pivots.unsqueeze(-1)), "batch_size of lu and pivots must be the same");
+  TORCH_INTERNAL_ASSERT(batchCount(B) == batchCount(LU), "batch_size of LU and B must be the same");
+  TORCH_INTERNAL_ASSERT(batchCount(LU) == batchCount(pivots.unsqueeze(-1)), "batch_size of LU and pivots must be the same");
   auto trans = to_magma(transpose);
   auto b_data = B.data_ptr<scalar_t>();
   auto lu_data = LU.data_ptr<scalar_t>();
@@ -3029,98 +3022,105 @@
 
 }  // anonymous namespace
 
-<<<<<<< HEAD
 static void lu_solve_kernel(const Tensor& LU, const Tensor& pivots, const Tensor& B, TransposeType trans) {
-  auto batch_size = batchCount(LU);
+  auto batch_size = batchCount(B);
   auto m = LU.size(-2);
-  auto nrhs = B.size(-1);
+  auto b2 = B.size(-1);
   // magma implementation of LU solve cannot handle a b tensor with last dim > 1024
   // See https://bitbucket.org/icl/magma/issues/19/dgesv_batched-dgetrs_batched-fails-for
-  bool over_batched_magma_dim_limit = nrhs > 1024;
+  bool over_batched_magma_dim_limit = b2 > 1024;
   // heuristics determined from tests dicussed in https://github.com/pytorch/pytorch/pull/72935
 
-  auto lu_solve_triangular = [m](const Tensor& LU, const Tensor& pivots, const Tensor& B, TransposeType trans) {
-    // Not implemented as this approach is just more efficient in the transpose / conj transpose case
-    TORCH_INTERNAL_ASSERT(trans != TransposeType::NoTranspose);
-    auto transpose = [trans](const Tensor& A) { return trans == TransposeType::Transpose ? A.mT() : A.mH(); };
-    // L does not need to have zero on the diagonal as the diagonal is not checked since unitriangular=True
-    at::linalg_solve_triangular_out(const_cast<Tensor&>(B), transpose(LU.triu()), B, /*upper=*/false);
-    at::linalg_solve_triangular_out(const_cast<Tensor&>(B), transpose(LU.tril(-1)), B, /*upper=*/true, /*left=*/true, /*unitriangular=*/true);
-    // Computes B = P @ B
-    const auto perm = at::arange(m, pivots.options().dtype(kLong)).expand(pivots.sizes()).contiguous();
-    auto iter = TensorIteratorConfig()
-      .set_check_mem_overlap(false)
-      .check_all_same_dtype(false)
-      .resize_outputs(false)
-      .declare_static_shape(pivots.sizes(), /*squash_dim=*/pivots.dim() - 1)
-      .add_output(perm)
-      .add_input(pivots)
-      .build();
-    unpack_pivots_stub(pivots.device().type(), iter, m);
-    B.scatter_(-2, perm.unsqueeze(-1).expand_as(B), B.clone());
+  // Computes X = U^{-1}L^{-1}P^T B via triangular solves
+  // Helps mitigating the bugs in magma
+  auto lu_solve_triangular = [m](const Tensor& LU, const Tensor& pivots, const Tensor& B, const TransposeType trans) {
+    // Computes B = op(P) @ B in place where op(P) = P or P^T
+    auto P_matmul = [m](const Tensor& B, const Tensor& pivots, const bool P_trans) {
+      auto perm = at::arange(m, pivots.options().dtype(kLong)).expand(pivots.sizes()).contiguous();
+      auto iter = TensorIteratorConfig()
+        .set_check_mem_overlap(false)
+        .check_all_same_dtype(false)
+        .resize_outputs(false)
+        .declare_static_shape(pivots.sizes(), /*squash_dim=*/pivots.dim() - 1)
+        .add_output(perm)
+        .add_input(pivots)
+        .build();
+      unpack_pivots_stub(pivots.device().type(), iter, m);
+
+      if (P_trans) {
+        // Get the inverse permutation
+        perm = at::argsort(perm);
+      }
+      B.scatter_(-2, perm.unsqueeze(-1).expand_as(B), B.clone());
+    };
+
+    if (trans == TransposeType::NoTranspose) {
+      // B = P^T @ B
+      P_matmul(B, pivots, /*P_trans=*/true);
+      // B = L^{-1} @ B
+      at::linalg_solve_triangular_out(const_cast<Tensor&>(B), LU, B, /*upper=*/false, /*left=*/true, /*unitriangular=*/true);
+      // B = U^{-1} @ B
+      at::linalg_solve_triangular_out(const_cast<Tensor&>(B), LU, B, /*upper=*/true);
+    } else {
+      auto LU_H = LU.mH();
+      // B = U^{-H} @ B
+      at::linalg_solve_triangular_out(const_cast<Tensor&>(B), LU_H, B, /*upper=*/false);
+      // B = L^{-H} @ B
+      at::linalg_solve_triangular_out(const_cast<Tensor&>(B), LU_H, B, /*upper=*/true, /*left=*/true, /*unitriangular=*/true);
+      // B = P @ B
+      P_matmul(B, pivots, /*P_trans=*/false);
+    }
   };
+
+  auto LU_ = maybe_expand_lu(B, LU);
+  auto pivots_ = maybe_expand_pivots(B, pivots);
 
   // Preferred Backend
   auto preferred_backend = at::globalContext().linalgPreferredBackend();
-=======
-static void lu_solve_trans_dispatch(const Tensor& b, const Tensor& lu, const Tensor& pivots, TransposeType trans) {
-  auto batch_size = batchCount(b);
-  auto m = lu.size(-2);
-  auto b2 = b.size(-1);
-  bool over_magma_dim_limit = b2 > 1024;  // magma implementation of LU solve cannot handle a b tensor with last dim > 1024 (https://bitbucket.org/icl/magma/issues/19/dgesv_batched-dgetrs_batched-fails-for)
-  // heuristics determined from tests dicussed in https://github.com/pytorch/pytorch/pull/59148
->>>>>>> 1e37c208
 #ifdef USE_CUSOLVER
   if (preferred_backend == at::LinalgBackend::Cusolver) {
     if (batch_size <= 2 && m >= 64) {
-      lu_solve_looped_cusolver(LU, pivots, B, trans);
+      lu_solve_looped_cusolver(*LU_, *pivots_, B, trans);
     } else {
-      lu_solve_batched_cublas(LU, pivots, B, trans);
+      lu_solve_batched_cublas(*LU_, *pivots_, B, trans);
     }
     return;
   } else
 #endif // ifdef USE_CUSOLVER
   if (preferred_backend == at::LinalgBackend::Magma) {
-    // Looped Magma is very slow, but batched magma is buggy and we need to solve those cases somehow
-    if (over_batched_magma_dim_limit || trans != TransposeType::NoTranspose) {
-      lu_solve_looped_magma(LU, pivots, B, trans);
+    // Looped magma is very slow, but batched magma is buggy in these two cases
+    if (!over_batched_magma_dim_limit && trans == TransposeType::NoTranspose) {
+      lu_solve_batched_magma(*LU_, *pivots_, B, trans);
     }
     else {
-      lu_solve_batched_magma(LU, pivots, B, trans);
+      lu_solve_looped_magma(*LU_, *pivots_, B, trans);
     }
     return;
   }
 
-  // Summary: Always use cusolver + cublas when available, otherwise resort to MAGMA
+  // Summary: Always use cusolver + cublas + lu_solve_trang when available, otherwise resort to MAGMA
   // Magma is buggy and slow, so we make up for that in those cases by using solve_triangular
 #ifdef CUDART_VERSION
 #ifdef USE_CUSOLVER
   if (batch_size <= 2 && m >= 64) {
-    lu_solve_looped_cusolver(LU, pivots, B, trans);
+    lu_solve_looped_cusolver(*LU_, *pivots_, B, trans);
     return;
   }
 #endif // ifdef USE_CUSOLVER
-<<<<<<< HEAD
-  lu_solve_batched_cublas(LU, pivots, B, trans);
-#else
-  if (trans != TransposeType::NoTranspose || batch_size <= 128 || batch_size <= 2) {
-    lu_solve_triangular(LU, pivots, B, trans);
-=======
-#ifdef CUDART_VERSION
-  else if ((batch_size > 2 && m <= 128) || (batch_size > 8 && over_magma_dim_limit)) {
-    c10::MaybeOwned<Tensor> lu_ = maybe_expand_lu(b, lu);
-    c10::MaybeOwned<Tensor> pivots_ = maybe_expand_pivots(b, pivots);
-    lu_solve_batched_cublas(b, *lu_, *pivots_, trans);
->>>>>>> 1e37c208
+  if (trans != TransposeType::NoTranspose && m <= 2 && batch_size >= 128) {
+    lu_solve_triangular(*LU_, *pivots_, B, trans);
+  } else {
+    lu_solve_batched_cublas(*LU_, *pivots_, B, trans);
+  }
+#else
+  // If it's not buggy and it's faster than solve triangular (large matrix and large batch regime)
+  // we use batched_magma, otherwise, we resort to two triangular solves
+  // For trans != TransposeType::NoTranspose lu_solve_triangular is faster anyway
+  if (!over_batched_magma_dim_limit && trans == TransposeType::NoTranspose && m >= 256 && batch_size >= 128) {
+    lu_solve_batched_magma(*LU_, *pivots_, B, trans);
   }
   else {
-<<<<<<< HEAD
-    lu_solve_batched_magma(LU, pivots, B, trans);
-=======
-    c10::MaybeOwned<Tensor> lu_ = maybe_expand_lu(b, lu);
-    c10::MaybeOwned<Tensor> pivots_ = maybe_expand_pivots(b, pivots);
-    lu_solve_batched_magma(b, *lu_, *pivots_, trans);
->>>>>>> 1e37c208
+    lu_solve_triangular(*LU_, *pivots_, B, trans);
   }
 #endif // ifdef CUDART_VERSION
 }
