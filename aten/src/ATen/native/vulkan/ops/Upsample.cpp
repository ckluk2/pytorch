--- conflicted
+++ resolved
@@ -1,5 +1,4 @@
 #include <ATen/native/UpSample.h>
-#include <ATen/native/vulkan/api/OpProfiler.h>
 #include <ATen/native/vulkan/ops/Common.h>
 #include <torch/library.h>
 
@@ -86,15 +85,9 @@
       // shader arguments
       v_output.image(
           pipeline_barrier,
-          api::PipelineStage::Compute,
+          api::PipelineStage::COMPUTE,
           api::MemoryAccessType::WRITE),
-<<<<<<< HEAD
-      v_input.image(
-          pipeline_barrier,
-          api::PipelineStage::Compute),
-=======
       v_input.image(pipeline_barrier, api::PipelineStage::COMPUTE),
->>>>>>> 0b5b1000
       // params buffer
       params.buffer());
 
