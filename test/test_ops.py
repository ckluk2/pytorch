# Owner(s): ["module: unknown"]

from collections.abc import Sequence
from functools import partial
import warnings
import unittest
import itertools
import torch
import contextlib
from collections import defaultdict
from importlib import import_module
from torch.utils._pytree import tree_map

from torch.testing import make_tensor
from torch.testing._internal.common_dtype import (
    floating_and_complex_types_and,
    all_types_and_complex_and,
)

from torch.testing._internal.common_utils import (
    TestCase,
    is_iterable_of_tensors,
    run_tests,
    IS_SANDCASTLE,
    clone_input_helper,
    IS_CI,
    suppress_warnings,
    noncontiguous_like,
    TEST_WITH_ASAN,
    TEST_WITH_UBSAN,
    IS_WINDOWS,
    IS_FBCODE,
    first_sample,
    parametrize,
    skipIfSlowGradcheckEnv,
)
from torch.testing._internal.common_methods_invocations import (
    op_db,
    UnaryUfuncInfo,
    ReductionOpInfo,
    ReductionPythonRefInfo,
    SpectralFuncInfo,
    ops_and_refs,
    python_ref_db,
    BinaryUfuncInfo,
)
from torch.testing._internal.common_device_type import (
    deviceCountAtLeast,
    instantiate_device_type_tests,
    ops,
    onlyCUDA,
    onlyCPU,
    onlyNativeDeviceTypes,
    OpDTypes,
    skipCUDAIfRocm,
    skipMeta,
)
from torch._subclasses.fake_tensor import (
    FakeTensor,
    FakeTensorMode,
)
from torch.utils._python_dispatch import enable_torch_dispatch_mode
import torch._prims as prims
from torch._prims.context import TorchRefsMode

from torch.testing._internal import opinfo
from torch.testing._internal import composite_compliance

from torch.utils._pytree import tree_flatten
from torch.utils._python_dispatch import TorchDispatchMode

# TODO: fixme https://github.com/pytorch/pytorch/issues/68972
torch.set_default_dtype(torch.float32)

# variant testing is only done with torch.float and torch.cfloat to avoid
#   excessive test times and maximize signal to noise ratio
_variant_ops = partial(
    ops, dtypes=OpDTypes.supported, allowed_dtypes=(torch.float, torch.cfloat)
)

# Get names of all the operators which have ref in their entry in OpInfo (testing infra)
#   except for elementwise unary operators (separately implemented in test/test_unary_ufuncs.py),
#   elementwise binary operators (separately implemented in test_binary_ufuncs.py),
#   reduction operations (separately impelemented in test_reductions.py),
#   and Spectral Functions (separately implemented for only 1D as of now, in test/test_spectral_ops.py)
_ref_test_ops = tuple(
    filter(
        lambda op: not isinstance(
            op, (UnaryUfuncInfo, ReductionOpInfo, SpectralFuncInfo, BinaryUfuncInfo)
        )
        and op.ref is not None,
        op_db,
    )
)
_ops_and_refs = op_db + python_ref_db

# Tests that apply to all operators and aren't related to any particular
#   system
@skipIfSlowGradcheckEnv
class TestCommon(TestCase):
    exact_dtype = True

    # Verifies, on teardown, that no OpInfo is still using dynamic dtypes in CI
    @classmethod
    def tearDownClass(cls):
        super().tearDownClass()

        if IS_CI:
            err_msg = (
                "The operator(s) below is(are) using dynamic_dtypes in the OpInfo entries."
                "This is OK for testing, but be sure to set the dtypes manually before landing your PR!"
            )
            # Assure no opinfo entry has dynamic_dtypes
            filtered_ops = list(filter(opinfo.utils.is_dynamic_dtype_set, op_db))
            for op in filtered_ops:
                fmt_str = opinfo.utils.str_format_dynamic_dtype(op)
                err_msg += "\n" + fmt_str

            assert len(filtered_ops) == 0, err_msg

    # Validates that each OpInfo works correctly on different CUDA devices
    @onlyCUDA
    @deviceCountAtLeast(2)
    @ops(op_db, allowed_dtypes=(torch.float32, torch.long))
    def test_multiple_devices(self, devices, dtype, op):
        for cuda_device_str in devices:
            cuda_device = torch.device(cuda_device_str)
            # NOTE: only tests on first sample
            samples = op.sample_inputs(cuda_device, dtype)
            sample = first_sample(self, samples)
            result = op(sample.input, *sample.args, **sample.kwargs)

            if isinstance(result, torch.Tensor):
                self.assertTrue(result.device == cuda_device)
            elif is_iterable_of_tensors(result):
                self.assertTrue(all(map(lambda t: t.device == cuda_device, result)))
            else:
                self.skipTest(
                    "Skipped! Only supports single tensor or iterable of tensor outputs."
                )

    # Tests that the function and its (ndarray-accepting) reference produce the same
    #   values on the tensors from sample_inputs func for the corresponding op.
    # This test runs in double and complex double precision because
    # NumPy does computation internally using double precision for many functions
    # resulting in possible equality check failures.
    @unittest.skipIf(TEST_WITH_ASAN, "Skipped under ASAN")
    @onlyNativeDeviceTypes
    @suppress_warnings
    @ops(_ref_test_ops, allowed_dtypes=(torch.float64, torch.long, torch.complex128))
    def test_numpy_ref(self, device, dtype, op):
        try:
            # Sets the default dtype to NumPy's default dtype of double
            cur_default = torch.get_default_dtype()
            torch.set_default_dtype(torch.double)
            for sample_input in op.reference_inputs(device, dtype):
                self.compare_with_reference(
                    op, op.ref, sample_input, exact_dtype=(dtype is not torch.long)
                )
        finally:
            torch.set_default_dtype(cur_default)

    # Tests that experimental Python References can propagate shape, dtype,
    # and device metadata properly.
    # See https://github.com/pytorch/pytorch/issues/78050 for a discussion of stride propagation.
    @unittest.skipIf(TEST_WITH_ASAN, "Skipped under ASAN")
    @onlyNativeDeviceTypes
    @ops(python_ref_db)
    def test_python_ref_meta(self, device, dtype, op):
        mode = FakeTensorMode()
        with mode:
            pass

        def _to_tensormeta(x):
            if isinstance(x, torch.Tensor):
                out = FakeTensor.from_tensor(x, mode)
                return out
            return x

        # TODO: iterate over requires_grad true/false
        for sample in op.reference_inputs(device, dtype, requires_grad=False):
            result = op(sample.input, *sample.args, **sample.kwargs)

            meta_sample = sample.transform(_to_tensormeta)
            try:
                with enable_torch_dispatch_mode(mode):
                    meta_result = op(meta_sample.input, *meta_sample.args, **meta_sample.kwargs)
            except torch._subclasses.fake_tensor.UnsupportedFakeTensorException:
                continue
            except torch._subclasses.fake_tensor.DataDependentOutputException:
                continue

            if isinstance(result, torch.Tensor):
                self.assertTrue(isinstance(meta_result, FakeTensor))
                prims.utils.compare_tensor_meta(result, meta_result)
            elif isinstance(result, Sequence):
                for a, b in zip(result, meta_result):
                    if isinstance(a, torch.Tensor) or isinstance(b, torch.Tensor):
                        self.assertTrue(isinstance(b, FakeTensor))
                        prims.utils.compare_tensor_meta(a, b)

    def _ref_test_helper(self, ctx, device, dtype, op, skip_zero_numel=False, skip_zero_dim=False, skip_bfloat=False):
        # NOTE: this test works by comparing the reference
        ex = None
        for sample in op.reference_inputs(device, dtype, requires_grad=False):
            if isinstance(sample.input, torch.Tensor) and sample.input.numel() == 0 and skip_zero_numel:
                continue
            if isinstance(sample.input, torch.Tensor) and sample.input.ndim == 0 and skip_zero_dim:
                continue

            is_lower_than_cuda11_0 = (
                (torch.version.cuda is not None)
                and ([int(x) for x in torch.version.cuda.split(".")] < [11, 0]))

            if (
                skip_bfloat
                and is_lower_than_cuda11_0
                and (
                    (
                        isinstance(sample.input, torch.Tensor)
                        and sample.input.dtype == torch.bfloat16
                    )
                    or any(
                        isinstance(arg, torch.Tensor) and arg.dtype == torch.bfloat16
                        for arg in sample.args
                    )
                )
            ):
                continue
            with ctx():
                ref_result = op(sample.input, *sample.args, **sample.kwargs)
            torch_result = op.torch_opinfo(sample.input, *sample.args, **sample.kwargs)

            for a, b in zip(tree_flatten(ref_result)[0], tree_flatten(torch_result)[0]):
                if isinstance(a, torch.Tensor) or isinstance(b, torch.Tensor):
                    prims.utils.compare_tensor_meta(a, b)
                    if getattr(op, 'validate_view_consistency', True):
                        self.assertEqual(a._is_view(), b._is_view())

            # Computes the dtype the more precise computatino would occur in
            precise_dtype = torch.bool
            if prims.utils.is_integer_dtype(dtype):
                # Note: bool and integer dtypes do not have more
                # precise dtypes -- they simply must be close
                precise_dtype = dtype
            if prims.utils.is_float_dtype(dtype):
                precise_dtype = torch.double
            if prims.utils.is_complex_dtype(dtype):
                precise_dtype = torch.cdouble

            # Checks if the results are close
            try:
                self.assertEqual(
                    ref_result,
                    torch_result,
                    exact_stride=False,
                    exact_device=True,
                    exact_layout=True,
                    exact_is_coalesced=True,
                )
            except AssertionError as e:
                # Raises the error if the precise dtype comparison wouldn't be
                # different
                if dtype is precise_dtype:
                    raise e

                ex = e


            # Goes to next sample if these results are close
            if not ex:
                continue

            # If the results are not close, checks that the
            # reference is more accurate than the torch op
            def _make_precise(x):
                if isinstance(x, torch.dtype):
                    return precise_dtype
                if isinstance(x, torch.Tensor) and x.dtype is dtype:
                    return x.to(precise_dtype)
                return x

            precise_sample = sample.transform(_make_precise)
            precise_result = op.torch_opinfo(precise_sample.input, *precise_sample.args, **precise_sample.kwargs)

            def _distance(a, b):
                # Special-cases boolean comparisons
                if prims.utils.is_boolean_dtype(a.dtype):
                    assert b.dtype is torch.bool
                    return (a ^ b).sum()

                same = (a == b)
                if prims.utils.is_float_dtype(a.dtype) or prims.utils.is_complex_dtype(a.dtype):
                    same = torch.logical_or(same, torch.logical_and(torch.isnan(a), torch.isnan(b)))

                actual_error = torch.where(same, 0, torch.abs(a - b)).sum()
                return actual_error

            ref_distance = 0
            for a, b in zip(tree_flatten(ref_result)[0], tree_flatten(precise_result)[0]):
                ref_distance = ref_distance + _distance(a, b)

            torch_distance = 0
            for a, b in zip(tree_flatten(torch_result)[0], tree_flatten(precise_result)[0]):
                torch_distance = torch_distance + _distance(a, b)

            # TODO: consider adding some tolerance to this comparison
            msg = f"Reference result was farther ({ref_distance}) from the precise " \
                  f"computation than the torch result was ({torch_distance})!"
            self.assertTrue(ref_distance <= torch_distance, msg=msg)

        # Reports numerical accuracy discrepancies
        if ex is not None:
            msg = "Test passed because the reference was more accurate than the torch operator."
            warnings.warn(msg)

    # Tests that experimental Python References perform the same computation
    # as the operators they reference, when operator calls in the torch
    # namesapce are remapped to the refs namespace (torch.foo becomes refs.foo).
    @unittest.skipIf(TEST_WITH_ASAN, "Skipped under ASAN")
    @onlyNativeDeviceTypes
    @ops(python_ref_db)
    def test_python_ref(self, device, dtype, op):
        # In this test, primTorch refs call into the refs namespace
        # For example, a ref with torch.foo in it will calls refs.foo instead
        # Direct calls to refs and prims are not affected
        self._ref_test_helper(lambda: TorchRefsMode(strict=True), device, dtype, op)

    # Tests that experimental Python References perform the same computation
    # as the operators they reference, when operator calls in the torch
    # namespace are preserved (torch.foo remains torch.foo).
    @unittest.skipIf(TEST_WITH_ASAN, "Skipped under ASAN")
    @onlyNativeDeviceTypes
    @ops(python_ref_db)
    def test_python_ref_torch_fallback(self, device, dtype, op):
        # In this test, refs call into the torch namespace (after the initial invocation)
        # For example, a ref with torch.foo in it will call torch.foo instead of refs.foo
        # Direct calls to refs and prims are not translated
        self._ref_test_helper(contextlib.nullcontext, device, dtype, op)

    @unittest.skipIf(TEST_WITH_ASAN, "Skipped under ASAN")
    @onlyCUDA
    @skipCUDAIfRocm
    @ops(python_ref_db)
    @parametrize('executor', ['aten', 'nvfuser'])
    def test_python_ref_executor(self, device, dtype, op, executor):
        # TODO: Not all dtypes are supported with nvfuser
        from torch._prims_common import _torch_dtype_to_nvfuser_dtype_map
        if executor == "nvfuser" and dtype not in _torch_dtype_to_nvfuser_dtype_map:
            raise unittest.SkipTest(f"nvfuser doesn't support dtype {dtype}")

        # nvFuser tests are rather slow so we only run int32 and float32 types
        if executor == "nvfuser" and dtype not in [torch.int32, torch.float32]:
            raise unittest.SkipTest("skipped for speed")

        if executor == "nvfuser" and not op.supports_nvfuser:
            raise unittest.SkipTest(f"{op.name} doesn't support nvfuser")

        # nvFuser doesn't support reduction operations on 0-dim tensors yet
        skip_zero_dim = False
        if executor == "nvfuser" and isinstance(op, ReductionPythonRefInfo):
            skip_zero_dim = True

        # skip zero-dim tensors for some composites of reduction operations
        normalization_ops = ["_refs.softmax", "_refs.logsumexp", "_refs.log_softmax"]
        if executor == "nvfuser" and op.name in normalization_ops:
            skip_zero_dim = True

        from torch._prims.executor import make_traced
        from copy import copy
        op = copy(op)
        executor = "strictly_nvfuser" if executor == "nvfuser" else executor
        op.op = partial(make_traced(op.op), executor=executor)
        self._ref_test_helper(
            contextlib.nullcontext,
            device,
            dtype,
            op,
            skip_zero_numel=("nvfuser" in executor),  # nvfuser doesn't support zero-sized tensors
            skip_zero_dim=skip_zero_dim,
            skip_bfloat=("nvfuser" in executor),  # nvfuser doesn't support bfloat tensors for pre-11 cuda TK
        )

    @skipMeta
    @onlyNativeDeviceTypes
    @ops([op for op in op_db if op.error_inputs_func is not None], dtypes=OpDTypes.none)
    def test_errors(self, device, op):
        error_inputs = op.error_inputs(device)
        for ei in error_inputs:
            si = ei.sample_input
            with self.assertRaisesRegex(ei.error_type, ei.error_regex):
                op(si.input, *si.args, **si.kwargs)

    @skipMeta
    @onlyNativeDeviceTypes
    @ops([op for op in python_ref_db if op.error_inputs_func is not None], dtypes=OpDTypes.none)
    def test_python_ref_errors(self, device, op):
        mode = FakeTensorMode()
        with mode:
            pass

        def _to_tensormeta(x):
            if isinstance(x, torch.Tensor):
                return FakeTensor.from_tensor(x, mode)
            return x

        error_inputs = op.error_inputs(device)
        for ei in error_inputs:
            si = ei.sample_input
            meta_sample = si.transform(_to_tensormeta)
            # TODO: match strings
            with self.assertRaisesRegex(ei.error_type, ""):
                op(meta_sample.input, *meta_sample.args, **meta_sample.kwargs)

    # Tests that the function produces the same result when called with
    #   noncontiguous tensors.
    # TODO: get working with Windows by addressing failing operators
    # TODO: get working with ASAN by addressing failing operators
    @unittest.skipIf(IS_WINDOWS, "Skipped under Windows")
    @unittest.skipIf(TEST_WITH_ASAN, "Skipped under ASAN")
    @onlyNativeDeviceTypes
    @suppress_warnings
    @ops(op_db, allowed_dtypes=(torch.float32, torch.long, torch.complex64))
    def test_noncontiguous_samples(self, device, dtype, op):
        test_grad = dtype in op.supported_backward_dtypes(torch.device(device).type)
        sample_inputs = op.sample_inputs(device, dtype, requires_grad=test_grad)
        for sample_input in sample_inputs:
            t_inp, t_args, t_kwargs = (
                sample_input.input,
                sample_input.args,
                sample_input.kwargs,
            )
            noncontig_sample = sample_input.noncontiguous()
            n_inp, n_args, n_kwargs = (
                noncontig_sample.input,
                noncontig_sample.args,
                noncontig_sample.kwargs,
            )

            # Verifies sample input tensors should have no grad or history
            sample_tensor = t_inp if isinstance(t_inp, torch.Tensor) else t_inp[0]
            assert sample_tensor.grad is None
            assert sample_tensor.grad_fn is None

            # validates forward
            expected = op(t_inp, *t_args, **t_kwargs)
            actual = op(n_inp, *n_args, **n_kwargs)

            self.assertEqual(actual, expected)

            # Validate backward
            # Short-circuits if the op doesn't support grad in this device x dtype
            if not test_grad:
                continue

            expected = sample_input.output_process_fn_grad(expected)
            actual = sample_input.output_process_fn_grad(actual)

            if isinstance(expected, torch.Tensor):
                grad_for_expected = torch.randn_like(expected)
                grad_for_actual = noncontiguous_like(grad_for_expected)
            elif isinstance(expected, Sequence):
                # Filter output elements that do not require grad
                expected = [
                    t
                    for t in expected
                    if isinstance(t, torch.Tensor) and t.requires_grad
                ]
                actual = [
                    n for n in actual if isinstance(n, torch.Tensor) and n.requires_grad
                ]
                grad_for_expected = [torch.randn_like(t) for t in expected]
                grad_for_actual = [noncontiguous_like(n) for n in grad_for_expected]
            else:
                # Nothing to do if it returns a scalar or things like that
                continue

            # Concatenate inputs into a tuple
            t_inputs = (
                (t_inp,) + t_args
                if isinstance(t_inp, torch.Tensor)
                else tuple(t_inp) + t_args
            )
            n_inputs = (
                (n_inp,) + n_args
                if isinstance(n_inp, torch.Tensor)
                else tuple(n_inp) + n_args
            )

            # Filter the elemnts that are tensors that require grad
            t_input_tensors = [
                t for t in t_inputs if isinstance(t, torch.Tensor) and t.requires_grad
            ]
            n_input_tensors = [
                n for n in n_inputs if isinstance(n, torch.Tensor) and n.requires_grad
            ]

            self.assertEqual(len(t_input_tensors), len(n_input_tensors))

            # Some functions may not use all the inputs to generate gradients. One of the
            # few examples of this "odd" behaviour is F.hinge_embedding_loss
            t_grads = torch.autograd.grad(
                expected, t_input_tensors, grad_for_expected, allow_unused=True
            )
            n_grads = torch.autograd.grad(
                actual, n_input_tensors, grad_for_actual, allow_unused=True
            )

            msg = "Got different gradients for contiguous / non-contiguous inputs wrt input {}."
            for i, (t, n) in enumerate(zip(t_grads, n_grads)):
                self.assertEqual(t, n, msg=msg.format(i))

    # Separates one case from the following test_out because many ops don't properly implement the
    #   incorrectly sized out parameter warning properly yet
    # Cases test here:
    #   - out= with the correct dtype and device, but the wrong shape
    @ops(_ops_and_refs, dtypes=OpDTypes.none)
    def test_out_warning(self, device, op):
        # Prefers running in float32 but has a fallback for the first listed supported dtype
        supported_dtypes = op.supported_dtypes(self.device_type)
        if len(supported_dtypes) == 0:
            self.skipTest("Skipped! Op has not supported dtypes on this device.")
        dtype = (
            torch.float32
            if torch.float32 in supported_dtypes
            else list(supported_dtypes)[0]
        )

        samples = op.sample_inputs(device, dtype)
        for sample in samples:
            # calls it normally to get the expected result
            expected = op(sample.input, *sample.args, **sample.kwargs)
            op_out = partial(op, sample.input, *sample.args, **sample.kwargs)

            # Short-circuits if output is not a single tensor or an
            #   iterable of tensors
            if not isinstance(expected, torch.Tensor) and not is_iterable_of_tensors(
                expected, include_empty=True
            ):
                self.skipTest(
                    "Skipped! Only supports single tensor or iterable of tensor outputs."
                )

            # Validates the op doesn't support out if it claims not to
            if not op.supports_out:
                with self.assertRaises(Exception):
                    assert op_out(out=expected) != NotImplemented
                return

            # A wrapper around map that works with single tensors and always
            #   instantiates the map. Used below to apply transforms to
            #   single tensor and iterable tensor outputs.
            def _apply_out_transform(fn, out):
                if isinstance(out, torch.Tensor):
                    return fn(out)

                # assumes (see above) that out is an iterable of tensors
                return tuple(map(fn, out))

            # Extracts strides from a tensor or iterable of tensors into a tuple
            def _extract_strides(out):
                if isinstance(out, torch.Tensor):
                    return (out.stride(),)

                # assumes (see above) that out is an iterable of tensors
                return tuple(map(lambda t: t.stride(), out))

            # Extracts data pointers from a tensor or iterable of tensors into a tuple
            # NOTE: only extracts on the CPU and CUDA device types since some
            #   device types don't have storage
            def _extract_data_ptrs(out):
                if self.device_type != "cpu" and self.device_type != "cuda":
                    return ()

                if isinstance(out, torch.Tensor):
                    return (out.data_ptr(),)

                # assumes (see above) that out is an iterable of tensors
                return tuple(map(lambda t: t.data_ptr(), out))

            @suppress_warnings
            def _compare_out(transform, *, compare_strides_and_data_ptrs=True):
                out = _apply_out_transform(transform, expected)
                original_strides = _extract_strides(out)
                original_ptrs = _extract_data_ptrs(out)

                op_out(out=out)
                final_strides = _extract_strides(out)
                final_ptrs = _extract_data_ptrs(out)

                self.assertEqual(expected, out)

                if compare_strides_and_data_ptrs:
                    stride_msg = "Strides are not the same! Original strides were {0} and strides are now {1}".format(
                        original_strides, final_strides
                    )
                    self.assertEqual(original_strides, final_strides, msg=stride_msg)
                    self.assertEqual(original_ptrs, final_ptrs)

            # Case Zero: out= with the correct dtype and device, but the wrong shape
            #   Expected behavior: if nonempty, resize with a warning.
            def _case_zero_transform(t):
                wrong_shape = list(t.shape)

                if len(wrong_shape) == 0:
                    # Handles scalar tensor case (empty list)
                    wrong_shape = [2]
                else:
                    wrong_shape[-1] = wrong_shape[-1] + 1
                return make_tensor(wrong_shape, dtype=t.dtype, device=t.device)

            # Verifies the out values are correct
            _compare_out(_case_zero_transform, compare_strides_and_data_ptrs=False)

            # Additionally validates that the appropriate warning is thrown if a nonempty
            #   tensor is resized.
            def _any_nonempty(out):
                if isinstance(out, torch.Tensor):
                    return out.numel() > 0

                return any(x.numel() > 0 for x in out)

            out = _apply_out_transform(_case_zero_transform, expected)
            msg_fail = "Resized a non-empty tensor but did not warn about it."
            if _any_nonempty(out):
                with self.assertWarnsRegex(
                    UserWarning, "An output with one or more elements", msg=msg_fail
                ):
                    op_out(out=out)

    # Validates ops implement the correct out= behavior
    # See https://github.com/pytorch/pytorch/wiki/Developer-FAQ#how-does-out-work-in-pytorch
    #   for a description of the correct behavior
    # Validates the following cases:
    #   - Case 0: out has the correct shape, dtype, and device but is full of extremal values
    #   - Case 1: out has the correct shape, dtype, and device but is noncontiguous
    #   - Case 2: out has the correct dtype and device, but is zero elements
    #   - Case 3: out has the correct shape and dtype, but is on a different device type
    #   - Case 4: out has the correct shape and device, but a dtype that cannot
    #       "safely" cast to
    #
    # Case 3 and 4 are slightly different when the op is a factory function:
    #   - if device, dtype are NOT passed, any combination of dtype/device should be OK for out
    #   - if device, dtype are passed, device and dtype should match
    @ops(_ops_and_refs, dtypes=OpDTypes.any_one)
    def test_out(self, device, dtype, op):
        # Prefers running in float32 but has a fallback for the first listed supported dtype
        samples = op.sample_inputs(device, dtype)
        for sample in samples:
            # calls it normally to get the expected result
            expected = op(sample.input, *sample.args, **sample.kwargs)
            op_out = partial(op, sample.input, *sample.args, **sample.kwargs)

            # Short-circuits if output is not a single tensor or an
            #   iterable of tensors
            if not isinstance(expected, torch.Tensor) and not is_iterable_of_tensors(
                expected, include_empty=True
            ):
                self.skipTest(
                    "Skipped! Only supports single tensor or iterable of tensor outputs."
                )

            # Validates the op doesn't support out if it claims not to
            if not op.supports_out:
                with self.assertRaises(Exception):
                    assert op_out(out=expected) != NotImplemented
                return

            # A wrapper around map that works with single tensors and always
            #   instantiates the map. Used below to apply transforms to
            #   single tensor and iterable tensor outputs.
            def _apply_out_transform(fn, out):
                if isinstance(out, torch.Tensor):
                    return fn(out)

                # assumes (see above) that out is an iterable of tensors
                return tuple(map(fn, out))

            # Extracts strides from a tensor or iterable of tensors into a tuple
            def _extract_strides(out):
                if isinstance(out, torch.Tensor):
                    return (out.stride(),)

                # assumes (see above) that out is an iterable of tensors
                return tuple(map(lambda t: t.stride(), out))

            # Extracts data pointers from a tensor or iterable of tensors into a tuple
            # NOTE: only extracts on the CPU and CUDA device types since some
            #   device types don't have storage
            def _extract_data_ptrs(out):
                if self.device_type != "cpu" and self.device_type != "cuda":
                    return ()

                if isinstance(out, torch.Tensor):
                    return (out.data_ptr(),)

                # assumes (see above) that out is an iterable of tensors
                return tuple(map(lambda t: t.data_ptr(), out))

            def _compare_out(transform, *, compare_strides_and_data_ptrs=True):
                out = _apply_out_transform(transform, expected)
                original_strides = _extract_strides(out)
                original_ptrs = _extract_data_ptrs(out)

                op_out(out=out)
                final_strides = _extract_strides(out)
                final_ptrs = _extract_data_ptrs(out)
                self.assertEqual(expected, out)

                if compare_strides_and_data_ptrs:
                    stride_msg = "Strides are not the same! Original strides were {0} and strides are now {1}".format(
                        original_strides, final_strides
                    )
                    self.assertEqual(original_strides, final_strides, msg=stride_msg)
                    self.assertEqual(original_ptrs, final_ptrs)

            # Case 0: out= with the correct shape, dtype, and device
            #   but NaN values for floating point and complex tensors, and
            #   maximum values for integer tensors.
            #   Expected behavior: out= values have no effect on the computation.
            def _case_zero_transform(t):
                try:
                    info = torch.iinfo(t.dtype)
                    return torch.full_like(t, info.max)
                except TypeError as te:
                    # for non-integer types fills with NaN
                    return torch.full_like(t, float("nan"))


            _compare_out(_case_zero_transform)

            # Case 1: out= with the correct shape, dtype, and device,
            #   but noncontiguous.
            #   Expected behavior: strides are respected and `out` storage is not changed.
            def _case_one_transform(t):
                return make_tensor(
                    t.shape, dtype=t.dtype, device=t.device, noncontiguous=True
                )

            _compare_out(_case_one_transform)

            # Case 2: out= with the correct dtype and device, but has no elements.
            #   Expected behavior: resize without warning.
            def _case_two_transform(t):
                return make_tensor((0,), dtype=t.dtype, device=t.device)

            _compare_out(_case_two_transform, compare_strides_and_data_ptrs=False)

            # Also validates that no warning is thrown when this out is resized
            out = _apply_out_transform(_case_two_transform, expected)
            with warnings.catch_warnings(record=True) as caught:
                warnings.simplefilter("always")
                op_out(out=out)

            # Verifies no warning is a resize warning
            for w in caught:
                if "An output with one or more elements" in str(w.message):
                    self.fail(
                        "Resizing an out= argument with no elements threw a resize warning!"
                    )

            # Case 3: out= with correct shape and dtype, but wrong device.
            wrong_device = None
            if torch.device(device).type != "cpu":
                wrong_device = "cpu"
            elif torch.cuda.is_available():
                wrong_device = "cuda"


            factory_fn_msg = (
                "\n\nNOTE: If your op is a factory function (i.e., it accepts TensorOptions) you should mark its "
                "OpInfo with `is_factory_function=True`."
            )
            if wrong_device is not None:

                def _case_three_transform(t):
                    return make_tensor(t.shape, dtype=t.dtype, device=wrong_device)

                out = _apply_out_transform(_case_three_transform, expected)

                if op.is_factory_function and sample.kwargs.get("device", None) is None:
                    op_out(out=out)
                else:
                    msg_fail = (
                        f"Expected RuntimeError when calling with input.device={device} and out.device={wrong_device}."
                    ) + factory_fn_msg
                    with self.assertRaises(RuntimeError, msg=msg_fail):
                        op_out(out=out)

            # Case 4: out= with correct shape and device, but a dtype
            #   that output cannot be "safely" cast to (long).
            #   Expected behavior: error.
            # NOTE: this case is filtered by dtype since some ops produce
            #   bool tensors, for example, which can be safely cast to any
            #   dtype. It is applied when single tensors are floating point or complex
            #   dtypes, or if an op returns multiple tensors when at least one such
            #   tensor is a floating point or complex dtype.
            _dtypes = floating_and_complex_types_and(torch.float16, torch.bfloat16)
            if (
                isinstance(expected, torch.Tensor)
                and expected.dtype in _dtypes
                or (
                    not isinstance(expected, torch.Tensor)
                    and any(t.dtype in _dtypes for t in expected)
                )
            ):

                def _case_four_transform(t):
                    return make_tensor(t.shape, dtype=torch.long, device=t.device)

                out = _apply_out_transform(_case_four_transform, expected)
                msg_fail = "Expected RuntimeError when doing an unsafe cast!"
                msg_fail = (
                    msg_fail
                    if not isinstance(expected, torch.Tensor)
                    else (
                        "Expected RuntimeError when doing an unsafe cast from a result of dtype "
                        f"{expected.dtype} into an out= with dtype torch.long"
                    )
                ) + factory_fn_msg

                if op.is_factory_function and sample.kwargs.get("dtype", None) is None:
                    op_out(out=out)
                else:
                    with self.assertRaises(RuntimeError, msg=msg_fail):
                        op_out(out=out)

    # Tests that the forward and backward passes of operations produce the
    #   same values for the cross-product of op variants (method, inplace)
    #   against eager's gold standard op function variant
    @_variant_ops(op_db)
    def test_variant_consistency_eager(self, device, dtype, op):
        # Acquires variants (method variant, inplace variant, operator variant, inplace_operator variant, aliases)

        method = op.method_variant
        inplace = op.inplace_variant
        operator = op.operator_variant
        inplace_operator = op.inplace_operator_variant


        # list of all inplace ops: inplace variant + alias inplace variants if exist
        inplace_ops = [inplace, inplace_operator]
        variants = [method, inplace, operator, inplace_operator]
        operators = [operator, inplace_operator]

        for a_op in op.aliases:
            variants.append(a_op.op)
            variants.append(a_op.method_variant)
            variants.append(a_op.inplace_variant)
            inplace_ops.append(a_op.inplace_variant)

        inplace_variants = tuple(filter(None, inplace_ops))
        variants = tuple(filter(None, variants))
        operators = tuple(filter(None, operators))

        _requires_grad = dtype in op.supported_backward_dtypes(
            torch.device(device).type
        )

        include_conjugated_inputs = op.test_conjugated_samples and dtype.is_complex
        samples = op.sample_inputs(
            device,
            dtype,
            requires_grad=_requires_grad,
            include_conjugated_inputs=include_conjugated_inputs,
        )
        samples = list(samples)

        def _test_consistency_helper(samples, variants):
            for sample in samples:
                # TODO: Check grad for all Tensors requiring grad if sample.input is TensorList
                tensor = (
                    sample.input
                    if isinstance(sample.input, torch.Tensor)
                    else sample.input[0]
                )

                # Computes function forward and backward values
                tensor.grad = None
                expected_forward = op(sample.input, *sample.args, **sample.kwargs)
                expected_grad = None

                output_process_fn_grad = (
                    sample.output_process_fn_grad
                    if sample.output_process_fn_grad
                    else lambda x: x
                )

                # Skips inplace variants if the output dtype is not the same as
                #   the input dtype
                skip_inplace = False
                if (
                    isinstance(expected_forward, torch.Tensor)
                    and expected_forward.dtype is not tensor.dtype
                ):
                    skip_inplace = True

                # TODO: backward consistency only supported for single tensor outputs
                # TODO: backward consistency only checked on sample.input, not all
                #   tensor inputs
                # TODO: update to handle checking grads of all tensor inputs as
                #   derived from each tensor output
                if isinstance(
                    expected_forward, torch.Tensor
                ) and dtype in op.supported_backward_dtypes(torch.device(device).type):
                    output_process_fn_grad(expected_forward).sum().backward()
                    expected_grad = tensor.grad

                # Test eager consistency
                for variant in variants:
                    # Skips inplace ops
                    if variant in inplace_ops and skip_inplace:
                        continue

                    # Compares variant's forward
                    # Note: copies the to-be-modified input when testing the inplace variant
                    tensor.grad = None
                    cloned = (
                        clone_input_helper(sample.input)
                        if variant in inplace_ops
                        else sample.input
                    )

                    if variant in inplace_ops and sample.broadcasts_input:
                        with self.assertRaises(
                            RuntimeError,
                            msg=(
                                "inplace variant either incorrectly allowed "
                                "resizing or you have marked the sample {}"
                                " incorrectly with `broadcasts_self=True".format(
                                    sample.summary()
                                )
                            ),
                        ):
                            variant_forward = variant(
                                cloned, *sample.args, **sample.kwargs
                            )
                        continue

                    if variant in operators and sample.kwargs:
                        # skip samples with kwargs for operator variants
                        continue

                    variant_forward = variant(cloned, *sample.args, **sample.kwargs)
                    self.assertEqual(expected_forward, variant_forward)

                    # Compares variant's backward
                    if expected_grad is not None and (
                        variant not in inplace_ops or op.supports_inplace_autograd
                    ):
                        output_process_fn_grad(variant_forward).sum().backward()
                        self.assertEqual(expected_grad, tensor.grad)

        _test_consistency_helper(samples, variants)

        def _test_inplace_preserve_storage(samples, variants):
            for sample in samples:
                # Skips inplace variants if the output dtype is not the same as
                #   the input dtype
                expected_forward = op(sample.input, *sample.args, **sample.kwargs)
                tensor = (
                    sample.input
                    if isinstance(sample.input, torch.Tensor)
                    else sample.input[0]
                )
                skip_inplace = False
                if (
                    isinstance(expected_forward, torch.Tensor)
                    and expected_forward.dtype is not tensor.dtype
                ):
                    skip_inplace = True
                if skip_inplace:
                    return
                for variant in variants:
                    cloned = (
                        clone_input_helper(sample.input)
                        if variant in inplace_ops
                        else sample.input
                    )
                    inp_tensor = (
                        cloned if isinstance(cloned, torch.Tensor) else cloned[0]
                    )
                    data_ptr = inp_tensor.data_ptr()
                    if variant in operators and sample.kwargs:
                        # skip samples with kwargs for operator variants
                        continue

                    variant_forward = variant(cloned, *sample.args, **sample.kwargs)
                    # TODO Support non-tensor outputs if they exist for inplace ops
                    if isinstance(variant_forward, torch.Tensor):
                        self.assertEqual(
                            data_ptr, variant_forward.data_ptr(), atol=0, rtol=0
                        )
                    else:
                        self.assertTrue(
                            False,
                            "Non-tensor outputs for inplace ops are not supported",
                        )

        if len(inplace_ops) > 0:
            inplace_samples = list(
                filter(lambda sample: not sample.broadcasts_input, samples)
            )
            _test_inplace_preserve_storage(inplace_samples, inplace_variants)

    # Reference testing for operations in complex32 against complex64.
    # NOTE: We test against complex64 as NumPy doesn't have a complex32 equivalent dtype.
    @ops(op_db, allowed_dtypes=(torch.complex32,))
    def test_complex_half_reference_testing(self, device, dtype, op):
        if not op.supports_dtype(torch.complex32, device):
            unittest.skip("Does not support complex32")

        for sample in op.sample_inputs(device, dtype):
            actual = op(sample.input, *sample.args, **sample.kwargs)
            # sample.transform applies the lambda to torch.Tensor and torch.dtype.
            # However, we only want to apply it to Tensors with dtype `torch.complex32`..
            transformed_sample = sample.transform(lambda x: x.to(torch.complex64) if isinstance(
                x, torch.Tensor) and x.dtype is torch.complex32 else x)
            expected = op(
                transformed_sample.input,
                *transformed_sample.args,
                **transformed_sample.kwargs,
            )
            # Since range of chalf is much less compared to cfloat,
            # we get `inf`s easily (eg. with `pow`, `exp`),
            # so we cast `cfloat` back to `chalf`.
            expected = tree_map(lambda x: x.to(torch.complex32) if isinstance(
                x, torch.Tensor) and x.dtype is torch.complex64 else x, expected)

            # `exact_dtype` is False because for ops like real, imag
            # we get different dtypes for `actual` and `expected`
            # `chalf` input -> `half` output
            # `cfloat` input -> `float` output
            self.assertEqual(actual, expected, exact_dtype=False)

    @ops(op_db, allowed_dtypes=(torch.bool,))
    @unittest.skipIf(TEST_WITH_UBSAN, "Test uses undefined behavior")
    def test_non_standard_bool_values(self, device, dtype, op):
        # Test boolean values other than 0x00 and 0x01 (gh-54789)
        def convert_boolean_tensors(x):
            if not isinstance(x, torch.Tensor) or x.dtype != torch.bool:
                return x

            # Map False -> 0 and True -> Random value in [2, 255]
            true_vals = torch.randint(2, 255, x.shape, dtype=torch.uint8, device=x.device)
            false_vals = torch.zeros((), dtype=torch.uint8, device=x.device)
            x_int = torch.where(x, true_vals, false_vals)

            ret = x_int.view(torch.bool)
            self.assertEqual(ret, x)
            return ret

        for sample in op.sample_inputs(device, dtype):
            expect = op(sample.input, *sample.args, **sample.kwargs)

            transformed = sample.transform(convert_boolean_tensors)
            actual = op(transformed.input, *transformed.args, **transformed.kwargs)

            self.assertEqual(expect, actual)

    # Validates that each OpInfo specifies its forward and backward dtypes
    #   correctly for CPU and CUDA devices
    @unittest.skipIf(TEST_WITH_ASAN, "Skipped under ASAN")
    @skipMeta
    @onlyNativeDeviceTypes
    @ops(ops_and_refs, dtypes=OpDTypes.none)
    def test_dtypes(self, device, op):
        # Check complex32 support only if the op claims.
        # TODO: Once the complex32 support is better, we should add check for complex32 unconditionally.
        device_type = torch.device(device).type
        include_complex32 = (
            (torch.complex32,)
            if op.supports_dtype(torch.complex32, device_type)
            else ()
        )

        # dtypes to try to backward in
        allowed_backward_dtypes = floating_and_complex_types_and(
            *((torch.half, torch.bfloat16) + include_complex32)
        )

        # lists for (un)supported dtypes
        supported_dtypes = set()
        unsupported_dtypes = set()
        supported_backward_dtypes = set()
        unsupported_backward_dtypes = set()

        def unsupported(dtype):
            unsupported_dtypes.add(dtype)
            if dtype in allowed_backward_dtypes:
                unsupported_backward_dtypes.add(dtype)

        for dtype in all_types_and_complex_and(
            *((torch.half, torch.bfloat16, torch.bool) + include_complex32)
        ):
            # tries to acquire samples - failure indicates lack of support
            requires_grad = dtype in allowed_backward_dtypes
            try:
                samples = tuple(
                    op.sample_inputs(device, dtype, requires_grad=requires_grad)
                )
            except Exception as e:
                unsupported(dtype)
                continue

            for sample in samples:
                # tries to call operator with the sample - failure indicates
                #   lack of support
                try:
                    result = op(sample.input, *sample.args, **sample.kwargs)
                    supported_dtypes.add(dtype)
                except Exception as e:
                    # NOTE: some ops will fail in forward if their inputs
                    #   require grad but they don't support computing the gradient
                    #   in that type! This is a bug in the op!
                    unsupported(dtype)
                    continue

                # Checks for backward support in the same dtype, if the input has
                # one or more tensors requiring grad
                def _tensor_requires_grad(x):
                    if isinstance(x, dict):
                        for k, v in x.items():
                            if _tensor_requires_grad(v):
                                return True
                    if isinstance(x, (list, tuple)):
                        for a in x:
                            if _tensor_requires_grad(a):
                                return True
                    if isinstance(x, torch.Tensor) and x.requires_grad:
                        return True

                    return False

                requires_grad = _tensor_requires_grad(sample.input) \
                    or _tensor_requires_grad(sample.args) or _tensor_requires_grad(sample.kwargs)
                if not requires_grad:
                    continue

                try:
                    result = sample.output_process_fn_grad(result)
                    if isinstance(result, torch.Tensor):
                        backward_tensor = result
                    elif isinstance(result, Sequence) and isinstance(
                        result[0], torch.Tensor
                    ):
                        backward_tensor = result[0]
                    else:
                        continue

                    # Note: this grad may not have the same dtype as dtype
                    # For functions like complex (float -> complex) or abs
                    #   (complex -> float) the grad tensor will have a
                    #   different dtype than the input.
                    #   For simplicity, this is still modeled as these ops
                    #   supporting grad in the input dtype.
                    grad = torch.randn_like(backward_tensor)
                    backward_tensor.backward(grad)
                    supported_backward_dtypes.add(dtype)
                except Exception as e:
                    unsupported_backward_dtypes.add(dtype)

        # Checks that dtypes are listed correctly and generates an informative
        #   error message

        supported_forward = supported_dtypes - unsupported_dtypes
        partially_supported_forward = supported_dtypes & unsupported_dtypes
        unsupported_forward = unsupported_dtypes - supported_dtypes
        supported_backward = supported_backward_dtypes - unsupported_backward_dtypes
        partially_supported_backward = (
            supported_backward_dtypes & unsupported_backward_dtypes
        )
        unsupported_backward = unsupported_backward_dtypes - supported_backward_dtypes

        device_type = torch.device(device).type

        claimed_forward = set(op.supported_dtypes(device_type))
        supported_but_unclaimed_forward = supported_forward - claimed_forward
        claimed_but_unsupported_forward = claimed_forward & unsupported_forward

        claimed_backward = set(op.supported_backward_dtypes(device_type))
        supported_but_unclaimed_backward = supported_backward - claimed_backward
        claimed_but_unsupported_backward = claimed_backward & unsupported_backward

        # Partially supporting a dtype is not an error, but we print a warning
        if (len(partially_supported_forward) + len(partially_supported_backward)) > 0:
            msg = "Some dtypes for {0} on device type {1} are only partially supported!\n".format(
                op.name, device_type
            )
            if len(partially_supported_forward) > 0:
                msg = (
                    msg
                    + "The following dtypes only worked on some samples during forward: {0}.\n".format(
                        partially_supported_forward
                    )
                )
            if len(partially_supported_backward) > 0:
                msg = (
                    msg
                    + "The following dtypes only worked on some samples during backward: {0}.\n".format(
                        partially_supported_backward
                    )
                )
            print(msg)

        if (
            len(supported_but_unclaimed_forward)
            + len(claimed_but_unsupported_forward)
            + len(supported_but_unclaimed_backward)
            + len(claimed_but_unsupported_backward)
        ) == 0:
            return

        # Reference operators often support additional dtypes, and that's OK
        if op in python_ref_db:
            if (
                len(claimed_but_unsupported_forward)
                + len(claimed_but_unsupported_backward)
            ) == 0:
                return

        # Generates error msg
        msg = "The supported dtypes for {0} on device type {1} are incorrect!\n".format(
            op.name, device_type
        )
        if len(supported_but_unclaimed_forward) > 0:
            msg = (
                msg
                + "The following dtypes worked in forward but are not listed by the OpInfo: {0}.\n".format(
                    supported_but_unclaimed_forward
                )
            )
        if len(supported_but_unclaimed_backward) > 0:
            msg = (
                msg
                + "The following dtypes worked in backward but are not listed by the OpInfo: {0}.\n".format(
                    supported_but_unclaimed_backward
                )
            )
        if len(claimed_but_unsupported_forward) > 0:
            msg = (
                msg
                + "The following dtypes did not work in forward but are listed by the OpInfo: {0}.\n".format(
                    claimed_but_unsupported_forward
                )
            )
        if len(claimed_but_unsupported_backward) > 0:
            msg = (
                msg
                + "The following dtypes did not work in backward but are listed by the OpInfo: {0}.\n".format(
                    claimed_but_unsupported_backward
                )
            )

        self.fail(msg)


class TestCompositeCompliance(TestCase):
    # Checks if the operator (if it is composite) is written to support most
    # backends and Tensor subclasses. See "CompositeImplicitAutograd Compliance"
    # in aten/src/ATen/native/README.md for more details
    @unittest.skipIf(
        IS_FBCODE or IS_SANDCASTLE, "__torch_dispatch__ does not work in fbcode"
    )
    @ops(op_db, allowed_dtypes=(torch.float,))
    def test_operator(self, device, dtype, op):
        samples = op.sample_inputs(device, dtype, requires_grad=False)

        for sample in samples:
            args = [sample.input] + list(sample.args)
            kwargs = sample.kwargs
            composite_compliance.check_with_mode(op, args, kwargs, self.assertEqual)
            composite_compliance.check_all_permutations(op, args, kwargs, self.assertEqual)

    @unittest.skipIf(
        IS_FBCODE or IS_SANDCASTLE, "__torch_dispatch__ does not work in fbcode"
    )
    @ops([op for op in op_db if op.supports_autograd], allowed_dtypes=(torch.float,))
    def test_backward(self, device, dtype, op):
        samples = op.sample_inputs(device, dtype, requires_grad=True)

        for sample in samples:
            args = [sample.input] + list(sample.args)
            kwargs = sample.kwargs
            # We pass assertEqual so that decorators like `toleranceOverride`
            # actually work (otherwise they silently do nothing!)
            composite_compliance.check_backward_formula(
                op.get_op(), args, kwargs,
                sample.output_process_fn_grad,
                op.gradcheck_wrapper, self.assertEqual)

    @unittest.skipIf(
        IS_FBCODE or IS_SANDCASTLE, "__torch_dispatch__ does not work in fbcode"
    )
    @ops(op_db, allowed_dtypes=(torch.float,))
    def test_forward_ad(self, device, dtype, op):
        if torch.float not in op.supported_backward_dtypes(device):
            raise unittest.SkipTest("Does not support autograd")

        if not op.supports_forward_ad:
            raise unittest.SkipTest("Does not support forward_ad")

        samples = op.sample_inputs(device, dtype, requires_grad=True)

        for sample in samples:
            args = [sample.input] + list(sample.args)
            kwargs = sample.kwargs
            # We pass assertEqual so that decorators like `toleranceOverride`
            # actually work (otherwise they silently do nothing!)
            composite_compliance.check_forward_ad_formula(
                op.get_op(), args, kwargs, op.gradcheck_wrapper, self.assertEqual)


@skipIfSlowGradcheckEnv
class TestMathBits(TestCase):
    # Tests that
    # 1. The operator's output for physically conjugated/negated tensors and conjugate/negative view tensors
    # produces the same value
    # 2. The gradients are same in both cases mentioned in (1)
    # 3. If the operator's inplace variant is supported, tests that the inplace operation
    #    produces the correct value when called on a conjugate/negative view tensor and that the output
    #    has its conj/neg bit set to true
    # This test only runs for C -> R and C -> C functions
    # TODO: add tests for `R->C` functions
    # Note: This test runs for functions that take both tensors and tensorlists as input.
    def _test_math_view(
        self,
        device,
        dtype,
        op,
        samples,
        math_op_physical,
        math_op_view,
        is_bit_set,
        out_type,
    ):
        inplace_variant = op.inplace_variant

        # helper function to clone and conjugate/negate the input if its a tensor
        # else clone the sequence and conjugate/negate the first element in the sequence
        # If a requires_grad argument is provided the tensor being conjugated/negated will
        # have its requires_grad set to that value.
        def clone_and_perform_view(input, **kwargs):
            if isinstance(input, torch.Tensor):
                requires_grad = kwargs.get("requires_grad", input.requires_grad)
                with torch.no_grad():
                    # Ensure view represents the original sample input
                    input = math_op_physical(input)
                # Note: .conj() is not called under no_grad mode since it's not allowed to modify a
                # view created in no_grad mode. Here it's ok to do so, so as a workaround we call conj
                # before resetting the requires_grad field for input
                input = math_op_view(input)
                assert input.is_leaf
                return input.requires_grad_(requires_grad)

            if isinstance(input, Sequence):
                out = list(map(clone_input_helper, input))
                out[0] = clone_and_perform_view(out[0])
                return tuple(out)

        for sample in samples:
            tensor = (
                sample.input
                if isinstance(sample.input, torch.Tensor)
                else sample.input[0]
            )
            cloned1 = clone_and_perform_view(sample.input)

            # Computes function forward value with a physically conjugated/negated tensor and
            # a conj/neg view tensor and verifies that the output in both case are equal.
            expected_forward = op(sample.input, *sample.args, **sample.kwargs)
            forward_with_mathview = op(cloned1, *sample.args, **sample.kwargs)
            self.assertEqual(expected_forward, forward_with_mathview)

            # If the op has an inplace variant, and the input doesn't require broadcasting
            # and has the same dtype as output, verify that the inplace operation on a conjugated/negated
            # input produces correct output, and the output tensor has the conj/neg bit set to True
            if inplace_variant is not None and not sample.broadcasts_input:
                cloned2 = clone_and_perform_view(tensor, requires_grad=False)
                if (
                    isinstance(expected_forward, torch.Tensor)
                    and expected_forward.dtype is tensor.dtype
                ):
                    inplace_forward = inplace_variant(
                        cloned2, *sample.args, **sample.kwargs
                    )
                    self.assertTrue(is_bit_set(inplace_forward))
                    self.assertEqual(inplace_forward, expected_forward)

            # TODO: backward consistency only supported for single tensor outputs
            # TODO: backward consistency only checked on sample.input, not all
            #   tensor inputs
            # TODO: update to handle checking grads of all tensor inputs as
            #   derived from each tensor output
            if (
                isinstance(expected_forward, torch.Tensor)
                and expected_forward.requires_grad
            ):
                output_process_fn_grad = sample.output_process_fn_grad or (lambda x: x)
                expected_forward = output_process_fn_grad(expected_forward)
                forward_with_mathview = output_process_fn_grad(forward_with_mathview)

                tensor = (
                    sample.input
                    if isinstance(sample.input, torch.Tensor)
                    else sample.input[0]
                )
                expected_forward.sum().backward(retain_graph=True)
                forward_with_mathview.sum().backward(retain_graph=True)
                if tensor.grad is not None:
                    cloned1_tensor = (
                        cloned1 if isinstance(cloned1, torch.Tensor) else cloned1[0]
                    )
                    self.assertEqual(tensor.grad, cloned1_tensor.grad)

                    tensor.grad, cloned1_tensor.grad = None, None

                    # a repeat of the above test if output is not complex valued
                    if out_type(expected_forward):
                        grad = torch.randn_like(expected_forward)
                        expected_forward.backward(grad)
                        forward_with_mathview.backward(
                            math_op_view(math_op_physical(grad))
                        )

                        self.assertEqual(tensor.grad, cloned1_tensor.grad)

    @ops(ops_and_refs, allowed_dtypes=(torch.cfloat,))
    def test_conj_view(self, device, dtype, op):
        if not op.test_conjugated_samples:
            self.skipTest("Operation doesn't support conjugated inputs.")
        math_op_physical = torch.conj_physical
        math_op_view = torch.conj
        _requires_grad = torch.cfloat in op.supported_backward_dtypes(
            torch.device(device).type
        )
        is_bit_set = torch.is_conj
        samples = op.sample_inputs(device, dtype, requires_grad=_requires_grad)
        self._test_math_view(
            device,
            dtype,
            op,
            samples,
            math_op_physical,
            math_op_view,
            is_bit_set,
            torch.is_complex,
        )

    @ops(ops_and_refs, allowed_dtypes=(torch.double,))
    def test_neg_view(self, device, dtype, op):
        if not op.test_neg_view:
            self.skipTest("Operation not tested with tensors with negative bit.")
        math_op_physical = torch.neg
        math_op_view = torch._neg_view
        is_bit_set = torch.is_neg
        samples = op.sample_inputs(device, dtype, requires_grad=op.supports_autograd)
        self._test_math_view(
            device,
            dtype,
            op,
            samples,
            math_op_physical,
            math_op_view,
            is_bit_set,
            lambda x: True,
        )

    @ops(ops_and_refs, allowed_dtypes=(torch.cdouble,))
    def test_neg_conj_view(self, device, dtype, op):
        if not op.test_neg_view:
            self.skipTest("Operation not tested with tensors with negative bit.")
        if not op.test_conjugated_samples:
            self.skipTest("Operation doesn't support conjugated inputs.")

        def math_op_physical(x):
            return -x.conj_physical()

        def math_op_view(x):
            return torch._neg_view(x).conj()

        def is_bit_set(x):
            return torch.is_neg(x) and torch.is_conj(x)

        _requires_grad = dtype in op.supported_backward_dtypes(
            torch.device(device).type
        )
        samples = op.sample_inputs(device, dtype, requires_grad=_requires_grad)
        # Only test one sample
        samples = itertools.islice(samples, 1)
        self._test_math_view(
            device,
            dtype,
            op,
            samples,
            math_op_physical,
            math_op_view,
            is_bit_set,
            torch.is_complex,
        )

# input strides and size may have been altered due to the result of an inplace op
def check_inplace_view(func, input, rs, input_size, input_strides):
    if func is None:
        return
    # TODO: extend this test to test ops with multiple outputs and ops like native_batch_norm.out
    # which mutate not necessarily the first input.
    if isinstance(rs, torch.Tensor) and rs is input:
        unequal_size = rs.size() != input_size
        unequal_strides = rs.stride() != input_strides
        # resize_ should probably have inplace_view tag. Not adding the tag since it
        # breaks some codegen logic
        if (unequal_size or unequal_strides):
            if isinstance(func, torch._ops.OpOverloadPacket):
                func = func.default
            # Reference: https://github.com/pytorch/pytorch/issues/78759
            if func is not torch.ops.aten.resize_.default:
                # TODO: use self.assertIn when we have separate tests for each tag
                assert torch.Tag.inplace_view in func.tags

# A mode that when enabled runs correctness checks to ensure
# that operators have expected tags based on their input and
# ouput tensor properties
@skipIfSlowGradcheckEnv
class TestTagsMode(TorchDispatchMode):
    def __torch_dispatch__(self, func, types, args=(), kwargs=None):
        if isinstance(args[0], torch.Tensor):
            old_size = args[0].size()
            old_stride = args[0].stride()
            rs = func(*args, **kwargs)
            check_inplace_view(func, args[0], rs, old_size, old_stride)
        else:
            rs = func(*args, **kwargs)
        return rs

# Test to verify the correctness for tags in `tags.yaml`, also available for access through `torch.Tags`
@skipIfSlowGradcheckEnv
class TestTags(TestCase):
    @onlyCPU
    @ops(ops_and_refs, dtypes=OpDTypes.any_one)
    def test_tags(self, device, dtype, op):
        samples = op.sample_inputs(device, dtype, requires_grad=False)
        for sample in samples:
            # TODO: Test tags for ops that return a list of tensors
            input = sample.input
            if isinstance(input, torch.Tensor):
                old_size = input.size()
                old_stride = input.stride()
                with TestTagsMode():
                    rs = op(input, *sample.args, **sample.kwargs)
                # TODO: add test for aliases: https://github.com/pytorch/pytorch/issues/78761
                aten_name = op.aten_name if op.aten_name is not None else op.name
                opoverloadpacket = getattr(torch.ops.aten, aten_name, None)
                check_inplace_view(opoverloadpacket, input, rs, old_size, old_stride)


@skipIfSlowGradcheckEnv
class TestRefsOpsInfo(TestCase):

    import_paths = ["_refs", "_refs.special", "_refs.nn.functional", "_refs.fft"]
    module_alls = [(path, import_module(f"torch.{path}").__all__) for path in import_paths]
    ref_ops_names = tuple(itertools.chain.from_iterable(
        [f"{path}.{op}" for op in module_all] for path, module_all in module_alls))
    ref_db_names = set(ref_op.name for ref_op in python_ref_db)

    # TODO: References that do not have an entry in python_ref_db
    skip_ref_ops = {
        '_refs.bitwise_right_shift',
        '_refs.copy_to',
        '_refs.empty_strided',
        '_refs.equal',
        '_refs.full',
        '_refs.full_like',
        '_refs.item',
        '_refs.to',
        '_refs.ones',
        '_refs.ones_like',
        '_refs.std_var',
        '_refs.swap_axes',
        '_refs.uniform',
        '_refs.scalar_tensor',
        '_refs.trunc_divide',
        '_refs.zeros',
        '_refs.zeros_like',
        '_refs.rfloordiv',
        '_refs.rtruediv',
        '_refs.rpow',
    }

    not_in_decomp_table = {
        # duplicated in _decomp and _refs
        '_refs.nn.functional.mse_loss',
        '_refs.var',
        '_refs.rsub',
        # these are not aten ops?
        '_refs.broadcast_shapes',
        '_refs.broadcast_tensors',
        '_refs.nn.functional.tanhshrink',
        '_refs.rfloordiv',
        '_refs.rtruediv',
        '_refs.rpow',
        # CompositeImplicitAutograd
        '_refs.allclose',
        '_refs.atleast_1d',
        '_refs.atleast_2d',
        '_refs.atleast_3d',
        '_refs.broadcast_to',
        '_refs.chunk',
        '_refs.column_stack',
        '_refs.contiguous',
        '_refs.dsplit',
        '_refs.dstack',
        '_refs.fill',
        '_refs.flatten',
        '_refs.fliplr',
        '_refs.flipud',
        '_refs.float_power',
        '_refs.hsplit',
        '_refs.hstack',
        '_refs.isclose',
        '_refs.isfinite',
        '_refs.movedim',
        '_refs.narrow',
        '_refs.nn.functional.l1_loss',
        '_refs.nn.functional.poisson_nll_loss',
        '_refs.positive',
        '_refs.ravel',
        '_refs.reshape',
        '_refs.square',
        '_refs.tensor_split',
        '_refs.to',
        '_refs.true_divide',
        '_refs.trunc_divide',
        '_refs.vsplit',
        '_refs.vstack',
        '_refs.linalg.matrix_norm',
        '_refs.linalg.norm',
        '_refs.linalg.svd',
        '_refs.linalg.svdvals',
        '_refs.unflatten',
        # ref implementation missing kwargs
        '_refs.empty',  # missing "pin_memory"
        '_refs.empty_like',  # missing "layout"
        '_refs.full',  # missing "layout"
        '_refs.full_like',  # missing "layout"
        '_refs.ones',  # missing "layout"
        '_refs.ones_like',  # missing "layout"
        '_refs.round',  # missing "decimals"
        '_refs.scalar_tensor',  # missing "layout"
        '_refs.zeros',  # missing "layout"
        '_refs.zeros_like',  # missing "layout"
        # other
        '_refs.as_strided',  # _prims._as_strided_meta: "reduce() of empty sequence with no initial value"
        '_refs.copy_to',  # torch._C._jit_get_operation: No such operator aten::copy_to
        '_refs.clone',  # test_meta.py: view size is not compatible with input tensor's size and stride
        '_refs.equal',  # 'bool' object has no attribute 'dtype'
        '_refs.conj',  # Calls _prims.conj
        '_refs.real',
        '_refs.imag',
    }

    @parametrize("op", ref_ops_names)
    def test_refs_are_in_python_ref_db(self, op):
        if op in self.skip_ref_ops:
            raise unittest.SkipTest(f"{op} does not have an entry in python_ref_db")
        self.assertIn(op, self.ref_db_names)

    @parametrize("op", ref_ops_names)
    def test_refs_are_in_decomp_table(self, op):
        path = op.split('.')
        module_path = '.'.join(path[:-1])
        op_name = path[-1]
        op_impl = getattr(import_module(f"torch.{module_path}"), op_name)

        if op in self.not_in_decomp_table:
            self.assertFalse(op_impl in torch._decomp.decomposition_table.values(),
                             f"Unexpectedly found {op} in torch._decomp.decomposition_table.values()")
        else:
            self.assertTrue(op_impl in torch._decomp.decomposition_table.values(),
                            f"Did not find {op} in torch._decomp.decomposition_table.values()")


fake_skips = (
    "aminmax",  # failing input
    "cholesky",  # Could not run 'aten::cholesky' with arguments from the 'Meta' backend
    "cholesky_inverse",  # Could not run 'aten::cholesky' with arguments from the 'Meta' backend
    "cov",  # aweights cannot be negtaive
    "istft",  # window overlap add min: 0
    "linalg.eigvals",  # The tensor has a non-zero number of elements, but its data is not allocated yet
    "linalg.eigvalsh",  # aten::linalg_eigvalsh.out' with arguments from the 'Meta' backend
    "linalg.matrix_power",  # Could not run 'aten::eye.m_out' with arguments from the 'Meta' backend
    # "linalg.pinv",  # Could not run 'aten::pinv.out' with arguments from the 'Meta' backen
    "linalg.matrix_rank.hermitian",  # Could not run 'aten::linalg_eigvalsh.out' with arguments from the 'Meta' backend
    "linalg.pinv.hermitian",  # tensor.mH is only supported on matrices or batches of matrices. Got 1-D tensor
    "linalg.solve",  # Could not run 'aten::linalg_solve' with arguments from the 'Meta' backend
    "linalg.tensorsolve",  # Could not run 'aten::linalg_solve' with arguments from the 'Meta'
    "lu_solve",  # MALLOC ERROR: debug
    "multinomial",  # Could not run 'aten::multinomial' with arguments from the 'Meta' backend
    "mvlgamma.mvlgamma_p_1",  # Could not run 'aten::_local_scalar_dense' with arguments from the 'Meta' backend
    "mvlgamma.mvlgamma_p_3",  # Could not run 'aten::_local_scalar_dense' with arguments from the 'Meta' backend
    "mvlgamma.mvlgamma_p_5",  # Could not run 'aten::_local_scalar_dense' with arguments from the 'Meta' backend
    "nanmean",  # logical_not() got an unexpected keyword argument 'out'
    "quantile",  # quantile() q values must be in the range [0, 1]
    "nanquantile",  # quantile() q values must be in the range [0, 1]
    "nn.functional.ctc_loss",  # The tensor has a non-zero number of elements, but its data is not allocated yet
    "nn.functional.embedding_bag",  # sometimes errors
    "nn.functional.nll_loss",  # sometimes errors
    "nn.functional.max_pool1d",  # The tensor has a non-zero number of elements
    "to_sparse",  # Could not run 'aten::to_sparse' with arguments from the 'Meta' backend
    "tensor_split",  # The tensor has a non-zero number of elements, but its data is not allocated yet
    "repeat_interleave",  # cannot repeat_interleave a meta tensor without output_size
    "segment_reduce.lengths",  # Could not run 'aten::segment_reduce' with arguments from the 'Meta' backend.
    "sparse.sampled.addmm",  # sparsity not supported
    # Can not infer total number of classes from meta. no way at present to throw DynamicOutputShapeException
    "nn.functional.one_hot",
)

fake_autocast_device_skips = defaultdict(dict)

# TODO: investigate/fix
fake_autocast_device_skips["cpu"] = set(
    ("linalg.pinv",)
)


dynamic_output_op_tests = (
    "argwhere",
    "bincount",
    "combinations",
    "linalg.lstsq",
    "masked_select",
    "nonzero",
    "unique_consecutive",
    "unique",
    "linalg.lstsq.grad_oriented",
)

# some inputs invoke dynamic output shape operators, some do not
sometimes_dynamic_output_op_test = (
    "__getitem__",
    "index_select",
)

data_dependent_op_tests = (
    "equal",
    "corrcoef",
    "nn.functional.gaussian_nll_loss",
    "allclose",
)

aliasing_failures = (
    "histogramdd",
    "nn.functional.pixel_shuffle",
    "nn.functional.pixel_unshuffle",
)

fake_striding_skips = (
    "diag_embed",
    "fft.fft2",
    "fft.fft",
    "fft.fftn",
    "fft.hfft2",
    "fft.hfft",
    "fft.hfftn",
    "fft.ifft2",
    "fft.ifft",
    "fft.ifftn",
    "fft.ihfft2",
    "fft.ihfft",
    "fft.ihfftn",
    "fft.irfft2",
    "fft.irfft",
    "fft.irfftn",
    "fft.rfft2",
    "fft.rfft",
    "fft.rfftn",
    "svd",
    "linalg.svd",
    "nn.functional.conv_transpose2d",
)


@skipIfSlowGradcheckEnv
class TestFakeTensorNonErroring(TestCase):
    def _test_fake_helper(self, device, dtype, op, context):
        name = op.name
        if op.variant_test_name:
            name += "." + op.variant_test_name
        if name in fake_skips or "sparse" in name or "jiterator" in name:
            self.skipTest("Skip failing test")

        samples = op.sample_inputs(device, dtype, requires_grad=False)
        for sample in samples:
            try:
<<<<<<< HEAD
                with FakeTensorMode() as mode:
                    pass
=======
                mode = FakeTensorMode(throw_on_data_dependent_ops=True)
>>>>>>> 19e27b15

                def map_to_fake(e):
                    if isinstance(e, torch.Tensor):
                        return mode.from_tensor(e)
                    else:
                        return e

                input = tree_map(map_to_fake, sample.input)
                args = tree_map(map_to_fake, sample.args)
                kwargs = tree_map(map_to_fake, sample.kwargs)

                try:
                    with context():
                        res = op(sample.input, *sample.args, **sample.kwargs)
                except Exception as e:
                    continue

                with context():
                    with enable_torch_dispatch_mode(mode):
                        res_fake = op(input, *args, **kwargs)

                def outputs_alias_inputs(outputs, inputs):
                    input_storages = set()
                    for out in tree_flatten(outputs)[0]:
                        if isinstance(out, torch.Tensor):
                            input_storages.add(out.storage()._cdata)
                    for inp in tree_flatten(inputs)[0]:
                        if isinstance(inp, torch.Tensor) and inp.storage()._cdata in input_storages:
                            return True
                    return False

                for fake_out, real_out in zip(
                    tree_flatten(res_fake)[0], tree_flatten(res)[0]
                ):
                    if not isinstance(fake_out, torch.Tensor):
                        self.assertTrue(not isinstance(real_out, torch.Tensor))
                        continue

                    self.assertTrue(isinstance(fake_out, FakeTensor))
                    # if you see a shape exception here, you may need to add
                    # a `dynamic_output_shape` tag to an operator

                    check_strides = name not in fake_striding_skips

                    # if there is a striding failure here as a result of adding a primtorch ref,
                    # feel free to add the op to `fake_striding_skips` but please tag
                    # @eellison on the pr.
                    # see: https://github.com/pytorch/pytorch/issues/78050
                    prims.utils.compare_tensor_meta(fake_out, real_out, check_strides)

                    if name not in aliasing_failures:
                        fake_aliasing = outputs_alias_inputs((input, args, kwargs), res_fake)
                        real_aliasing = outputs_alias_inputs((sample.input, sample, args, sample.kwargs), res)
                        self.assertEqual(fake_aliasing, real_aliasing)

                self.assertTrue(name not in dynamic_output_op_tests and name not in data_dependent_op_tests)

            except torch._subclasses.fake_tensor.UnsupportedFakeTensorException:
                pass
            except torch._subclasses.fake_tensor.DynamicOutputShapeException:
                self.assertTrue(name in dynamic_output_op_tests or name in sometimes_dynamic_output_op_test)
            except torch._subclasses.fake_tensor.DataDependentOutputException:
                self.assertTrue(name in data_dependent_op_tests)

    @ops(op_db, dtypes=OpDTypes.any_one)
    def test_fake(self, device, dtype, op):
        self._test_fake_helper(device, dtype, op, contextlib.nullcontext)

    @ops(op_db, dtypes=OpDTypes.any_one)
    def test_fake_autocast(self, device, dtype, op):
        if op.name in fake_autocast_device_skips[device]:
            self.skipTest("Skip failing test")
        context = torch.cuda.amp.autocast if device == "cuda" else torch.cpu.amp.autocast
        self._test_fake_helper(device, dtype, op, context)


instantiate_device_type_tests(TestCommon, globals())
instantiate_device_type_tests(TestCompositeCompliance, globals())
instantiate_device_type_tests(TestMathBits, globals())
instantiate_device_type_tests(TestRefsOpsInfo, globals(), only_for="cpu")
instantiate_device_type_tests(TestFakeTensorNonErroring, globals())
instantiate_device_type_tests(TestTags, globals())

if __name__ == "__main__":
    run_tests()<|MERGE_RESOLUTION|>--- conflicted
+++ resolved
@@ -1792,12 +1792,7 @@
         samples = op.sample_inputs(device, dtype, requires_grad=False)
         for sample in samples:
             try:
-<<<<<<< HEAD
-                with FakeTensorMode() as mode:
-                    pass
-=======
                 mode = FakeTensorMode(throw_on_data_dependent_ops=True)
->>>>>>> 19e27b15
 
                 def map_to_fake(e):
                     if isinstance(e, torch.Tensor):
