# Owner(s): ["module: fx"]

import math
import numbers
import operator
import pickle
import sys
import tempfile
import unittest
from types import BuiltinFunctionType
from typing import Callable, Dict, List, NamedTuple, Optional, Tuple, Union

import torch
import torch.fx.experimental.meta_tracer
import torch.fx.experimental.optimization as optimization
from torch.fx._symbolic_trace import symbolic_trace
from torch.fx.experimental import merge_matmul
from torch.fx.experimental.accelerator_partitioner import Partitioner
from torch.fx.experimental.normalize import NormalizeArgs, NormalizeOperators
from torch.fx.experimental.partitioner_utils import (
    Device,
    get_latency_of_partitioned_graph,
    get_partition_to_latency_mapping,
    NodeLatency,
    PartitionerConfig,
    PartitionMode,
)
from torch.fx.experimental.rewriter import RewritingTracer
from torch.fx.experimental.schema_type_annotation import AnnotateTypesWithSchema
from torch.fx.graph_module import GraphModule
from torch.fx.node import Node
from torch.fx.operator_schemas import (
    _torchscript_type_to_python_type,
    create_type_hint,
    normalize_function,
    normalize_module,
    type_matches,
)
from torch.fx.passes import graph_manipulation
from torch.fx.passes.param_fetch import lift_lowering_attrs_to_nodes
from torch.fx.passes.shape_prop import ShapeProp
from torch.fx.passes.split_module import split_module
from torch.fx.passes.annotate_getitem_nodes import annotate_getitem_nodes
from torch.testing._internal.common_device_type import (
    instantiate_device_type_tests,
    onlyCPU,
    ops,
)
from torch.testing._internal.common_methods_invocations import op_db
from torch.testing._internal.common_nn import module_tests, new_module_tests
from torch.testing._internal.common_utils import run_tests
from torch.testing._internal.jit_utils import JitTestCase

try:
    import torchvision.models
    from torchvision.models import resnet18

    HAS_TORCHVISION = True
except ImportError:
    HAS_TORCHVISION = False
skipIfNoTorchVision = unittest.skipIf(not HAS_TORCHVISION, "no torchvision")
skipIfNoMkldnn = unittest.skipIf(
    not (torch.backends.mkldnn.enabled and torch.backends.mkldnn.is_available()),
    "no MKLDNN",
)


def symbolic_trace_with_rewrite(root: Union[torch.nn.Module, Callable]) -> GraphModule:
    return GraphModule(
        root if isinstance(root, torch.nn.Module) else torch.nn.Module(),
        RewritingTracer().trace(root),
    )


class TestFXExperimental(JitTestCase):
    def test_find_single_partition(self):
        class TestModule(torch.nn.Module):
            def forward(self, a, b):
                return a + b

        m = TestModule()
        traced = symbolic_trace(m)
        a = torch.rand(1)
        b = torch.rand(1)
        graph_manipulation.get_size_of_all_nodes(traced, [a, b])
        partitioner = Partitioner()
        devices = [
            Device("dev_0", 125, 0),
            Device("dev_1", 150, 1),
            Device("dev_2", 125, 2),
        ]
        partitioner_config = PartitionerConfig(devices)
        ret = partitioner.partition_graph(traced, m, partitioner_config)
        module_with_submodules = ret.module_with_submodules
        dag = ret.dag
        self.assertEqual(traced(a, b), module_with_submodules(a, b))
        assert dag.nodes[0].logical_device_ids == [1]

    def test_lack_of_devices(self):
        class TestModule(torch.nn.Module):
            def forward(self, a, b):
                return a + b

        m = TestModule()
        traced = symbolic_trace(m)
        a = torch.rand(4)
        b = torch.rand(4)
        graph_manipulation.get_size_of_all_nodes(traced, [a, b])
        partitioner = Partitioner()
        devices = [Device("dev_0", 4, 0), Device("dev_1", 4, 1)]
        partitioner_config = PartitionerConfig(devices, PartitionMode.size_based)
        catch_runtime_error = False
        try:
            ret = partitioner.partition_graph(traced, m, partitioner_config)
        except RuntimeError:
            catch_runtime_error = True
        assert catch_runtime_error

    def test_large_node_error(self):
        class TestModule(torch.nn.Module):
            def __init__(self):
                super().__init__()
                self.linear = torch.nn.Linear(4, 4)

            def forward(self, a):
                linear = self.linear(a)
                add = linear + a
                return add

        m = TestModule()
        traced = symbolic_trace(m)
        a = torch.rand(4)
        graph_manipulation.get_size_of_all_nodes(traced, [a])
        partitioner = Partitioner()
        devices = [
            Device("dev_0", 40, 0),
            Device("dev_1", 40, 0),
            Device("dev_2", 40, 0),
            Device("dev_3", 40, 0),
            Device("dev_4", 40, 0),
        ]
        partitioner_config = PartitionerConfig(devices, PartitionMode.size_based)
        catch_runtime_error = False
        try:
            ret = partitioner.partition_graph(traced, m, partitioner_config)
        except RuntimeError:
            catch_runtime_error = True
        assert catch_runtime_error

    def test_partition_node_manipulation(self):
        class TestModule(torch.nn.Module):
            def forward(self, a, b):
                add_1 = a + b
                add_2 = add_1 + torch.rand(4)
                add_3 = add_2 + torch.rand(4)
                return add_3

        m = TestModule()
        traced = symbolic_trace(m)
        a, b = torch.rand(4), torch.rand(4)
        graph_manipulation.get_size_of_all_nodes(traced, [a, b])
        partitioner = Partitioner()
        devices = [Device("dev_0", 1000, 0)]
        partitioner_config = PartitionerConfig(devices)
        ret = partitioner.partition_graph(traced, m, partitioner_config)
        partition = partitioner.partitions[0]
        assert partition.used_mem_bytes == 112
        # Select add_2 node to remove
        selected_node = None
        for node in partition.nodes:
            if node.name == "add_2":
                selected_node = node
        partition.remove_node(selected_node)
        assert partition.used_mem_bytes == 80

    def test_size_based_partition(self):
        class TestModule(torch.nn.Module):
            def __init__(self):
                super().__init__()
                self.linear = torch.nn.Linear(4, 4)
                self.c = torch.rand(4)

            def forward(self, a, b):
                add_1 = a + b
                linear = self.linear(add_1)
                add_2 = linear + self.c
                return add_2

        m = TestModule()
        traced = symbolic_trace(m)
        a = torch.rand(4)
        b = torch.rand(4)
        graph_manipulation.get_size_of_all_nodes(traced, [a, b])
        partitioner = Partitioner()
        devices = [
            Device("dev_0", 125, 0),
            Device("dev_1", 125, 1),
            Device("dev_2", 125, 2),
        ]
        partitioner_config = PartitionerConfig(devices, PartitionMode.size_based)
        ret = partitioner.partition_graph(traced, m, partitioner_config)
        module_with_submodules = ret.module_with_submodules
        dag = ret.dag
        self.assertEqual(traced(a, b), module_with_submodules(a, b))
        for i, node in enumerate(dag.nodes):
            assert node.logical_device_ids == [i]

    def test_partition_device_mapping(self):
        class TestModule(torch.nn.Module):
            def __init__(self):
                super().__init__()
                self.linear = torch.nn.Linear(4, 4)

            def forward(self, a):
                b = torch.rand(4)
                add_1 = a + b
                linear_1 = self.linear(add_1)
                add_2 = torch.rand(4) + a
                add_3 = add_2 + linear_1
                return add_3

        m = TestModule()
        traced = symbolic_trace(m)
        a = torch.rand(4)
        graph_manipulation.get_size_of_all_nodes(traced, [a])
        partitioner = Partitioner()
        devices = [Device("dev_0", 120, 0), Device("dev_1", 160, 1)]
        partitioner_config = PartitionerConfig(devices, PartitionMode.size_based)
        ret = partitioner.partition_graph(traced, m, partitioner_config)
        module_with_submodules = ret.module_with_submodules
        dag = ret.dag
        self.assertEqual(traced(a), module_with_submodules(a))
        for i, node in enumerate(dag.nodes):
            if i == 1:
                assert node.logical_device_ids == [1]
            else:
                assert node.logical_device_ids == [0]

    def test_sparse_nn_partition(self):
        class MyRecommendationModule(torch.nn.Module):
            def create_mlp(self, num_of_layers: int, input_size: int, output_size: int):
                layers = torch.nn.ModuleList()
                for _ in range(num_of_layers):
                    ll = torch.nn.Linear(input_size, output_size)
                    layers.append(ll)
                    layers.append(torch.nn.ReLU())
                return layers

            def __init__(self):
                super().__init__()
                layers = self.create_mlp(4, 4, 4)
                self.bottom_layers = torch.nn.Sequential(*layers)
                layers = self.create_mlp(3, 24, 24)
                self.top_layers = torch.nn.Sequential(*layers)
                self.embedding_layers = torch.nn.ModuleList()
                el = torch.nn.EmbeddingBag(500000, 4, mode="sum", sparse=True)
                self.embedding_layers.append(el)
                for i in range(3):
                    el = torch.nn.EmbeddingBag(1000000, 4, mode="sum", sparse=True)
                    self.embedding_layers.append(el)
                el = torch.nn.EmbeddingBag(500000, 4, mode="sum", sparse=True)
                self.embedding_layers.append(el)

            def forward(self, a, b, offset):
                x = self.bottom_layers(a)
                y = []
                c = []
                for i in range(len(self.embedding_layers)):
                    temp = torch.randint(10, (8,))
                    c.append(temp + b)
                for i in range(len(self.embedding_layers)):
                    if i % 2 == 0:
                        y.append(self.embedding_layers[i](c[i], offset))
                    else:
                        y.append(
                            self.embedding_layers[i](torch.randint(10, (8,)), offset)
                        )
                z = torch.cat([x] + y, dim=1)
                p = self.top_layers(z)
                return p

        m = MyRecommendationModule()
        a = torch.rand(2, 4)
        b = torch.randint(10, (8,))
        offset = torch.randint(1, (2,))
        traced = symbolic_trace(m)
        graph_manipulation.get_size_of_all_nodes(traced, [a, b, offset])
        devices = [
            Device("dev_0", 33000000, 0),
            Device("dev_1", 33000000, 1),
            Device("dev_2", 33000000, 2),
        ]
        partitioner_config = PartitionerConfig(devices, PartitionMode.sparse_nn)
        partitioner = Partitioner()
        ret = partitioner.partition_graph(traced, m, partitioner_config)
        module_with_submodules = ret.module_with_submodules
        dag = ret.dag
        self.assertEqual(traced(a, b, offset), module_with_submodules(a, b, offset))
        assert len(module_with_submodules.graph.nodes) == 24

    def test_partition_latency(self):
        class TestModule(torch.nn.Module):
            def __init__(self):
                super().__init__()
                self.linear = torch.nn.Linear(4, 4)

            def forward(self, a):
                add_1 = a + torch.rand(4)
                add_2 = add_1 + torch.rand(4)
                linear_1 = self.linear(add_1)
                add_3 = add_2 + linear_1
                add_4 = add_2 + add_3
                return add_4

        def get_node_to_latency_mapping(fx_module: GraphModule):
            """Given a fx module, generate node latency for each node
            based on the size of each node
            """
            node_to_latency_mapping: Dict[Node, NodeLatency] = {}
            for node in fx_module.graph.nodes:
                if node.op not in {"output", "placeholder", "get_attr"}:
                    if node.size_bytes.total_size == node.size_bytes.output_size:
                        node_to_latency_mapping[node] = NodeLatency(
                            node.size_bytes.total_size, 2.0 * node.size_bytes.total_size
                        )
                    else:
                        node_to_latency_mapping[node] = NodeLatency(
                            node.size_bytes.total_size, node.size_bytes.output_size
                        )
            return node_to_latency_mapping

        m = TestModule()
        traced = symbolic_trace(m)
        a = torch.rand(4)
        graph_manipulation.get_size_of_all_nodes(traced, [a])
        node_to_latency_mapping = get_node_to_latency_mapping(traced)
        devices = [Device("dev_0", 200, 0), Device("dev_1", 200, 1)]
        partitioner = Partitioner()
        partitioner_config = PartitionerConfig(devices)
        ret = partitioner.partition_graph(traced, m, partitioner_config)
        module_with_submodules = ret.module_with_submodules
        self.assertEqual(traced(a), module_with_submodules(a))
        partitions = partitioner.partitions
        partition_to_latency_mapping = get_partition_to_latency_mapping(
            partitions, node_to_latency_mapping
        )
        for p in partition_to_latency_mapping:
            if p.partition_id == 0:
                assert partition_to_latency_mapping[p] == (128.0, 80.0, 160.0)
            else:
                assert partition_to_latency_mapping[p] == (16.0, 32.0, 32.0)
        transfer_rate_bytes_per_sec = 2
        critical_path_latency_sec = get_latency_of_partitioned_graph(
            partitions, partition_to_latency_mapping, transfer_rate_bytes_per_sec
        )
        assert critical_path_latency_sec == 208.0

    def test_cost_aware_partition(self):
        class MyModule(torch.nn.Module):
            def __init__(self):
                super().__init__()
                self.linear = torch.nn.Linear(4, 4)

            def forward(self, a):
                add_1 = a + torch.rand(4)
                add_2 = add_1 + torch.rand(4)
                linear_1 = self.linear(add_1)
                add_3 = add_2 + torch.rand(4)
                add_4 = add_2 + linear_1
                add_5 = add_3 + add_4
                return add_5

        def get_node_to_latency_mapping(fx_module: GraphModule):
            node_to_latency_mapping: Dict[Node, NodeLatency] = {}
            for node in fx_module.graph.nodes:
                if node.op not in {"output", "placeholder", "get_attr"}:
                    if node.size_bytes.total_size == node.size_bytes.output_size:
                        node_to_latency_mapping[node] = NodeLatency(
                            node.size_bytes.total_size, 1
                        )
                    else:
                        node_to_latency_mapping[node] = NodeLatency(
                            node.size_bytes.total_size, node.size_bytes.output_size
                        )
            return node_to_latency_mapping

        m = MyModule()
        traced = symbolic_trace(m)
        a = torch.rand(4)
        graph_manipulation.get_size_of_all_nodes(traced, [a])
        devices = [
            Device("dev_0", 125, 0),
            Device("dev_1", 125, 1),
            Device("dev_2", 125, 2),
            Device("dev_3", 125, 3),
        ]
        node_to_latency_mapping = get_node_to_latency_mapping(traced)
        partitioner_config = PartitionerConfig(
            devices,
            mode=PartitionMode.cost_aware,
            transfer_rate_bytes_per_sec=2,
            node_to_latency_mapping=node_to_latency_mapping,
        )
        partitioner = Partitioner()
        ret = partitioner.partition_graph(traced, m, partitioner_config)
        module_with_submodules = ret.module_with_submodules
        dag = ret.dag
        self.assertEqual(traced(a), module_with_submodules(a))
        partitions = partitioner.partitions
        partition_to_latency_mapping = get_partition_to_latency_mapping(
            partitions, node_to_latency_mapping
        )
        critical_path_latency_sec = get_latency_of_partitioned_graph(
            partitions,
            partition_to_latency_mapping,
            partitioner_config.transfer_rate_bytes_per_sec,
        )
        assert critical_path_latency_sec == 160.0

    def test_aot_based_partition(self):
        class TestModule(torch.nn.Module):
            def __init__(self):
                super().__init__()
                self.b = torch.rand(4)
                self.c = torch.rand(4)

            def forward(self, a):
                add_1 = a + self.b
                add_2 = self.c + add_1
                return add_2

        m = TestModule()
        traced = symbolic_trace(m)
        a = torch.rand(4)
        node_to_partition_id = {}
        partition_to_logical_devices = {}
        count = 0
        graph_manipulation.get_size_of_all_nodes(traced, [a])
        for node in traced.graph.nodes:
            if node.op not in {"placeholder", "get_attr", "output"}:
                node_to_partition_id[node] = count
                partition_to_logical_devices[count] = [0]
                count += 1
        devices = [Device("dev_0", 200, 0)]
        partitioner_config = PartitionerConfig(
            devices=devices,
            mode=PartitionMode.aot_based,
            node_to_partition_mapping=node_to_partition_id,
            partition_to_logical_device_mapping=partition_to_logical_devices,
        )
        partitioner = Partitioner()
        ret = partitioner.partition_graph(traced, m, partitioner_config)
        module_with_submodules = ret.module_with_submodules
        dag = ret.dag
        self.assertEqual(module_with_submodules(a), traced(a))
        for node in dag.nodes:
            assert node.size_bytes == 48
            assert node.logical_device_ids == [0]

    def test_replace_target_nodes_with(self):
        class testModule(torch.nn.Module):
            def forward(self, a, b):
                return a + b

        m = testModule()
        traced = symbolic_trace(m)
        input1 = torch.randn(1)
        input2 = torch.randn(1)
        assert (input1 + input2) == traced(input1, input2)
        graph_manipulation.replace_target_nodes_with(
            fx_module=traced,
            old_op="call_function",
            old_target=operator.add,
            new_op="call_function",
            new_target=operator.mul,
        )
        assert (input1 * input2) == traced(input1, input2)

    def test_saturate_host(self):
        class TestModule(torch.nn.Module):
            def __init__(self):
                super().__init__()
                self.linear = torch.nn.Linear(4, 4)

            def forward(self, a):
                add_1 = a + torch.rand(4)
                add_2 = add_1 + torch.rand(4)
                linear_1 = self.linear(add_1)
                add_3 = add_2 + linear_1
                add_4 = add_2 + add_3
                return add_4

        m = TestModule()
        traced = symbolic_trace(m)
        a = torch.rand(4)
        graph_manipulation.get_size_of_all_nodes(traced, [a])
        devices = [
            Device("dev_0", 200, 0),
            Device("dev_1", 200, 1),
            Device("dev_2", 100, 2),
            Device("dev_3", 100, 3),
            Device("dev_4", 200, 4),
            Device("dev_5", 100, 5),
        ]
        partitioner = Partitioner()
        # Without host saturation, the model will be split into two partitions.
        # dev_0 holds partition 0 of 192 bytes and dev_1 holds partition 1 of 48 bytes.
        partitioner_config = PartitionerConfig(devices, saturate_host=True)
        ret = partitioner.partition_graph(traced, m, partitioner_config)
        module_with_submodules = ret.module_with_submodules
        self.assertEqual(traced(a), module_with_submodules(a))

        partitions = partitioner.partitions
        self.assertEqual(len(partitions), 2)
        # With host saturation, partition 1 will be replicated to dev_4, and partition 2
        # will be replicated to dev_2.
        self.assertEqual(partitions[0].logical_device_ids, [0, 4])
        self.assertEqual(partitions[1].logical_device_ids, [1, 2])

    @skipIfNoTorchVision
    def test_conv_bn_fusion(self):
        rn18 = resnet18().eval()
        traced = symbolic_trace(rn18)
        fused = optimization.fuse(traced)

        self.assertTrue(
            all(not isinstance(m, torch.nn.BatchNorm2d) for m in fused.modules())
        )

        N, C, H, W = 20, 3, 224, 224
        inp = torch.randn(N, C, H, W)

        self.assertEqual(fused(inp), rn18(inp))

    def test_conv_bn_fusion_not_running_state(self):
        class M(torch.nn.Module):
            def __init__(self):
                super().__init__()
                self.conv = torch.nn.Conv2d(32, 64, 3, stride=2)
                self.bn = torch.nn.BatchNorm2d(64, eps=1e-05, momentum=0.1, affine=True, track_running_stats=False)

            def forward(self, x):
                x = self.conv(x)
                x = self.bn(x)
                return x

        model = M().eval()

        traced = symbolic_trace(model)
        fused = optimization.fuse(traced)
        inp = torch.randn([1, 32, 50, 50])

        # bn need not be folded in conv
        self.assertTrue(
            any(isinstance(m, torch.nn.BatchNorm2d) for m in fused.modules())
        )
        self.assertEqual(fused(inp), model(inp))

    def test_conv_bn_fusion_mixed_dtype(self):
        class M(torch.nn.Module):
            def __init__(self):
                super().__init__()
                self.conv = torch.nn.Conv2d(3, 16, kernel_size=3, stride=1, padding=1, bias=False, dtype=torch.bfloat16)
                self.bn = torch.nn.BatchNorm2d(16, eps=0.001, momentum=0.1, affine=True, track_running_stats=True)

            def forward(self, x):
                x = self.conv(x)
                x = self.bn(x)
                return x

        model = M().eval()

        traced = symbolic_trace(model)
        fused = optimization.fuse(traced)
        inp = torch.randn(1, 3, 64, 64, dtype=torch.bfloat16)

        self.assertTrue(
            all(not isinstance(m, torch.nn.BatchNorm2d) for m in fused.modules())
        )
        self.assertEqual(fused(inp), model(inp))

    def test_call_to_assert_no_msg(self):
        class M(torch.nn.Module):
            def forward(self, a, b):
                assert a == b
                return a + b

        m = M()
        traced = symbolic_trace_with_rewrite(m)

        # Make sure the graph is well-formed
        traced.graph.lint()

        # Check the IR to make sure there's a call_function node with target == "Assert"
        self.assertTrue(
            any(
                node.op == "call_function" and node.target == torch._assert
                for node in traced.graph.nodes
            )
        )

        # Ensure that the assert throws when it's supposed to and doesn't throw when it's not supposed to
        traced(3, 3)
        with self.assertRaisesRegex(AssertionError, ""):
            traced(3, 5)

        # Confirm that the output is correct
        self.assertEqual(traced(3, 3), m(3, 3))

    def test_meta_tracer(self):
        class MetaTracerTestModule(torch.nn.Module):
            def __init__(self):
                super().__init__()
                self.emb = torch.nn.Embedding(num_embeddings=42, embedding_dim=16)
                self.layernorm = torch.nn.LayerNorm(16)

            def forward(self, x):
                emb = self.emb(x)
                emb = emb + torch.arange(emb.shape[-1], dtype=torch.float, device=emb.device)
                lol = self.layernorm(emb)
                return torch.relu(lol) if lol.shape[0] < 30 else torch.sigmoid(lol)

        mttm = MetaTracerTestModule()
        for BS in [15, 35]:
            x = torch.zeros(BS, dtype=torch.long).random_(42)
            meta_args = {'x' : x.to(device='meta')}
            gm = torch.fx.experimental.meta_tracer.symbolic_trace(mttm, meta_args=meta_args)
            torch.testing.assert_close(gm(x), mttm(x))

            # Test serialization/deserialization
            with tempfile.TemporaryDirectory() as tmp_dir:
                with open(f'{tmp_dir}/meta_module.pkl', 'wb') as f:
                    pickle.dump(gm, f)

                with open(f'{tmp_dir}/meta_module.pkl', 'rb') as f:
                    loaded = pickle.load(f)

                torch.testing.assert_close(loaded(x), mttm(x))


    def test_call_to_assert_with_msg(self):
        class M(torch.nn.Module):
            def forward(self, a, b):
                assert a == b, "test message"
                return a + b

        m = M()
        traced = symbolic_trace_with_rewrite(m)

        # Make sure the graph is well-formed
        traced.graph.lint()

        # Check the IR to make sure there's a call_function node with target == "Assert"
        self.assertTrue(
            any(
                node.op == "call_function" and node.target == torch._assert
                for node in traced.graph.nodes
            )
        )

        # Ensure that the assert throws when it's supposed to and doesn't throw when it's not supposed to
        traced(3, 3)
        with self.assertRaisesRegex(AssertionError, "test message"):
            traced(3, 5)

        # Confirm that the output is correct
        self.assertEqual(traced(3, 3), m(3, 3))

    def test_call_to_assert_with_empty_msg(self):
        class M(torch.nn.Module):
            def forward(self, a, b):
                assert a == b, ""
                return a + b

        m = M()
        traced = symbolic_trace_with_rewrite(m)

        # Make sure the graph is well-formed
        traced.graph.lint()

        # Check the IR to make sure there's a call_function node with target == "Assert"
        self.assertTrue(
            any(
                node.op == "call_function" and node.target == torch._assert
                for node in traced.graph.nodes
            )
        )

        # Ensure that the assert throws when it's supposed to and doesn't throw when it's not supposed to
        traced(3, 3)
        with self.assertRaisesRegex(AssertionError, ""):
            traced(3, 5)

        # Confirm that the output is correct
        self.assertEqual(traced(3, 3), m(3, 3))

    def test_call_to_assert_with_multiline_message(self):
        class M(torch.nn.Module):
            def forward(self, a, b):
                error_msg = """
An error message with
terrible spacing
                """
                assert a == b, error_msg
                return a + b

        m = M()
        traced = symbolic_trace_with_rewrite(m)

        # Make sure the graph is well-formed
        traced.graph.lint()

        # Check the IR to make sure there's a call_function node with target == "Assert"
        self.assertTrue(
            any(
                node.op == "call_function" and node.target == torch._assert
                for node in traced.graph.nodes
            )
        )

        # Ensure that the assert throws when it's supposed to and doesn't throw when it's not supposed to
        error_msg = """
An error message with
terrible spacing
    """
        traced(3, 3)
        with self.assertRaisesRegex(AssertionError, error_msg):
            traced(3, 5)

        # Confirm that the output is correct
        self.assertEqual(traced(3, 3), m(3, 3))

    def test_subgraph_creation(self):
        class MyModule(torch.nn.Module):
            def __init__(self):
                super().__init__()
                self.param = torch.nn.Parameter(torch.rand(3, 4))
                self.linear = torch.nn.Linear(4, 5)

            def forward(self, x, y):
                z = self.linear(x + self.param).clamp(min=0.0, max=1.0)
                w = self.linear(y).clamp(min=0.0, max=1.0)
                return z + w

        # symbolically trace model
        my_module = MyModule()
        my_module_traced = symbolic_trace(my_module)

        # random mod partitioning
        partition_counter = 0
        NPARTITIONS = 3

        # Add some random meta info to make sure it is kept around.
        for node in my_module_traced.graph.nodes:
            if node.op != "output":
                node.meta["test_meta_info"] = True

        def mod_partition(node: Node):
            nonlocal partition_counter
            partition = partition_counter % NPARTITIONS
            partition_counter = (partition_counter + 1) % NPARTITIONS
            return partition

        # split module in module with submodules
        module_with_submodules = split_module(
            my_module_traced, my_module, mod_partition
        )

        # Check that test_meta_info was still on all nodes.
        submodules = dict(module_with_submodules.named_modules())
        for node in module_with_submodules.graph.nodes:
            if node.op == "call_module":
                submod = submodules[node.target]
                self.assertTrue(isinstance(submod, torch.fx.GraphModule))
                for submod_node in submod.graph.nodes:
                    if submod_node.op != "output":
                        stored_op = submod_node.meta.get("test_meta_info")
                        self.assertTrue(stored_op is not None and stored_op)

        x = torch.rand(3, 4)
        y = torch.rand(3, 4)

        orig_out = my_module_traced(x, y)
        submodules_out = module_with_submodules(x, y)

        self.assertEqual(orig_out, submodules_out)

    def test_split_module_kwargs_expansion(self):
        class ModuleWithKwargsExpansion(torch.nn.Module):
            def forward(self, x, **kwargs):
                return x + kwargs['foo']

        mod = ModuleWithKwargsExpansion()
        traced = torch.fx.symbolic_trace(mod)

        seen_getitem = False

        def split_callback(n):
            nonlocal seen_getitem
            split_idx = int(seen_getitem)
            if n.target == operator.getitem:
                seen_getitem = True
            return split_idx

        split = split_module(traced, mod, split_callback)

        x = torch.randn(5, 3)
        foo = torch.randn(5, 3)
        torch.testing.assert_close(split(x, foo=foo), traced(x, foo=foo))

    @skipIfNoTorchVision
    def test_subgraph_trivial_resnet(self):
        # Smoke test trivially splitting resnet into 1 partition works
        # There was an issue before causing submodule names to be aliased
        m = resnet18()
        traced = symbolic_trace(m)
        a = torch.rand(64, 3, 7, 7)
        module_with_submodules = split_module(traced, m, lambda node: 0)
        module_with_submodules(a)

    def test_split_module_default_arg(self):
        class ModelToTrace(torch.nn.Module):
            def __init__(self):
                super().__init__()
                self.lin = torch.nn.Linear(512, 512)

            def forward(self, x, targets=None):
                x = self.lin(x)

                if targets is not None:
                    x = x + targets

                return x

        mtt = ModelToTrace()
        traced = torch.fx.symbolic_trace(mtt, concrete_args={'targets': None})

        split = split_module(traced, mtt, lambda node: 0)

        x = torch.randn(50, 512)
        torch.testing.assert_close(split(x), traced(x))

    def test_normalize_binary_operators(self):
        ops_to_test = {
            torch.add,
            torch.mul,
            torch.sub,
            torch.div,
            torch.floor_divide,
            torch.remainder,
            torch.eq,
            torch.ne,
            torch.lt,
            torch.le,
            torch.gt,
            torch.ge,
        }

        # Test Tensor/Tensor callsite
        for op in ops_to_test:

            class WrapperMod(torch.nn.Module):
                def forward(self, x, y):
                    return op(x, y)

            traced = symbolic_trace(WrapperMod())
            normalized = NormalizeOperators(traced).transform()
            x, y = torch.randn(3, 4), torch.randn(3, 4)
            torch.testing.assert_close(traced(x, y), normalized(x, y))
            self.assertFalse(
                any(n.target in ops_to_test for n in normalized.graph.nodes)
            )

        # Test Tensor/scalar callsite
        for op in ops_to_test:

            class WrapperMod(torch.nn.Module):
                def forward(self, x):
                    return op(x, 42)

            traced = symbolic_trace(WrapperMod())
            normalized = NormalizeOperators(traced).transform()
            x = torch.randn(3, 4)
            torch.testing.assert_close(traced(x), normalized(x))
            self.assertFalse(
                any(n.target in ops_to_test for n in normalized.graph.nodes)
            )

    @skipIfNoTorchVision
    def test_normalize_args(self):
        m = resnet18()

        class FunctionalTracer(torch.fx.Tracer):
            def is_leaf_module(
                self, m: torch.nn.Module, module_qualified_name: str
            ) -> bool:
                # `leaves` contains the set of standard `nn.Modules` that are not
                # currently symbolically traceable. Ideally this set would be empty
                leaves = {torch.nn.BatchNorm2d}
                return type(m) in leaves

        traced = torch.fx.GraphModule(m, FunctionalTracer().trace(m))

        input = torch.randn(5, 3, 224, 224)
        ref_outs = traced(input)

        ShapeProp(traced).propagate(input)
        traced = NormalizeArgs(traced).transform()

        modules = dict(traced.named_modules())

        for node in traced.graph.nodes:
            if node.op == "call_function" and node.target != operator.add:
                self.assertEqual(len(node.args), 0)
            elif node.op == "call_module":
                submod_class = modules[node.target].__class__
                nn_class = getattr(torch.nn, submod_class.__name__)
                if submod_class == nn_class:
                    self.assertEqual(len(node.args), 0)
        traced(input)
        self.assertEqual(traced(input), ref_outs)

    def test_normalize_modules_exhaustive(self):
        """
        Exhaustively test `Node.normalized_arguments` on all standard
        torch.nn Module classes
        """
        for test_params in module_tests + new_module_tests:
            if "constructor" not in test_params:
                constructor = getattr(torch.nn, test_params["module_name"])
            else:
                constructor = test_params["constructor"]

            if "constructor_args" not in test_params:
                args = ()
            else:
                args = test_params["constructor_args"]

            mod = constructor(*args)
            # Skip modules that are not standard `torch.nn`
            # instances, including functionals. (functionals
            # are tested in test_normalize_args)
            if mod.__class__.__name__ not in dir(torch.nn):
                continue

            if "input_fn" not in test_params:
                inputs = torch.randn(test_params["input_size"])
            else:
                inputs = test_params["input_fn"]()

            if not isinstance(inputs, (tuple, list)):
                inputs = (inputs,)

            params = ", ".join(f"v{i}" for i in range(len(inputs)))

            # Generate a class to wrap this standard `nn.Module` instance
            test_classname = f"Test{mod.__class__.__name__}"
            test_mod_code = f"""
class {test_classname}(torch.nn.Module):
    def __init__(self, mod):
        super().__init__()
        self.mod = mod

    def forward(self, {params}):
        return self.mod({params})
            """

            gbls = {"torch": torch}
            exec(test_mod_code, gbls)

            test_instance = gbls[test_classname](mod)
            traced = symbolic_trace(test_instance)

            # Use `Node.normalized_arguments` to get a new set of arguments
            # to feed to the Module. Then, rewrite the node to only take
            # in those arguments as kwargs
            modules = dict(traced.named_modules())
            for node in traced.graph.nodes:
                if node.op == "call_module":
                    submod_class = modules[node.target].__class__
                    nn_class = getattr(torch.nn, submod_class.__name__)
                    if submod_class == nn_class:
                        normalized_args = node.normalized_arguments(traced)
                        normalized_args2 = normalize_module(
                            traced, node.target, node.args, node.kwargs
                        )
                        assert normalized_args == normalized_args2
                        assert normalized_args
                        node.args = normalized_args.args
                        node.kwargs = normalized_args.kwargs

            traced.recompile()

            # These Modules have an RNG in their forward, so testing
            # correctness by comparing outputs is not correct. Skip that
            # check for these
            stochastic_modules = {"FractionalMaxPool2d", "FractionalMaxPool3d", "RReLU"}

            if mod.__class__.__name__ not in stochastic_modules:
                self.assertEqual(traced(*inputs), mod(*inputs))

            traced = NormalizeArgs(symbolic_trace(test_instance)).transform()
            modules = dict(traced.named_modules())
            for node in traced.graph.nodes:
                if node.op == "call_module":
                    submod_class = modules[node.target].__class__
                    nn_class = getattr(torch.nn, submod_class.__name__)
                    if submod_class == nn_class:
                        self.assertEqual(len(node.args), 0)

    def test_normalize_args_preserve_meta(self):
        class MyModule(torch.nn.Module):
            def forward(self, a):
                return torch.add(a, 3)

        m = MyModule()
        traced = symbolic_trace(m)

        for node in traced.graph.nodes:
            if node.op == "call_function" and node.target == torch.add:
                node.meta["my_key"] = 7
                break
        else:
            self.fail("Didn't find call_function torch.add")

        input = torch.randn(2, 3)
        ShapeProp(traced).propagate(input)
        traced = NormalizeArgs(traced).transform()

        for node in traced.graph.nodes:
            if node.op == "call_function" and node.target == torch.add:
                self.assertTrue("my_key" in node.meta)
                self.assertEqual(node.meta["my_key"], 7)
                break
        else:
            self.fail("Didn't find call_function torch.add")

    def test_normalize_args_perserve_type(self):
        class MyModule(torch.nn.Module):
            def forward(self, a: List[torch.Tensor]):
                return torch.add(a[0], a[1])

        m = MyModule()
        traced = symbolic_trace(m)
        traced = NormalizeArgs(traced).transform()

        for node in traced.graph.nodes:
            if node.op == "placeholder":
                self.assertEqual(node.type, List[torch.Tensor])

    @skipIfNoTorchVision
    def test_annotate_returns_with_schema(self):
        m = resnet18()

        traced_modules = symbolic_trace(m)
        traced_modules_annotated = AnnotateTypesWithSchema(traced_modules).transform()
        for node in traced_modules_annotated.graph.nodes:
            if node.type is None:
                check = (node.op, node.target)
                self.assertIn(
                    check,
                    {
                        ("placeholder", "x"),
                        ("call_module", "maxpool"),
                        ("call_function", operator.add),
                        ("call_function", torch.flatten),
                        ("output", "output"),
                    }
                )

        # Smoke test torchscript compilation since now we're emitting type annotations
        torch.jit.script(traced_modules_annotated)

        class FunctionalTracer(torch.fx.Tracer):
            def is_leaf_module(
                self, m: torch.nn.Module, module_qualified_name: str
            ) -> bool:
                # `leaves` contains the set of standard `nn.Modules` that are not
                # currently symbolically traceable. Ideally this set would be empty
                leaves = {torch.nn.BatchNorm2d}
                return type(m) in leaves

        traced_functionals = torch.fx.GraphModule(m, FunctionalTracer().trace(m))

        traced_functionals_annotated = AnnotateTypesWithSchema(
            traced_functionals
        ).transform()
        for node in traced_functionals_annotated.graph.nodes:
            if node.type is None:
                check = (node.op, node.target)
                excluded_nodes = {
                    ("placeholder", "x"),
                    # Return type differs based on boolean dispatch :(
                    ("call_function", torch.nn.functional.max_pool2d),
                    ("output", "output"),
                }
                # AnnotateTypesWithSchema doesn't work with bound C++ functions
                if not isinstance(node.target, BuiltinFunctionType):
                    self.assertIn(check, excluded_nodes)

        # Smoke test torchscript compilation since now we're emitting type annotations
        torch.jit.script(traced_functionals_annotated)

    def test_annotate_getitem_node(self):
        class CustomType:
            pass

        class CustomNamedTuple(NamedTuple):
            x: int
            y: float

        class MyModule(torch.nn.Module):
            def forward(self, inp: Tuple[CustomType, torch.Tensor], inp2: List[CustomType], inp3: CustomNamedTuple):
                inp_0 = inp[0]
                inp_1 = inp[1]
                inp2_0 = inp2[0]
                inp3_x = inp3.x
                inp3_y = inp3.y
                return inp_0 + inp_1 + inp2_0 + inp3_x + inp3_y

        my_module = MyModule()
        my_module_traced = torch.fx.symbolic_trace(my_module)

        # by default, fx transform loses type annotation of getitem nodes.
        for node in my_module_traced.graph.nodes:
            if node.target == operator.getitem:
                assert node.type is None

        annotate_getitem_nodes(my_module_traced.graph)

        for node in my_module_traced.graph.nodes:
            if node.target == operator.getitem:
                self.assertIsNotNone(node.type, f"Node {node} should be annotated but is not.")

    def test_subgraph_uniquename(self):
        class MyModule(torch.nn.Module):
            def __init__(self):
                super().__init__()
                self.linear = torch.nn.Linear(4, 4)

            def forward(self, a, b, c, d):
                add_1 = a + b
                add_2 = add_1 + c
                linear_1 = self.linear(add_1)
                add_3 = add_2 + d
                add_4 = add_2 + linear_1
                add_5 = add_3 + add_4
                return add_5

        a, b, c, d = torch.ones(4), torch.ones(4), torch.ones(4), torch.ones(4)
        mm = MyModule()
        traced = symbolic_trace(mm)

        def split_cb(node: torch.fx.Node):
            if node.name == "a" or node.name == "b" or node.name == "add":
                return 0
            else:
                return 1

        module_with_submodule = split_module(traced, mm, split_cb)
        self.assertEqual(module_with_submodule(a, b, c, d), traced(a, b, c, d))

    def test_split_qualname_mapping(self):
        d_hid = 4

        class ExampleCode(torch.nn.Module):
            def __init__(self):
                super().__init__()
                self.mm_param = torch.nn.Parameter(torch.randn(d_hid, d_hid))
                self.mm_param2 = torch.nn.Parameter(torch.randn(d_hid, d_hid))
                self.lin = torch.nn.Linear(d_hid, d_hid)

            def forward(self, x):
                x = torch.mm(x, self.mm_param)
                x = torch.relu(x)
                x = torch.mm(x, self.mm_param)
                x = self.lin(x)
                x = torch.relu(x)
                x = torch.mm(x, self.mm_param2)
                x = self.lin(x)
                return x

        my_module = ExampleCode()
        my_module_traced = symbolic_trace(my_module)

        part_idx = 0

        def split_callback(n : torch.fx.Node):
            nonlocal part_idx
            if (n.op, n.target) == ('call_module', 'lin'):
                part_idx += 1
            return part_idx

        # split module in module with submodules
        qualname_map : Dict[str, str] = {}
        module_with_submodules = split_module(
            my_module_traced, my_module, split_callback, qualname_map
        )
        expected_qualname_map = {
            'submod_1.lin': 'lin', 'submod_2.lin': 'lin'
        }
        self.assertEqual(qualname_map, expected_qualname_map)

    def test_traceable_function_with_nonstandard_name(self):
        def foo(x):
            return torch.relu(x)

        traced = symbolic_trace_with_rewrite(foo)

    def test_to_folder(self):
        class Test(torch.nn.Module):
            def __init__(self):
                super().__init__()
                self.W = torch.nn.Parameter(torch.randn(2))
                self.seq = torch.nn.Sequential(torch.nn.BatchNorm1d(2, 2))
                self.linear = torch.nn.Linear(2, 2)
                self.attr = torch.randn(2)
                self.register_buffer("attr2", torch.randn(2))
                self.register_buffer("attr3", torch.ones(2, dtype=torch.int32))

            def forward(self, x):
                return self.linear(self.seq(self.W + self.attr + self.attr2 + self.attr3 + x))

        mod = symbolic_trace(Test())
        module_name = "Foo"
        import tempfile
        from pathlib import Path

        with tempfile.TemporaryDirectory() as tmp_dir:
            tmp_dir = Path(tmp_dir)
            mod.to_folder(tmp_dir, module_name)
            # Recipe taken from here:
            # https://docs.python.org/3/library/importlib.html#importing-a-source-file-directly
            import importlib.util

            spec = importlib.util.spec_from_file_location(
                module_name, tmp_dir / "__init__.py"
            )
            module = importlib.util.module_from_spec(spec)
            sys.modules[module_name] = module
            spec.loader.exec_module(module)
            t = torch.randn(2, 2)
            self.assertEqual(module.Foo()(t), mod(t))

    def test_fetch(self):
        attrs_for_lowering: Dict[str, List[str]] = {
            "torch.nn.modules.conv.Conv2d": [
                "weight",
                "bias",
                "kernel_size",
                "stride",
                "padding",
                "dilation",
                "groups",
                "padding_mode",
            ],
            "torch.nn.modules.batchnorm.BatchNorm2d": [
                "weight",
                "bias",
                "running_mean",
                "running_var",
                "eps",
            ],
        }

        class TestModule(torch.nn.Module):
            def __init__(self):
                super().__init__()
                self.conv = torch.nn.Conv2d(3, 3, 2)
                self.bn = torch.nn.BatchNorm2d(3)

            def forward(self, a):
                a = self.conv(a)
                a += a
                return self.bn(a)

        mod = TestModule()
        traced = symbolic_trace(mod)
        lift_lowering_attrs_to_nodes(traced)

        for node in traced.graph.nodes:
            if node.op == "call_module":
                assert hasattr(node, "attrs_for_lowering")
                para_list = attrs_for_lowering[node.attrs_for_lowering["name"]]

                # node.attrs_for_lowering has an addition field of class name
                assert len(para_list) + 1 == len(node.attrs_for_lowering)
                for p_name in para_list:
                    assert p_name in node.attrs_for_lowering

    def test_merge_matmuls(self):
        """
        A collection of test cases for torch.fx.experimental.merge_matmul,
        a graph transformation that merges matrix multiplication operations.
        """
        # Utility function for counting matmuls for test assertions.
        def _count_matmuls(mod):
            gm = torch.fx.symbolic_trace(mod)

            num_matmuls = 0
            for node in gm.graph.nodes:
                if node.target == torch.matmul:
                    num_matmuls += 1

            return num_matmuls

        # Simple test case in which there are two matmuls of the same size to merge.
        class SimpleMergeMatmulModule(torch.nn.Module):
            def __init__(self, rhs):
                super().__init__()
                self.rhs = rhs

            def forward(self, x, y):
                a = torch.matmul(x, self.rhs)
                b = torch.matmul(y, self.rhs)
                return a + b

        # Initialize inputs.
        a = torch.randn(3, 3)
        b = torch.randn(3, 3)

        # Initialize RHS for matmuls.
        rhs = torch.randn(3, 4)

        # Construct SimpleMergeMatmulModule and call merge_matmul on it.
        module = SimpleMergeMatmulModule(rhs)
        opt_module = merge_matmul.merge_matmul(module)

        # Numerical correctness check.
        before = module(a, b)
        after = opt_module(a, b)
        before.allclose(after)

        # Basic graph structure check; original module should have 2 matmuls
        # and optimized module should have 1.
        self.assertEqual(_count_matmuls(module), 2)
        self.assertEqual(_count_matmuls(opt_module), 1)

        # Test case in which there are multiple matmuls of different sizes to merge.
        class FiveMergeMatmulModule(torch.nn.Module):
            def __init__(self, rhs):
                super().__init__()
                self.rhs = rhs

            def forward(self, a, b, c, d, e):
                s = torch.tensor([])
                matmuls = []

                # For some reason using a list comprehension or for-loop for this
                # doesn't work.
                matmuls.append(torch.matmul(a, self.rhs))
                matmuls.append(torch.matmul(b, self.rhs))
                matmuls.append(torch.matmul(c, self.rhs))
                matmuls.append(torch.matmul(d, self.rhs))
                matmuls.append(torch.matmul(e, self.rhs))

                for m in matmuls:
                    s += torch.sum(m)

                return s

        # Initialize inputs.
        inputs = [torch.randn(2 * i + 1, 5) for i in range(5)]

        # Initialize RHS.
        rhs = torch.randn(5, 4)

        # Construct FiveMergeMatmulModule and call merge_matmul on it.
        module = FiveMergeMatmulModule(rhs)
        opt_module = merge_matmul.merge_matmul(module)

        # Numerical correctness check.
        before = module(*inputs)
        after = opt_module(*inputs)
        before.allclose(after)

        # Basic graph structure check; original module should have len(inputs) matmuls
        # and optimized module should have 1.
        self.assertEqual(_count_matmuls(module), len(inputs))
        self.assertEqual(_count_matmuls(opt_module), 1)

        # Simple test case in which two matmuls cannot be merged due to a data dependency between
        # the LHS operands.
        class UnmergeableMatmulModule(torch.nn.Module):
            def __init__(self, rhs):
                super().__init__()
                self.rhs = rhs

            def forward(self, x):
                a = torch.matmul(x, self.rhs)
                a_abs = torch.abs(a)
                b = torch.matmul(a_abs.transpose(1, 0), self.rhs)
                return b

        # Initialize inputs.
        a = torch.randn(3, 3)

        # Initialize RHS for matmuls.
        rhs = torch.randn(3, 4)

        # Construct UnmergeableMatmulModule and call merge_matmul on it.
        module = UnmergeableMatmulModule(rhs)
        opt_module = merge_matmul.merge_matmul(module)

        # Numerical correctness check.
        before = module(a)
        after = opt_module(a)
        before.allclose(after)

        # Basic graph structure check; the number of matrix multiplcations should not have changed.
        self.assertEqual(_count_matmuls(module), 2)
        self.assertEqual(_count_matmuls(opt_module), 2)

    def test_type_matches(self):
        should_be_equal = [
            (int, int),
            (numbers.Number, int),
            (numbers.Number, float),
            (int, type(torch.float)),
            (Union[int, float], int),
            (Union[int, float], float),
            (List[int], int),
            (List[int], create_type_hint([int, int])),
            (List[int], create_type_hint((int, int))),
            (List[torch.Tensor], create_type_hint([torch.Tensor, torch.Tensor])),
            (
                List[torch.Tensor],
                create_type_hint([torch.nn.Parameter, torch.nn.Parameter]),
            ),
            (torch.Tensor, torch.nn.Parameter),
            (List[torch.Tensor], create_type_hint([torch.nn.Parameter, torch.Tensor])),
            (List[torch.Tensor], create_type_hint([torch.Tensor, torch.nn.Parameter])),
            (List[torch.Tensor], create_type_hint((torch.Tensor, torch.Tensor))),
            (
                List[torch.Tensor],
                create_type_hint((torch.nn.Parameter, torch.nn.Parameter)),
            ),
            (torch.Tensor, torch.nn.Parameter),
            (List[torch.Tensor], create_type_hint((torch.nn.Parameter, torch.Tensor))),
            (List[torch.Tensor], create_type_hint((torch.Tensor, torch.nn.Parameter))),
            (Optional[List[torch.Tensor]], List[torch.Tensor]),
            (Optional[List[int]], List[int]),
        ]
        for sig_type, arg_type in should_be_equal:
            self.assertTrue(type_matches(sig_type, arg_type))

        should_fail = [
            (int, float),
            (Union[int, float], str),
            (List[torch.Tensor], List[int]),
        ]

        for sig_type, arg_type in should_fail:
            self.assertFalse(type_matches(sig_type, arg_type))

    @skipIfNoMkldnn
    def test_optimize_for_inference_cpu(self):
        import torch.nn as nn

        class Foo(nn.Module):
            def __init__(self):
                super().__init__()
                layers = []
                layers2 = []
                for _ in range(10):
                    layers.append(nn.Conv2d(3, 3, 1))
                    layers.append(nn.BatchNorm2d(3))
                    layers.append(nn.ReLU())

                    layers2.append(nn.Conv2d(3, 3, 1))
                    layers2.append(nn.BatchNorm2d(3))
                    layers2.append(nn.ReLU())
                self.model = nn.Sequential(*layers)
                self.model2 = nn.Sequential(*layers2)

            def forward(self, x):
                return self.model(x) + self.model2(x)

        N, C, H, W, = (
            1,
            3,
            224,
            224,
        )
        inp = torch.randn(N, C, H, W)
        with torch.no_grad():
            model = Foo().eval()
            optimized_model = optimization.optimize_for_inference(model)
            torch.testing.assert_close(model(inp), optimized_model(inp))

            optimized_model2 = optimization.optimize_for_inference(
                model, pass_config={"remove_dropout": False}
            )
            torch.testing.assert_close(model(inp), optimized_model2(inp))

    @skipIfNoTorchVision
    @skipIfNoMkldnn
    def test_optimize_for_inference_cpu_torchvision(self):
        models = [
            torchvision.models.resnet18,
            torchvision.models.resnet50,
            torchvision.models.densenet121,
            torchvision.models.shufflenet_v2_x1_0,
            torchvision.models.vgg16,
            torchvision.models.mobilenet_v2,
            torchvision.models.mnasnet1_0,
            torchvision.models.resnext50_32x4d,
        ]
        with torch.no_grad():
            for model_type in models:
                model = model_type()
                C, H, W, = (
                    3,
                    224,
                    224,
                )
                inp = torch.randn(3, C, H, W)
                model(inp)
                model.eval()
                inp = torch.randn(1, C, H, W)
                heuristic = optimization.gen_mkl_autotuner(inp, iters=0, warmup=0)
                optimized_model = optimization.optimize_for_inference(model)

                orig_out = model(inp)
                new_out = optimized_model(inp)
                torch.testing.assert_close(orig_out, new_out)


class TestNormalizeOperators(JitTestCase):
    @onlyCPU
    @ops(op_db, allowed_dtypes=(torch.float,))
    def test_normalize_operator_exhaustive(self, device, dtype, op):
        # These ops currently don't trace in FX for various reasons (i.e. they take a list of tensors)
        fx_fail = {"cat", "stack", "hstack", "vstack", "dstack", "linalg.multi_dot", "_upsample_bilinear2d_aa"}
        sample_inputs_itr = op.sample_inputs(device, dtype, requires_grad=False)
        if isinstance(op.op, torch._ops.OpOverload):
            self.skipTest("normalize operator doesn't work on torch.ops")
        for sample_input in sample_inputs_itr:
            unsupported_arg_type = False
            arg_values = [sample_input.input] + list(sample_input.args)
            kwarg_values = sample_input.kwargs
            arg_types = []
            kwarg_types = {}

            def jit_infer_type(v):
                inferred_arg_type = torch._C._jit_try_infer_type(v)
                assert inferred_arg_type.success()
                t = _torchscript_type_to_python_type(inferred_arg_type.type())
                return t

            for v in arg_values:
                if isinstance(v, torch.Tensor):
                    arg_types.append(type(v))
                else:
                    if isinstance(v, complex):
                        # Complex type not supported in FX
                        unsupported_arg_type = True
                    arg_types.append(jit_infer_type(v))

            for k, v in kwarg_values.items():
                if isinstance(v, torch.Tensor):
                    kwarg_types[k] = type(v)
                else:
                    if isinstance(v, complex):
                        # Complex type not supported in FX
                        unsupported_arg_type = True
                    kwarg_types[k] = jit_infer_type(v)

            if unsupported_arg_type:
                continue
            # Test normalize_function by itself
            ref_out = op.op(*arg_values, **kwarg_values)
            norm_args_and_kwargs = normalize_function(
                op.op, arg_values, kwarg_values, arg_types, kwarg_types
            )
            if norm_args_and_kwargs is None:
                raise RuntimeError(
                    """
                    FX failed to normalize op - add the op to the op_skip list.
                    A common reason is if your OpInfo was implemented with a lambda
                    - otherwise, file an issue
                    """
                )
            test_out = op.op(*norm_args_and_kwargs.args, **norm_args_and_kwargs.kwargs)
            self.assertEqual(test_out, ref_out)

            # Test normalized_arguments as part of FX
            if op.name in fx_fail:
                continue
            param_names = []
            param_values = []
            fx_args = []
            for idx, v in enumerate(arg_values):
                if isinstance(v, torch.Tensor):
                    param_names.append(f"arg_{idx}")
                    param_values.append(v)
                    fx_args.append(param_names[-1])
                else:
                    fx_args.append(f"{repr(v)}")

            for k, v in kwarg_values.items():
                if isinstance(v, torch.Tensor):
                    param_names.append(k)
                    param_values.append(v)
                    fx_args.append(f"{k} = {k}")
                else:
                    fx_args.append(f"{k} = {repr(v)}")

            code = f"""
class TestModule(torch.nn.Module):
    def forward(self, {', '.join(param_names)}):
        return torch.{op.name}({', '.join(fx_args)})
            """

            g = {"torch": torch, "inf": math.inf}
            exec(code, g)
            TestModule = g["TestModule"]

            m = TestModule()
            traced = torch.fx.symbolic_trace(m)
            ref_out = traced(*param_values)

            for node in traced.graph.nodes:
                if node.op == "call_function":
                    normalized_args = node.normalized_arguments(
                        traced, arg_types, kwarg_types
                    )
                    assert normalized_args
                    node.args = normalized_args.args
                    node.kwargs = normalized_args.kwargs
            traced.recompile()

            test_out = traced(*param_values)
            self.assertEqual(test_out, ref_out)

    def test_normalize_quantized_eb(self):
        target = torch.ops.quantized.embedding_bag_byte_rowwise_offsets
        args = (
            torch.empty((2, 3), dtype=torch.uint8),
            torch.empty((2,), dtype=torch.int64),
            torch.empty((2,), dtype=torch.int64),
        )
        norm_args_and_kwargs = normalize_function(
            target, args, normalize_to_only_use_kwargs=True
        )
        self.assertTrue(norm_args_and_kwargs is not None)
        self.assertEqual(
            set(norm_args_and_kwargs.kwargs.keys()),
            {
                "weight",
                "indices",
                "offsets",
                "scale_grad_by_freq",
                "mode",
                "pruned_weights",
                "per_sample_weights",
                "compressed_indices_mapping",
                "include_last_offset",
            },
        )
        self.assertEqual(norm_args_and_kwargs.args, tuple())

    def test_normalize_args_op_overload(self):
        for target in [torch.ops.aten.resize_as_.default, torch.ops.aten.resize_as_]:
            inp1 = torch.rand([1])
            inp2 = torch.rand([4])
            args, kwargs = normalize_function(target, (inp1,), {"the_template": inp2}, normalize_to_only_use_kwargs=True)
            self.assertIs(kwargs["input"], inp1)
            self.assertIs(kwargs["the_template"], inp2)

<<<<<<< HEAD
=======

if TEST_Z3:
    import z3

    import torch._dynamo.config

    from torch.fx.experimental.validator import SympyToZ3, TranslationValidator, ValidationException, z3str
    from torch.utils._sympy.functions import FloorDiv, Mod

    class TestTranslationValidation(TestCase):
        def _prepare_for_translation_validation(self):
            validator = TranslationValidator()

            # SymPy symbols.
            s0, s1, s2 = sympy.symbols("s0 s1 s2", integer=True)

            # Z3 symbols.
            [validator.add_var(s, int) for s in (s0, s1, s2)]
            z0, z1, z2 = (validator.z3var(s) for s in (s0, s1, s2))

            return (s0, s1, s2), (z0, z1, z2), validator

        def test_sympy_to_z3(self):

            (
                (s0, s1, s2),
                (z0, z1, z2),
                validator,
            ) = self._prepare_for_translation_validation()

            test_cases = [
                # Integer constants.
                (sympy.S.Zero, z3.IntVal(0)),
                (sympy.S.One, z3.IntVal(1)),
                (sympy.S.NegativeOne, z3.IntVal(-1)),
                (sympy.Integer(2), z3.IntVal(2)),
                (
                    s0,
                    z0,
                ),
                # Arithmetic operations.
                *[
                    (op(s0, s1), op(z0, z1))
                    for op in (
                        operator.add,
                        operator.mul,
                        operator.pow,
                    )
                ],
                # Logical operations.
                *[
                    (sympy_op(s0, s1), z3_op(z0, z1))
                    for sympy_op, z3_op in (
                        (sympy.Eq, operator.eq),
                        (sympy.Ne, operator.ne),
                        (sympy.Lt, operator.lt),
                        (sympy.Le, operator.le),
                        (sympy.Gt, operator.gt),
                        (sympy.Ge, operator.ge),
                    )
                ],
                # Other operations.
                (
                    s0 - s1,
                    z0 + z3.IntVal(-1) * z1,
                ),
                (
                    s0 / s1,
                    z3.ToReal(z0) * (z1**-1),
                ),
                (FloorDiv(s0, s1), z3.ToInt(z3.ToReal(z0) / z3.ToReal(z1))),
                (Mod(s0, s1), z0 - z3.ToInt(z3.ToReal(z0) / z3.ToReal(z1)) * z1),
                (
                    Mod(s2, (s0 / s1)),
                    z2
                    - z3.ToReal(z3.ToInt(z3.ToReal(z2) / (z3.ToReal(z0) * z1**-1)))
                    * (z3.ToReal(z0) * z1**-1),
                ),
                (
                    Mod(s2, s0**3),
                    z2 - z3.ToReal(z3.ToInt(z3.ToReal(z2) / z0**3)) * z0**3,
                ),
            ]

            toZ3 = SympyToZ3(validator)
            for sympy_expr, z3_expr in test_cases:
                result = toZ3.run(sympy_expr)
                self.assertTrue(
                    z3_expr.eq(result), msg=f"expected: {z3_expr}. Got: {result}"
                )

        def test_sat(self):
            (
                (s0, s1, s2),
                (z0, z1, z2),
                validator,
            ) = self._prepare_for_translation_validation()

            validator.add_source_expr(z0 > 5)
            validator.add_source_expr(z1 / 2 > z0)

            # Solutions for target is a subset of the solutions for the source.
            validator.add_target_expr(s0 > 20)
            validator.add_target_expr(s1 > s0**2)

            validator.validate()

        def test_unsat(self):
            (
                (s0, s1, s2),
                (z0, z1, z2),
                validator,
            ) = self._prepare_for_translation_validation()

            validator.add_source_expr(z0 > 5)
            validator.add_source_expr(z1 / 2 > z0)

            # Solutions for target is NOT a subset of the solutions for the source.
            validator.add_target_expr(s0 > 20)
            # This expression is less restrictive than its counterpart.
            validator.add_target_expr(s1 > s0 + 2)

            with self.assertRaisesRegex(ValidationException, "translation validation failed."):
                validator.validate()

        def test_z3str(self):
            a = z3.Int("a")
            b = z3.Int("b")
            special = z3.Real("this.size()[2]")

            test_cases = [
                (z3.IntVal(42), "42"),
                # Variable.
                (a, "a"),
                # Name with special characters.
                (special, "this.size()[2]"),
                # Renamed function fpplications.
                (a != b, "(!= a b)"),
                (a ** b, "(pow a b)"),
                # Chain of associative operations.
                *[
                    (op(op(a, 5), b), f"({opstr} 5 a b)")
                    for op, opstr in [
                        (operator.add, "+"),
                        (operator.mul, "*")
                    ]
                ],
                # Revert 'Not' conversions.
                (a != b, "(!= a b)"),
                (a < b, "(> b a)"),
                (a > b, "(> a b)"),
                # Ignore 'ToInt' and 'ToReal' functions.
                (z3.ToInt(special) + a, "(+ this.size()[2] a)"),
                (z3.ToReal(a + b), "(+ a b)"),
                # Convert to floor division: 'idiv'.
                (z3.ToInt(z3.ToReal(a) / z3.ToReal(b)), "(idiv a b)"),
            ]

            for expr, expected in test_cases:
                self.assertEqual(z3str(expr), expected)


>>>>>>> 3577ae3e
instantiate_device_type_tests(TestNormalizeOperators, globals())

if __name__ == "__main__":
    run_tests()<|MERGE_RESOLUTION|>--- conflicted
+++ resolved
@@ -5,6 +5,7 @@
 import operator
 import pickle
 import sys
+import sympy
 import tempfile
 import unittest
 from types import BuiltinFunctionType
@@ -48,7 +49,7 @@
 )
 from torch.testing._internal.common_methods_invocations import op_db
 from torch.testing._internal.common_nn import module_tests, new_module_tests
-from torch.testing._internal.common_utils import run_tests
+from torch.testing._internal.common_utils import TEST_Z3, run_tests, TestCase
 from torch.testing._internal.jit_utils import JitTestCase
 
 try:
@@ -784,6 +785,38 @@
         submodules_out = module_with_submodules(x, y)
 
         self.assertEqual(orig_out, submodules_out)
+
+    def test_split_module_dead_code(self):
+        class ModWithDeadCode(torch.nn.Module):
+            def forward(self, x):
+                output = x * 2  # we want this
+                dead_line = x + 2  # this is dead
+                return output
+
+        mod = ModWithDeadCode()
+        traced = torch.fx.symbolic_trace(mod)
+
+        # split into before (0), target (1), and after(2)
+        saw_mul = False
+
+        def split_callback(n):
+            nonlocal saw_mul
+            if n.target == operator.mul:
+                saw_mul = True
+                return 1
+
+            if not saw_mul:
+                return 0
+            if saw_mul:
+                return 2
+
+        split = split_module(traced, mod, split_callback)
+
+        x = torch.randn((5,))
+        torch.testing.assert_close(
+            split(x), traced(x)
+        )
+
 
     def test_split_module_kwargs_expansion(self):
         class ModuleWithKwargsExpansion(torch.nn.Module):
@@ -1668,8 +1701,6 @@
             self.assertIs(kwargs["input"], inp1)
             self.assertIs(kwargs["the_template"], inp2)
 
-<<<<<<< HEAD
-=======
 
 if TEST_Z3:
     import z3
@@ -1832,7 +1863,6 @@
                 self.assertEqual(z3str(expr), expected)
 
 
->>>>>>> 3577ae3e
 instantiate_device_type_tests(TestNormalizeOperators, globals())
 
 if __name__ == "__main__":
