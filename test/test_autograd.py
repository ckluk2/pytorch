# Owner(s): ["module: autograd"]

import contextlib
import gc
import io
import math
import os
import random
import sys
import tempfile
import threading
import time
import unittest
import uuid
import warnings
import operator
import subprocess
from copy import deepcopy
from collections import OrderedDict
from itertools import product
from operator import mul
from functools import reduce, partial
import torch

from torch import nn
from torch import inf, nan
from torch.autograd.function import once_differentiable
from torch.autograd.profiler import (profile, record_function, emit_nvtx, emit_itt)
from torch.autograd.profiler_util import (_format_time, EventList, FunctionEvent, FunctionEventAvg)
from torch.utils.checkpoint import checkpoint
from torch.testing import make_tensor
from torch.testing._internal.common_cuda import TEST_CUDA
from torch.testing._internal.common_utils import (
    TestCase, run_tests, skipIfNoLapack, slowTest, IS_WINDOWS, IS_MACOS,
    disable_gc, gradcheck, gradgradcheck, parametrize,
    instantiate_parametrized_tests, skipIfMps, set_warn_always_context)
from torch.autograd import Variable, Function, detect_anomaly, kineto_available, _calculate_shape
from torch.autograd.function import InplaceFunction
import torch.autograd.forward_ad as fwAD
from torch.testing._internal.common_methods_invocations import mask_not_all_zeros
from torch.testing._internal.common_device_type import (instantiate_device_type_tests,
                                                        onlyCPU, onlyCUDA, dtypes, dtypesIfCUDA,
                                                        deviceCountAtLeast, skipMeta, dtypesIfMPS)
from torch.testing._internal.common_dtype import floating_types_and
from torch.utils._mode_utils import no_dispatch
from torch.utils._python_dispatch import TorchDispatchMode
import weakref
import collections
import pickle


def graph_desc(fn):
    if fn is None:
        return 'None'
    result = type(fn).__name__ + '('
    next_functions = fn.next_functions
    for next_fn, _ in next_functions:
        result += graph_desc(next_fn)
        result += ', '
    if next_functions:
        result = result[:-2]
    return result + ')'


class TestAutograd(TestCase):
    def test_copy_slices_graph_task_updates(self):
        def f1(x, y):
            out = x.clone().view(-1)
            out += y
            return out

        def f2(x, y):
            out = x.clone().view(-1)
            b = out * 2
            out += y
            return out + b

        x = torch.rand(2, requires_grad=True)
        y = torch.rand(2, requires_grad=True)

        y_safe = torch._C._functions.DelayedError("Boom!", 1)(y)

        for f in [f1, f2]:
            # Ensure that the error Node works
            out = f(x, y_safe)
            with self.assertRaisesRegex(RuntimeError, "Boom!"):
                out.sum().backward()

            out = f(x, y_safe)
            with self.assertRaisesRegex(RuntimeError, "Boom!"):
                torch.autograd.grad(out.sum(), y)

            # Ensure that if we don't ask for y, it doesn't crash
            out = f(x, y_safe)
            torch.autograd.grad(out.sum(), x)

            out = f(x, y_safe)
            torch.autograd.grad(out.sum(), y_safe)

            out = f(x, y_safe)
            torch.autograd.grad(out.sum(), (x, y_safe))

        # Ensure that we don't run extra view Node
        def f3(x, y):
            out = x.clone().view(-1)

            def hook(*args):
                # This should never be called!
                self.assertTrue(False)
            out.register_hook(hook)

            b = out + y
            out += y
            return out + b, b

        out, b = f3(x, y_safe)
        torch.autograd.grad(out.sum(), (b, y_safe))


    def test_grad_mode_class_decoration(self):
        # Decorating class is deprecated and should not be used
        with self.assertWarnsRegex(UserWarning, "Decorating classes is deprecated"):
            @torch.no_grad()
            class Foo:
                def __init__(self):
                    assert not torch.is_grad_enabled()

                def foo(self):
                    # Not applied to methods
                    assert torch.is_grad_enabled()

            # Show that we can actually construct the class
            foo = Foo()
            foo.foo()

        # Decorating functions or methods is fine though
        with warnings.catch_warnings(record=True) as w:
            @torch.no_grad()
            def foo():
                assert not torch.is_grad_enabled()

            foo()

            class Foo2:
                @torch.no_grad()
                def __init__(self):
                    assert not torch.is_grad_enabled()

                @torch.no_grad()
                def foo(self):
                    assert not torch.is_grad_enabled()

            foo2 = Foo2()
            foo2.foo()

        self.assertEqual(len(w), 0)

    def test_tensor_grad_warnings(self):
        dummy = torch.empty(1)

        with warnings.catch_warnings(record=True) as w:
            # Accessing .grad on leaf
            dummy.requires_grad_()
            foo = dummy.grad
            self.assertEqual(len(w), 0)

            # Accessing .grad on non-leaf
            dummy = dummy.clone()
            foo = dummy.grad
            self.assertEqual(len(w), 1)

            # Accessing .grad on non-leaf that retains gradients
            dummy.retain_grad()
            foo = dummy.grad
            self.assertEqual(len(w), 1)

    def _function_test(self, cls):
        x = torch.randn(5, 5, requires_grad=True)
        y = torch.randn(5, 5, requires_grad=True)
        result = cls.apply(x, 2, y)
        go = torch.ones((), requires_grad=True)
        result.sum().backward(go, create_graph=True)

        self.assertEqual(x.grad, y + torch.ones(5, 5))
        self.assertEqual(y.grad, x + torch.ones(5, 5) * 2)
        self.assertIsNotNone(x.grad.grad_fn)
        self.assertIsNotNone(y.grad.grad_fn)

        return x, y

    def test_function(self):
        class MyFunction(Function):

            @staticmethod
            def forward(ctx, tensor1, pyscalar, tensor2):
                ctx.pyscalar = pyscalar
                ctx.save_for_backward(tensor1, tensor2)
                return tensor1 + pyscalar * tensor2 + tensor1 * tensor2

            @staticmethod
            def backward(ctx, grad_output):
                var1, var2 = ctx.saved_tensors
                # NOTE: self is the test case here
                self.assertIsInstance(var1, torch.Tensor)
                self.assertIsInstance(var2, torch.Tensor)
                self.assertIsInstance(grad_output, torch.Tensor)
                return (grad_output + grad_output * var2, None,
                        grad_output * ctx.pyscalar + grad_output * var1)

        x, y = self._function_test(MyFunction)

        x_grad_desc = graph_desc(x.grad.grad_fn)
        y_grad_desc = graph_desc(y.grad.grad_fn)
        self.assertExpected(x_grad_desc, "x_grad_desc")
        self.assertExpected(y_grad_desc, "y_grad_desc")

    def test_once_differentiable(self):
        class MyFunction(Function):

            @staticmethod
            def forward(ctx, tensor1, pyscalar, tensor2):
                ctx.pyscalar = pyscalar
                ctx.save_for_backward(tensor1, tensor2)
                return tensor1 + pyscalar * tensor2 + tensor1 * tensor2

            @staticmethod
            @once_differentiable
            def backward(ctx, grad_output):
                self.assertFalse(torch.is_grad_enabled())
                t1, t2 = ctx.saved_tensors
                return (grad_output + grad_output * t2, None,
                        grad_output * ctx.pyscalar + grad_output * t1)

        x, y = self._function_test(MyFunction)
        self.assertEqual(graph_desc(x.grad.grad_fn),
                         'CopyBackwards(None, Error(AccumulateGrad(), None, AccumulateGrad()))')
        self.assertEqual(graph_desc(y.grad.grad_fn),
                         'CopyBackwards(None, Error(AccumulateGrad(), None, AccumulateGrad()))')

    def test_function_returns_input(self):
        class MyFunction(Function):
            @staticmethod
            def forward(ctx, x):
                return x

            @staticmethod
            def backward(ctx, grad):
                return grad * 2

        for shape in [(1,), ()]:
            v = torch.ones(shape, requires_grad=True)
            MyFunction.apply(v).backward()
            self.assertEqual(v.grad, torch.full(shape, 2.))

            with torch.no_grad():
                v.grad.zero_()
            MyFunction.apply(v.clone()).backward()
            self.assertEqual(v.grad, torch.full(shape, 2.))

    def test_function_returns_undefined_tensor(self):
        class MyFunction(Function):
            @staticmethod
            def forward(ctx, x):
                return x * 2

            @staticmethod
            def backward(ctx, grad):
                return None

        # Test that undefined tensors returned from custom backward function
        # are propagated as undefined and not tensor full of zeroes
        x = torch.ones(1, requires_grad=True)

        MyFunction.apply(x).backward()
        self.assertIsNone(x.grad)

        MyFunction.apply(x ** 2).backward()
        self.assertIsNone(x.grad)

        MyFunction.apply(x).sum().backward()
        self.assertIsNone(x.grad)

        self.assertIsNone(torch.autograd.grad(MyFunction.apply(x), x, allow_unused=True)[0])

    def test_materialize_grads(self):
        class MyFunction(Function):
            @staticmethod
            def forward(ctx, x):
                return x

            @staticmethod
            def backward(ctx, grad):
                self.assertEqual(grad, torch.zeros(1))
                return grad

        x = torch.ones(1, requires_grad=True)
        torch._C._functions.UndefinedGrad()(MyFunction.apply(x)).backward()

    def test_dont_materialize_grads(self):
        class MyFunction(Function):
            @staticmethod
            def forward(ctx, x):
                ctx.set_materialize_grads(False)
                return x

            @staticmethod
            def backward(ctx, grad):
                self.assertIsNone(grad)
                return grad

        x = torch.ones(1, requires_grad=True)
        torch._C._functions.UndefinedGrad()(MyFunction.apply(x)).backward()

    def test_set_materialize_non_diff_grads(self):
        class Func(torch.autograd.Function):
            @staticmethod
            def forward(ctx, x):
                out0 = x.clone()
                out1 = x.clone()
                ctx.mark_non_differentiable(out1)
                ctx._materialize_non_diff_grads = False
                return out0, out1

            @staticmethod
            def backward(ctx, g0, g1):
                self.assertIsNone(g1)
                return g0

        a = torch.tensor(1., requires_grad=True)
        out = Func.apply(a)[0]
        out.backward()

    def test_legacy_function_deprecation_exception(self):
        # Trigger exception
        class MyFunction(Function):
            def forward(self, x):
                return x

            def backward(self, grad_output):
                return grad_output

        # Check exception occurs
        with self.assertRaisesRegex(
                RuntimeError,
                'Legacy autograd function with non-static forward method is deprecated'):
            MyFunction()(torch.randn(3, 4))

    class SimulateBackwardError(Function):

        @staticmethod
        def forward(ctx, input):
            return input.clone()

        @staticmethod
        @once_differentiable
        def backward(ctx, input):
            raise Exception("Simulate error on backward pass")

    def test_custom_function_exception(self):

        t1 = torch.rand((3, 3), requires_grad=True)
        t2 = torch.rand((3, 3), requires_grad=True)

        tmp = (t1 + t2) * (t1 + t2)
        t3 = TestAutograd.SimulateBackwardError.apply(tmp)
        with self.assertRaisesRegex(Exception, "Simulate error on backward pass"):
            t3.sum().backward()

    def test_custom_function_non_tensor_inputs_outputs(self):
        class MyFunction(Function):

            @staticmethod
            def forward(ctx, t1, t2, scale, t3):
                t4 = t1 + t2 * t3
                t5 = t1 * t2 + t3
                t4 *= scale
                t5 *= scale

                # Save scale
                ctx.scale = scale
                ctx.save_for_backward(t1, t2, t3)
                return scale, t4, None, True, t5, "bar", t1

            @staticmethod
            @once_differentiable
            def backward(ctx, *grads):
                # Verify grads
                self.assertEqual(7, len(grads))
                self.assertIsNone(grads[0])
                self.assertIsNone(grads[2])
                self.assertIsNone(grads[3])
                self.assertIsNone(grads[5])

                scale = ctx.scale
                var1, var2, var3 = ctx.saved_tensors
                return (
                    grads[1] * scale + grads[4] * var2 * scale + grads[6],
                    grads[1] * var3 * scale + grads[4] * var1 * scale,
                    None,
                    grads[1] * var2 * scale + grads[4] * scale,
                )

        t1 = torch.rand(10, dtype=torch.double, requires_grad=True)
        t2 = torch.rand(10, dtype=torch.double, requires_grad=True)
        t3 = torch.rand(10, dtype=torch.double)
        scale = random.randint(0, 10)
        res = MyFunction.apply(t1, t2, scale, t3)
        self.assertEqual(scale, res[0])
        self.assertEqual((t1 + t2 * t3) * scale, res[1])
        self.assertEqual(None, res[2])
        self.assertEqual(True, res[3])
        self.assertEqual((t1 * t2 + t3) * scale, res[4])
        self.assertEqual("bar", res[5])
        self.assertEqual(t1, res[6])

        # Validate running backward.
        torch.autograd.backward([res[1].sum(), res[4].sum(), res[6].sum()])
        self.assertIsNotNone(t1.grad)
        self.assertIsNotNone(t2.grad)
        self.assertIsNone(t3.grad)

        # Test gradcheck
        def foo(t1, t2, t3):
            res = MyFunction.apply(t1, t2, scale, t3)
            return res[1], res[4], res[6]

        gradcheck(foo, (t1, t2, t3))

    def test_custom_function_no_tensors(self):
        class MyFunction(Function):

            @staticmethod
            def forward(ctx, t1, t2, scale, t3):
                t4 = t1 + t2 * t3
                t5 = t1 * t2 + t3
                t4 *= scale
                t5 *= scale
                return scale, t4, None, True, t5, "bar", t1

            @staticmethod
            @once_differentiable
            def backward(ctx, *args):
                return (args[0], args[1], None, args[2])

        t1 = random.random()
        t2 = random.random()
        t3 = random.random()
        scale = random.randint(0, 10)
        res = MyFunction.apply(t1, t2, scale, t3)
        self.assertEqual(scale, res[0])
        self.assertEqual((t1 + t2 * t3) * scale, res[1])
        self.assertEqual(None, res[2])
        self.assertEqual(True, res[3])
        self.assertEqual((t1 * t2 + t3) * scale, res[4])
        self.assertEqual("bar", res[5])
        self.assertEqual(t1, res[6])

    def test_invalid_gradients(self):
        class MyFunction(Function):
            @staticmethod
            def forward(ctx, x):
                return x * 2

            @staticmethod
            def backward(ctx, grad_output):
                return torch.randn(10, dtype=torch.float)

        with self.assertRaisesRegex(RuntimeError, 'expected shape'):
            input = torch.randn(5, 5, dtype=torch.float, requires_grad=True)
            MyFunction.apply(input).sum().backward()

    def test_unrelated_inputs(self):
        # test to ensure grad(grad)check runs successfully even if there is an
        # unrelated (but differentiable) inputs

        def my_function(x, y):
            return x * x

        x = torch.rand(10, dtype=torch.double, requires_grad=True)
        y = torch.rand(10, dtype=torch.double, requires_grad=True)

        gradcheck(my_function, (x, y))
        gradgradcheck(my_function, (x, y))

    def test_not_implemented_grad(self):
        a = torch.rand(2, requires_grad=True)
        # if grad for nextafter ends up being implemented, this should be changed
        y = torch.nextafter(a, a).sum()
        with self.assertRaisesRegex(
                NotImplementedError,
                'the derivative for .* is not implemented'):
            y.backward()

    def test_not_implemented_fwad(self):
        x = torch.randn(3)
        v = torch.rand(3)

        with fwAD.dual_level():
            dual_x = fwAD.make_dual(x, v)

            err_msg = r"Trying to use forward AD with .* that does not support it"
            hint_msg = "Running forward AD for an OP that does not implement it should raise a NotImplementedError"

            with self.assertRaisesRegex(NotImplementedError, err_msg, msg=hint_msg):
                # if forward AD ends up being implemented for torch.igamma, choose a different op
                torch.igamma(dual_x, dual_x)

    def test_will_engine_execute_node(self):
        counter = [0]

        class MyFunction(Function):
            @staticmethod
            def forward(ctx, x):
                return x * 2

            @staticmethod
            def backward(ctx, gO):
                return gO * 2

        def get_grad_fn(t):
            if t.requires_grad and t.grad_fn is None:
                return t.clone().grad_fn.next_functions[0][0]
            else:
                return t.grad_fn

        a = torch.randn(2, 3, 4, requires_grad=True)
        a2 = torch.randn(2, 3, 4, requires_grad=True)
        b = a * a2
        b2 = b.cos()
        c = MyFunction.apply(b)

        should_execute = list(map(get_grad_fn, (a, b, c)))
        should_not_execute = list(map(get_grad_fn, (a2, b2)))

        def fn(x):
            counter[0] += 1

            for g in should_execute:
                self.assertTrue(torch._C._will_engine_execute_node(g))

            for g in should_not_execute:
                self.assertFalse(torch._C._will_engine_execute_node(g))

        b.register_hook(fn)
        c.register_hook(fn)

        # .backward(inputs=) is OK
        out = c.sum()
        torch.autograd.backward(out, inputs=(a, b), retain_graph=True)
        self.assertEqual(counter[0], 2)

        # .backward() is OK
        should_execute = list(map(get_grad_fn, (a, a2, b, c)))
        should_not_execute = list(map(get_grad_fn, (b2,)))
        torch.autograd.backward(out, retain_graph=True)

        # .grad is NOT OK when leaf is passed (this is the current state, subject to change)
        with self.assertRaisesRegex(RuntimeError, "are currently running autograd.grad()"):
            torch.autograd.grad(out, (a,))

        # .grad is OK when non-leaf is passed
        a = torch.randn(1, 2, 3, requires_grad=True) * 2
        b = a * 2

        def fn(x):
            # Check a non-leaf
            counter[0] += 1
            self.assertTrue(torch._C._will_engine_execute_node(b.grad_fn))
        b.register_hook(fn)
        counter[0] = 0
        torch.autograd.grad(b.sum(), (a,))
        self.assertEqual(counter[0], 1)

        # Verify other errors are raised
        with self.assertRaisesRegex(RuntimeError, "during the backward pass"):
            torch._C._will_engine_execute_node(out.grad_fn)

        with self.assertRaisesRegex(RuntimeError, "expects an grad_fn"):
            torch._C._will_engine_execute_node(out)

    def test_custom_function_vmap_defaults(self):
        class MySquare(Function):
            @staticmethod
            def forward(x):
                return x ** 2

            @staticmethod
            def setup_context(ctx, inputs, output):
                x, = inputs
                ctx.save_for_backward(x)

            @staticmethod
            def backward(ctx, gO):
                x, = ctx.saved_tensors
                return gO * 2 * x

        self.assertFalse(MySquare.generate_vmap_rule)
        self.assertTrue(hasattr(MySquare, 'vmap'))

    def test_custom_function_setup_context_simple(self):
        class MySquare(Function):
            @staticmethod
            def forward(x):
                return x ** 2

            @staticmethod
            def setup_context(ctx, inputs, output):
                x, = inputs
                ctx.save_for_backward(x)

            @staticmethod
            def backward(ctx, gO):
                x, = ctx.saved_tensors
                return gO * 2 * x

        x = torch.randn([], requires_grad=True)
        y = MySquare.apply(x)
        gx, = torch.autograd.grad(y, x)
        self.assertEqual(gx, 2 * x)

    def test_custom_function_setup_context_multi_output(self):
        # Multiple outputs with some non-Tensor outputs.
        class MySquare(Function):
            @staticmethod
            def forward(x):
                two_x = x.item() * 2
                return x ** 2, two_x

            @staticmethod
            def setup_context(ctx, inputs, output):
                x, = inputs
                _, two_x = output
                ctx.two_x = two_x

            @staticmethod
            @once_differentiable
            def backward(ctx, gO, _):
                return gO * ctx.two_x

        x = torch.randn([], requires_grad=True)
        y, _ = MySquare.apply(x)
        gx, = torch.autograd.grad(y, x)
        self.assertEqual(gx, 2 * x)

    def test_custom_function_setup_context_multi_input(self):
        class MyReshape(Function):
            @staticmethod
            def forward(x, shape, scale_forward, scale_backward):
                return x.reshape(shape) * scale_forward

            @staticmethod
            def setup_context(ctx, inputs, output):
                x, shape, scale_forward, scale_backward = inputs
                ctx.scale_backward = scale_backward
                ctx.x_shape = x.shape

            @staticmethod
            def backward(ctx, gO):
                return gO.reshape(ctx.x_shape) * ctx.scale_backward, None, None, None

        class MyReshapeRef(Function):
            @staticmethod
            def forward(ctx, x, shape, scale_forward, scale_backward):
                ctx.scale_backward = scale_backward
                ctx.x_shape = x.shape
                return x.reshape(shape) * scale_forward

            @staticmethod
            def backward(ctx, gO):
                return gO.reshape(ctx.x_shape) * ctx.scale_backward, None, None, None

        def test(x, shape, scale_forward, scale_backward):
            y = MyReshape.apply(x, shape, scale_forward, scale_backward).sum()
            gx, = torch.autograd.grad(y, x)

            y_expected = MyReshapeRef.apply(x, shape, scale_forward, scale_backward).sum()
            gx_expected, = torch.autograd.grad(y_expected, x)

            self.assertEqual(y_expected, y)
            self.assertEqual(gx_expected, gx)

        test(torch.randn(24, requires_grad=True), (3, 8), 7, 11)
        test(torch.randn(2, 3, 4, requires_grad=True), (6, 4), -1, 2)

    def test_accumulate_grad(self):
        grad_output = torch.ones(5, 5)

        def compute_grad(create_graph):
            x = torch.randn(5, 5, requires_grad=True)
            y = x + 2
            y.backward(grad_output, retain_graph=True)
            x_grad = x.grad
            x_grad_clone = x.grad.clone()
            y.backward(grad_output, create_graph=create_graph)
            return x_grad, x_grad_clone

        # Accumulate in-place when create_graph is False
        x_grad, x_grad_clone = compute_grad(create_graph=False)
        self.assertEqual(x_grad, x_grad_clone * 2)

        # Accumulate out-of-place when create_graph is False
        x_grad, x_grad_clone = compute_grad(create_graph=True)
        self.assertEqual(x_grad, x_grad_clone)

    def test_accumulate_grad_tensor_reference(self):
        def _test_grad_tensor(params_grad_tensor, backward_grad_tensor, should_preserve_reference, create_graph):
            params = torch.tensor([1.5, 1.5]).requires_grad_()
            params.grad = params_grad_tensor
            grad_saved = params.grad
            params.backward(backward_grad_tensor, create_graph=create_graph)
            self.assertEqual(id(grad_saved) == id(params.grad), should_preserve_reference)

        for create_graph in (False, True):
            # Accumulate dense gradient to sparse gradient will change the `params.grad` reference
            _test_grad_tensor(
                torch.sparse_coo_tensor(torch.tensor([[1, 1]]).long(), torch.tensor([1., 1.])),
                torch.tensor([1.5, 1.5]),
                False,  # never accumulates in-place
                create_graph)

            # Accumulate dense gradient to dense gradient will preserve the `params.grad` reference,
            # but only if create_graph=False.
            _test_grad_tensor(
                torch.tensor([1.5, 1.5]),
                torch.tensor([1.5, 1.5]),
                not create_graph,
                create_graph)

            # Accumulate sparse gradient to sparse gradient will preserve the `params.grad` reference,
            # but only if create_graph=False.
            _test_grad_tensor(
                torch.sparse_coo_tensor(torch.tensor([[1, 1]]).long(), torch.tensor([1., 1.])),
                torch.sparse_coo_tensor(torch.tensor([[1, 1]]).long(), torch.tensor([1., 1.])),
                not create_graph,
                create_graph)

    def test_accumulate_grad_with_zero_numel_grad(self):
        a = torch.rand(4, 0, requires_grad=True)
        b = torch.rand(4, 1, requires_grad=True)
        c = a + b
        assert c.shape == (4, 0)
        c.sum().backward()

        self.assertEqual(b.grad, torch.zeros(4, 1))
        self.assertEqual(a.grad, torch.zeros(4, 0))

    def test_hessian_vector(self):
        x = torch.randn(2, 2, requires_grad=True)
        y = torch.randn(2, 2, requires_grad=True)

        z = x ** 2 + y * x + y ** 2
        z.backward(torch.ones(2, 2), create_graph=True)

        with torch.no_grad():
            x_grad = 2 * x + y
            y_grad = x + 2 * y
        self.assertEqual(x.grad, x_grad)
        self.assertEqual(y.grad, y_grad)

        grad_sum = 2 * x.grad + y.grad
        grad_sum.backward(torch.ones(2, 2))
        x_hv = torch.ones(2, 2) * 5
        y_hv = torch.ones(2, 2) * 4
        self.assertEqual(x.grad, x_grad + x_hv)
        self.assertEqual(y.grad, y_grad + y_hv)

    def test_grad(self):
        x = torch.randn(2, 2, requires_grad=True)
        y = torch.randn(2, 2, requires_grad=True)
        z = x ** 2 + y * x + y ** 2
        z.backward(torch.ones(2, 2), create_graph=True)

        x_grad = 2 * x + y
        y_grad = x + 2 * y
        self.assertEqual(x.grad, x_grad)
        self.assertEqual(y.grad, y_grad)

        grad_sum = 2 * x.grad + y.grad
        x_hv = torch.autograd.grad(
            outputs=[grad_sum], grad_outputs=[torch.ones(2, 2)],
            inputs=[x], create_graph=True)
        expected_x_hv = torch.ones(2, 2) * 5
        expected_y_hv = torch.ones(2, 2) * 4

        self.assertEqual(x_hv[0], expected_x_hv)
        self.assertEqual(x.grad, x_grad)
        self.assertEqual(y.grad, y_grad)

        # Test that grad_outputs and outputs have the same shape
        grad_out = torch.ones(2)
        try:
            torch.autograd.grad(
                outputs=[grad_sum], grad_outputs=[grad_out],
                inputs=[x], create_graph=True)
            self.assertFail()
        except RuntimeError as error:
            self.assertEqual(str(error), "Mismatch in shape: grad_output[0] has a shape of "
                             + str(grad_out.shape) + " and output[0] has a shape of "
                             + str(grad_sum.shape) + ".")

    def test_grad_nonleaf(self):
        x_init = torch.randn(2, 2, requires_grad=True)
        x = x_init
        y = torch.randn(2, 2, requires_grad=True)
        grad_output = torch.ones(2, 2)

        def fn(x):
            return x ** 2 + y * x + y ** 2

        for _ in range(5):
            grad_x, = torch.autograd.grad(
                fn(x), x, grad_outputs=grad_output, create_graph=True)

            grad_x_expected = 2 * x + y
            self.assertIsNone(y.grad)
            self.assertIsNone(x.grad)
            self.assertEqual(grad_x, grad_x_expected)

            x = x + 0.05 * grad_x

        val_init = fn(x_init).sum()
        val_final = fn(x).sum()
        self.assertGreater(val_final, val_init)

        x.backward(grad_output)
        self.assertIsNotNone(y.grad)
        self.assertIsNotNone(x_init.grad)

    def test_grad_nonleaf_many_outputs(self):
        # This checks an edge case for function callbacks
        # We want to capture two grads of a function, but can only
        # register a single callback.
        x = torch.randn(4, 2, requires_grad=True)
        a, b = x.chunk(2)

        def hook(*grads):
            hook_called[0] = True
        hook_called = [False]
        x.register_hook(hook)

        go = torch.randn(2, 2)
        grad_a, grad_b = torch.autograd.grad(
            (a + 2 * b), [a, b], grad_outputs=go, create_graph=True)

        self.assertEqual(grad_a, go)
        self.assertEqual(grad_b, go * 2)
        self.assertFalse(hook_called[0])
        self.assertIsNone(x.grad)

    def test_grad_nonleaf_register_hook(self):
        # This checks an edge case for register_hook.
        # We want to capture grad of a nonleaf tensor,
        # but avoid segfault during backward of other nonleaf tensors
        x = torch.randn(5, requires_grad=True)
        x_list = x.unbind()

        x0 = x_list[0]
        hook_results = [None]

        def hook(grad):
            hook_results[0] = grad
        x0.register_hook(hook)

        x_list[0].backward()
        self.assertEqual(hook_results[0], torch.tensor(1.))
        expected_grad = torch.tensor([1., 0, 0, 0, 0])
        self.assertEqual(x.grad, expected_grad)
        self.assertIsNone(x_list[0].grad)

        for i in range(1, 5, 1):
            x_list[i].backward()
            self.assertEqual(hook_results[0], None)
            expected_grad[i] = 1.0
            self.assertEqual(x.grad, expected_grad)
            self.assertIsNone(x_list[i].grad)

    def test_grad_materialize_grads(self):
        x = torch.tensor(0.5, requires_grad=True)
        a = torch.tensor(1.0, requires_grad=True)
        y = x * a
        dydx = torch.autograd.grad(y, x, create_graph=True)
        d2ydx2_none = torch.autograd.grad(dydx, x, create_graph=True, allow_unused=True)
        d2ydx2 = torch.autograd.grad(dydx, x, create_graph=True, allow_unused=True, materialize_grads=True)
        # `allow_unused` set to True implicitly
        d3ydx3 = torch.autograd.grad(d2ydx2, x, materialize_grads=True)
        self.assertIsNone(d2ydx2_none[0])
        self.assertEqual(d2ydx2[0].item(), 0)
        self.assertEqual(d3ydx3[0].item(), 0)
        with self.assertRaisesRegex(ValueError, "Expected allow_unused to be True or not passed when"):
            torch.autograd.grad(y, x, allow_unused=False, materialize_grads=True)

    def test_hook_with_no_name(self):
        # Create a hook that do not have a __name__ attribute
        class MyHookClass:
            def __call__(self, grad):
                return grad.clone()

        x = torch.randn(5, requires_grad=True).clone()
        x.register_hook(MyHookClass())
        x.sum().backward()
        # Should run fine

    def test_prehook_ordering(self):
        # Hooks registered to tensor are ordered before those
        # that are registered to grad_fn
        log = []

        def hook1(g):
            log.append(1)
            return g * 3

        def hook2(gs):
            log.append(2)
            return tuple(g * 2 for g in gs)

        a = torch.tensor(1., requires_grad=True)
        b = a.clone()

        b.grad_fn.register_prehook(hook2)
        b.register_hook(hook1)
        b.grad_fn.register_prehook(hook2)

        acc = b.grad_fn.next_functions[0][0]
        a.register_hook(hook1)
        acc.register_prehook(hook2)
        a.register_hook(hook1)

        b.sum().backward(retain_graph=True)
        self.assertEqual(log, [1, 2, 2, 1, 1, 2])

        # grad also runs hooks on accumulate grad nodes, even though
        # the accumulate grad nodes are not actually executed
        log = []
        torch.autograd.grad(b.sum(), inputs=(a,), retain_graph=True)
        self.assertEqual(log, [1, 2, 2, 1, 1])

        log = []
        b.sum().backward(inputs=(b,))
        self.assertEqual(log, [1, 2, 2])
        # retains_grad hooks would not observe modifications by all pre hooks
        # because they are executed after
        self.assertEqual(b.grad.item(), 3)

    def test_retains_grad_can_always_observe_tensor_prehook(self):
        def tensor_prehook(g):
            return g * 2

        a = torch.tensor(1., requires_grad=True)
        b = a.clone()
        b.register_hook(tensor_prehook)
        b.retain_grad()
        b.register_hook(tensor_prehook)

        b.clone().backward()
        self.assertEqual(b.grad.item(), 4)

        a = torch.tensor(1., requires_grad=True)
        b = a.clone()
        b.retain_grad()
        b.register_hook(tensor_prehook)

        b.clone().backward()
        self.assertEqual(b.grad.item(), 2)

    def test_accumulate_grad_posthooks_can_observe_tensor_prehook(self):
        # Post hooks on accumulate should be able to observe changes to
        # grad made by tensor prehooks
        a = torch.tensor(1., requires_grad=True)

        def tensor_prehook(g):
            return g * 2

        def posthook(gO, gI):
            self.assertTrue(torch.allclose(gI[0], a * 2))
            self.assertEqual(len(gO), 0)

        def prehook(gI):
            self.assertTrue(torch.allclose(gI[0], a * 2))
            self.assertEqual(len(gI), 1)

        b = a.clone()
        acc = b.grad_fn.next_functions[0][0]
        acc.register_hook(posthook)
        acc.register_prehook(prehook)
        a.register_hook(tensor_prehook)

        b.backward()

    def test_hook_edge_case_when_called_with_grad(self):
        # grad executes the tensor hooks of the next node but not
        # grad_fn pre hooks or the post hooks
        a = torch.tensor(1., requires_grad=True)
        b = a * 2
        c = b * 2

        tensor_hook_count = [0]
        prehook_count = [0]
        posthook_count = [0]

        def reset_counts():
            nonlocal tensor_hook_count, prehook_count, posthook_count
            tensor_hook_count = [0]
            prehook_count = [0]
            posthook_count = [0]

        def tensor_prehook(g):
            tensor_hook_count[0] += 1

        def prehook(g):
            prehook_count[0] += 1

        def posthook(gI, gO):
            posthook_count[0] += 1

        a.register_hook(tensor_prehook)
        b.register_hook(tensor_prehook)
        acc = b.grad_fn.next_functions[0][0]
        acc.register_hook(posthook)
        acc.register_prehook(prehook)
        b.grad_fn.register_hook(posthook)
        b.grad_fn.register_prehook(prehook)

        torch.autograd.grad(c, inputs=(b), retain_graph=True)
        self.assertEqual(tensor_hook_count[0], 1)
        self.assertEqual(posthook_count[0], 0)
        self.assertEqual(prehook_count[0], 0)
        reset_counts()

        torch.autograd.grad(c, inputs=(a, b), retain_graph=True)
        self.assertEqual(tensor_hook_count[0], 2)
        self.assertEqual(posthook_count[0], 1)
        self.assertEqual(prehook_count[0], 1)
        reset_counts()

        c.backward(retain_graph=True)
        self.assertEqual(tensor_hook_count[0], 2)
        self.assertEqual(posthook_count[0], 2)
        self.assertEqual(prehook_count[0], 2)
        reset_counts()

        c.backward(inputs=(a, b), retain_graph=True)
        self.assertEqual(tensor_hook_count[0], 2)
        self.assertEqual(posthook_count[0], 2)
        self.assertEqual(prehook_count[0], 2)

    def test_sharded_grad(self):
        leaves = [torch.zeros(5, 5, requires_grad=True) for _ in range(10)]
        intermediates = [l * i + l * l for i, l in enumerate(leaves)]
        loss = sum(v * i for i, v in enumerate(intermediates)).sum()

        # define a helper for dividing intermediates into groups
        def group(l, group_size):
            return (l[i:i + group_size] for i in range(0, len(l), group_size))

        # Compute the d loss / d intermediates in chunks of shard_size
        shard_size = 2
        d_intermediates = [d_i for intermediates_batch in group(intermediates, shard_size)
                           for d_i in torch.autograd.grad(loss, intermediates_batch)]
        # Compute rest of backward pass
        torch.autograd.backward(intermediates, d_intermediates)

        for i, l in enumerate(leaves):
            self.assertEqual(l.grad, i * i * (1 + l))

    def test_backward_badcalls(self):
        x = torch.ones(1)
        with self.assertRaisesRegex(RuntimeError, 'does not require grad'):
            x.backward()

    def test_grad_badcalls(self):
        x = torch.ones(1)
        y = x ** 2
        with self.assertRaisesRegex(RuntimeError, 'does not require grad'):
            torch.autograd.grad(x, y)
        with self.assertRaisesRegex(RuntimeError, 'does not require grad'):
            torch.autograd.grad(y, x)

        x = torch.ones(1, requires_grad=True)
        y = x ** 2
        torch.autograd.grad(y, x)  # this should succeed now

    def test_grad_empty_inputs(self):
        x = torch.tensor([1.0], requires_grad=True)
        with self.assertRaisesRegex(ValueError, "grad requires non-empty inputs."):
            torch.autograd.grad(2 * x, [], grad_outputs=torch.tensor([1.0]))

    def test_grad_fn_badcalls(self):
        error_regex = 'expected .* arguments, got .* instead'
        x = torch.ones(1, requires_grad=True)
        y = x ** 2
        with self.assertRaisesRegex(TypeError, error_regex):
            y.grad_fn(x.detach(), x.detach())  # too many
        with self.assertRaisesRegex(TypeError, error_regex):
            y.grad_fn()  # too few

        y.grad_fn(x.detach())  # this should succeed

    def test_grad_unreachable(self):
        x = torch.ones(1, requires_grad=True)
        y = torch.ones(1, requires_grad=True)
        # Make sure x and y have grad accumulators allocated
        z = x * 2
        w = y * 2

        grad_x, grad_y = torch.autograd.grad(x * 2, [x, y], allow_unused=True)
        self.assertEqual(grad_x, x * 2)
        self.assertIsNone(grad_y)

        # This is slightly different than the case above, because z doesn't even
        # have a grad accumulator allocated.
        z = torch.ones(1, requires_grad=True)
        grad_x, grad_z = torch.autograd.grad(x * 2, [x, z], allow_unused=True)
        self.assertEqual(grad_x, x * 2)
        self.assertIsNone(grad_z)

        # allow_unused=False, but grads contains None inside, should throw
        with self.assertRaisesRegex(RuntimeError,
                                    "Set allow_unused=True"):
            grad_x, grad_y = torch.autograd.grad(x * 2, [x, y], allow_unused=False)

    def test_grad_unreachable_discovery(self):
        # Test that certain nodes are not erroneously executed when an input
        # is unreachable. See #39784
        class MyFunc(torch.autograd.Function):
            @staticmethod
            def forward(ctx, x):
                return x

            @staticmethod
            def backward(ctx, x):
                self.fail("This node should not be executed!")

        x = MyFunc.apply(torch.randn(1, requires_grad=True) * 2)
        y = torch.randn(1, requires_grad=True)
        (gY,) = torch.autograd.grad(x, (y, ), allow_unused=True)
        self.assertIsNone(gY)

        x = MyFunc.apply(torch.randn(1, requires_grad=True) * 2)
        y = torch.randn(1, requires_grad=True)
        z = torch.randn(1, requires_grad=True)
        (gY, gZ) = torch.autograd.grad(x + z, (y, z), allow_unused=True)
        self.assertIsNone(gY)
        self.assertIsNotNone(gZ)

        x = MyFunc.apply(torch.randn(1, requires_grad=True) * 2)
        y = torch.randn(1, requires_grad=True)
        torch.autograd.backward(x, inputs=(y, ))  # allow_unused is implicitly True!
        self.assertIsNone(y.grad)

    def test_grad_batched_grad(self):
        x = torch.randn(2, 2, requires_grad=True)

        out = x.clone()  # Size([2, 2])
        batched_grad = torch.arange(3).expand(2, 2, 3).transpose(0, 2)  # Size([3, 2, 2])
        grad, = torch.autograd.grad(out, (x,), (batched_grad,), is_grads_batched=True)
        self.assertEqual(grad, torch.arange(3).expand(2, 2, 3).transpose(0, 2).to(dtype=grad.dtype))

        # Detect shape mismatch
        grad_out = torch.ones(2, 2)
        with self.assertRaisesRegex(RuntimeError, "If `is_grads_batched=True`, we interpret the first"):
            torch.autograd.grad(outputs=out, grad_outputs=(grad_out,), inputs=(x,), is_grads_batched=True)

        # Scalar outputs
        out = x.sum()  # Size([])
        batched_grad = torch.arange(3)  # Size([3])
        grad, = torch.autograd.grad(out, (x,), (batched_grad,), is_grads_batched=True)
        self.assertEqual(grad, torch.arange(3).expand(2, 2, 3).transpose(0, 2).to(dtype=grad.dtype))

        # We consider scalar and sized-1 to be a mismatch. This is consistent with current non-batched behavior.
        grad_out = torch.ones(2).unsqueeze(1)
        with self.assertRaisesRegex(RuntimeError, "If `is_grads_batched=True`, we interpret the first"):
            torch.autograd.grad(outputs=out, grad_outputs=(grad_out,), inputs=(x,), is_grads_batched=True)

    def test_hooks(self):
        x = torch.ones(5, 5, requires_grad=True)
        y = torch.ones(5, 5) * 4
        y.requires_grad_(True)

        counter = [0]

        def bw_hook(inc, grad):
            self.assertIsInstance(grad, torch.Tensor)
            counter[0] += inc

        z = x ** 2 + x * 2 + x * y + y
        x.register_hook(lambda *args: bw_hook(0, *args))
        test = z.register_hook(lambda *args: bw_hook(1, *args))
        z.backward(torch.ones(5, 5), retain_graph=True)
        self.assertEqual(counter[0], 1)

        test2 = z.register_hook(lambda *args: bw_hook(2, *args))
        z.backward(torch.ones(5, 5), retain_graph=True)
        self.assertEqual(counter[0], 4)

        test2.remove()
        z.backward(torch.ones(5, 5), retain_graph=True)
        self.assertEqual(counter[0], 5)

        def bw_hook_modify(grad):
            return grad.mul(2)

        test.remove()
        z.register_hook(bw_hook_modify)
        with torch.no_grad():
            y.grad.zero_()
        z.backward(torch.ones(5, 5), retain_graph=True)
        self.assertEqual(y.grad, (x + 1) * 2)

        y.register_hook(bw_hook_modify)
        with torch.no_grad():
            y.grad.zero_()
        z.backward(torch.ones(5, 5))
        self.assertEqual(y.grad, (x + 1) * 4)

    def _get_mul2(self, use_custom_function):
        if use_custom_function:
            class Mul2(Function):
                @staticmethod
                def forward(ctx, x):
                    return x * 2

                @staticmethod
                def backward(ctx, gO):
                    return gO * 2

            return Mul2.apply
        else:
            return lambda x: x * 2

    def test_grad_fn_prehooks(self):
        for use_custom_function in (True, False):
            mul2 = self._get_mul2(use_custom_function)

            a = torch.tensor([1.], requires_grad=True)
            b = mul2(a)

            post_counter = [0]
            pre_counter = [0]

            def posthook(grad_input, grad_output):
                self.assertEqual(pre_counter[0], 3)
                self.assertTrue(torch.allclose(grad_output[0], torch.ones(1) * 8))
                self.assertTrue(torch.allclose(grad_input[0], torch.ones(1) * 16))
                post_counter[0] += 1
                return grad_input

            def prehook(grad_output):
                pre_counter[0] += 1
                return (grad_output[0] * 2,)

            # register posthook x 2
            b.grad_fn.register_hook(posthook)
            b.grad_fn.register_hook(posthook)
            # register prehook x 3
            b.grad_fn.register_prehook(prehook)
            b.grad_fn.register_prehook(lambda x: None)
            b.grad_fn.register_prehook(prehook)
            b.grad_fn.register_prehook(prehook)
            b.grad_fn.register_prehook(lambda x: x)
            b.grad_fn.register_prehook(lambda x: None)

            b.sum().backward()

            self.assertEqual(post_counter[0], 2)
            self.assertEqual(pre_counter[0], 3)

            # Return None
            a = torch.rand(3, 3, requires_grad=True)
            b = mul2(a)

            def prehook(grad_output):
                pre_counter[0] += 1
                return None

            b.grad_fn.register_prehook(prehook)
            b.sum().backward()
            self.assertEqual(pre_counter[0], 4)
            self.assertTrue(torch.allclose(a.grad, torch.ones(3, 3) * 2))

    def test_grad_fn_prehooks_multiple_outputs(self):
        # Compute gradients without hooks
        b = torch.rand(3, 3, requires_grad=True)
        var, mean = torch.var_mean(b, dim=0)
        (var + mean).sum().backward()

        # Compute gradients with hooks
        a = b.detach().requires_grad_()
        counter = [0]

        def prehook(grad_output):
            gvar, gmean = grad_output
            counter[0] += 1
            return (gvar * 2, gmean * 2)

        var, mean = torch.var_mean(a, dim=0)
        mean.grad_fn.register_prehook(prehook)
        (var + mean).sum().backward()

        self.assertEqual(counter[0], 1)
        # Compare
        self.assertTrue(torch.allclose(a.grad, b.grad * 2))

        # Test with custom Function
        class DoubleMul2(Function):
            @staticmethod
            def forward(ctx, x, a, y):
                ctx.a = a
                return a * x * 2, a, a * y * 2

            @staticmethod
            def backward(ctx, g1, _a, g2):
                return ctx.a * g1 * 2, None, ctx.a * g2 * 2

        counter = [0]

        def prehook(grad_output):
            g1, ga, g2 = grad_output
            self.assertIsNone(ga)
            counter[0] += 1
            return (g1 * 2, None, g2 * 2)

        a = torch.randn(3, 3, requires_grad=True)
        b = torch.randn(3, 3, requires_grad=True)
        k = 3
        c, _, d = DoubleMul2.apply(a, k, b)
        c.grad_fn.register_prehook(prehook)
        (c + d).sum().backward()

        self.assertEqual(counter[0], 1)
        self.assertTrue(torch.allclose(a.grad, torch.ones(1) * 4 * k))
        self.assertTrue(torch.allclose(b.grad, torch.ones(1) * 4 * k))

    def test_grad_fn_prehooks_remove_hooks(self):
        for use_custom_function in (True, False):
            mul2 = self._get_mul2(use_custom_function)

            # Simply remove hooks

            a = torch.rand(3, 3, requires_grad=True)
            b = mul2(a)
            counter = [0]

            def prehook(grad_output):
                counter[0] += 1
                return None

            handle = b.grad_fn.register_prehook(prehook)
            b.grad_fn.register_prehook(prehook)
            handle.remove()
            b.sum().backward()
            self.assertTrue(torch.allclose(a.grad, torch.ones(3, 3) * 2))
            self.assertEqual(counter[0], 1)

            # Remove hooks during backward
            a = torch.rand(3, 3, requires_grad=True)
            b = mul2(a)
            counter = [0]

            def prehook1(grad_output):
                handle2.remove()
                # Remove hook that is already removed is OK
                handle3.remove()
                return None

            def prehook2(grad_output):
                counter[0] += 1
                return None

            # Hooks that registered first run first
            b.grad_fn.register_prehook(prehook1)
            handle2 = b.grad_fn.register_prehook(prehook2)
            handle3 = b.grad_fn.register_prehook(prehook2)
            handle3.remove()
            b.sum().backward()
            self.assertTrue(torch.allclose(a.grad, torch.ones(3, 3) * 2))
            self.assertEqual(counter[0], 1)

    def test_hooks_cpp(self):
        # Tests hooks for autograd function implemented in C++
        bn = torch.nn.BatchNorm1d(5, affine=False)
        bn.double()
        bn.eval()

        counter = [0]

        def bw_hook(grad):
            counter[0] += 1
            return grad * 2

        x = torch.ones(5, 5, dtype=torch.double, requires_grad=True)
        z = bn(x)
        z.register_hook(bw_hook)
        z.sum().backward()

        self.assertEqual(counter[0], 1, msg='bw_hook not called')
        self.assertEqual(x.grad, torch.ones(5, 5, dtype=torch.double) * 2, atol=1e-5, rtol=0)

    def test_hook_none(self):
        # WARNING: this is a test for autograd internals.
        # You should never have to use such things in your code.
        class NoneGradientFunction(Function):
            @staticmethod
            def forward(ctx, x, y):
                assert ctx.needs_input_grad[0]
                assert not ctx.needs_input_grad[1]
                return x, y

            @staticmethod
            def backward(ctx, grad_x, grad_y):
                return grad_x, None

        was_called = [False]

        def hook(grad):
            self.assertIsNotNone(grad)
            was_called[0] = True

        x = torch.randn(5, 5, requires_grad=True)
        y = torch.randn(5, 5)
        rx, ry = NoneGradientFunction.apply(x, y)
        rx.register_hook(hook)
        ry.register_hook(hook)
        sum(rx, ry).sum().backward()
        self.assertTrue(was_called[0])

    def test_retain_grad(self):
        input = torch.rand(1, 3, requires_grad=True)
        h1 = input * 3
        out = (h1 * h1).sum()

        # It should be possible to call retain_grad() multiple times
        h1.retain_grad()
        h1.retain_grad()

        # Gradient should be accumulated
        out.backward(retain_graph=True)
        self.assertEqual(h1 * 2, h1.grad)
        out.backward(retain_graph=True)
        self.assertEqual(h1 * 4, h1.grad)

        with torch.no_grad():
            input.grad.zero_()
        # It should be a no-op for leaves
        input.retain_grad()
        input.retain_grad()
        out.backward()
        self.assertEqual(input * 18, input.grad)

    # NB: See test/cpp/api/autograd.cpp for more tests on the interaction between
    #     retains_grad and hooks in cpp
    def test_retain_grad_inplace(self):
        a = torch.tensor([1.], requires_grad=True).clone()
        a.retain_grad()
        a.mul_(2)
        a.sum().backward()
        self.assertEqual(a.grad, torch.tensor([1.]))

        a = torch.tensor([1.], requires_grad=True).clone()
        a.retain_grad()
        # Inplace multiple times is OK
        a.mul_(2)
        a.mul_(2)
        a.sum().backward()
        self.assertEqual(a.grad, torch.tensor([1.]))

    def test_retains_grad_inplace_multiple_outputs(self):
        class DoubleMul(Function):
            @staticmethod
            def forward(ctx, x):
                return x * 2, x * 3

            @staticmethod
            def backward(ctx, g1, g2):
                return g1 * 2 + g2 * 3

        var_mean = partial(torch.var_mean, dim=0)

        for fn in (DoubleMul.apply, var_mean):
            b = torch.rand(3, 3, requires_grad=True)
            var, mean = fn(b)
            var.retain_grad()
            mean.retain_grad()
            # node has two retains_grad hooks
            var.mul_(2)
            # the retain_grad hook multi-output node refers should now be a nullptr
            (var + mean).sum().backward()
            gvar = var.grad
            gmean = mean.grad

            a = b.detach().requires_grad_(True)
            var, mean = fn(a)
            var.mul_(2)
            out = (var + mean).sum()
            gvar_expected, gmean_expected = torch.autograd.grad(out, inputs=(var, mean))
            self.assertTrue(torch.allclose(gvar, gvar_expected))
            self.assertTrue(torch.allclose(gmean, gmean_expected))

    def test_retain_grad_inplace_over_view(self):
        base = torch.tensor([1.], requires_grad=True).clone()
        view = base[:]
        view2 = base[:]
        view.retain_grad()
        view2.retain_grad()
        view.mul_(2)
        (view + view2).sum().backward()

        # The old grad_fn, slice, wouldn't be part of the graph during backward
        # so if the retains grad were not properly updated to the new grad_fn,
        # the grad would still be None
        self.assertEqual(view.grad, view2.grad)
        self.assertEqual(view.grad, torch.tensor([1.]))

    def test_tensor_hooks_inplace(self):
        # Check that the second hook gets registered to the new version of tensor
        count1 = [0]
        count2 = [0]

        def fn1(grad):
            count1[0] += 1
            # x2 from mul, x2 from fn2
            self.assertEqual(grad, torch.tensor([4.]))
            return grad * 2

        def fn2(grad):
            count2[0] += 1
            self.assertEqual(grad, torch.tensor([1.]))
            return grad * 2

        a = torch.tensor([1.], requires_grad=True)
        b = a.clone()
        b.register_hook(fn1)
        b.mul_(2)
        b.register_hook(fn2)
        b.sum().backward()
        self.assertEqual(count1[0], 1)
        self.assertEqual(count2[0], 1)
        self.assertEqual(a.grad, torch.tensor([8.]))

        count3 = [0]

        def fn3(grad):
            count3[0] += 1
            self.assertEqual(grad, torch.tensor([4.]))
            return grad * 2

        a = torch.tensor([1.], requires_grad=True)
        b = a.clone()
        b.register_hook(fn3)
        # Inplace multiple times is OK
        b.mul_(2)
        b.mul_(2)
        b.sum().backward()
        self.assertEqual(count1[0], 1)
        self.assertEqual(a.grad, torch.tensor([8.]))

    def test_tensor_hooks_inplace_multiple_outputs(self):
        class DoubleMul(Function):
            @staticmethod
            def forward(ctx, x):
                return x * 2, x * 3

            @staticmethod
            def backward(ctx, g1, g2):
                return g1 * 2 + g2 * 3

        var_mean = partial(torch.var_mean, dim=0)

        for fn in (DoubleMul.apply, var_mean):
            counts = [0, 0, 0]

            def fn0(grad):
                counts[0] += 1
                self.assertEqual(grad, torch.ones_like(out1) * 2)

            def fn1(grad):
                counts[1] += 1
                self.assertEqual(grad, torch.ones_like(out1) * 3)

            def fn2(grad):
                counts[2] += 1
                self.assertEqual(grad, torch.ones_like(out1))

            b = torch.rand(3, 3, requires_grad=True)
            out1, out2 = fn(b)
            out1.register_hook(fn0)
            out2.register_hook(fn1)
            # node refers to two hook dicts
            # out1 no longer no longer points to its old hook dict
            out1.mul_(2)
            # fn2 is registered to out1's new hook dict
            out1.register_hook(fn2)
            (out1 + out2 * 3).sum().backward()
            self.assertEqual(counts, [1, 1, 1])

    def test_tensor_hooks_inplace_over_view(self):
        # There might be a better UX here, but this is the way it is now
        count = [0]

        def fn0(grad):
            self.fail()

        def fn1(grad):
            self.fail()

        def fn2(grad):
            count[0] += 1
            self.assertEqual(grad, torch.tensor([1.]))

        base = torch.tensor([1.], requires_grad=True).clone()
        view = base[:]
        view2 = base[:]
        view.register_hook(fn0)
        view2.register_hook(fn1)
        view.mul_(2)
        # We need to explicitly trigger an update to view to update its grad_fn
        view2.grad_fn
        view2.register_hook(fn2)
        (view + view2).sum().backward()
        # The hooks originally registered to view are not fired, one must explicitly
        # trigger an update to the view's grad_fn, and then register a new hook
        self.assertEqual(count[0], 1)

    def test_retain_grad_cycle(self):
        x = torch.ones(5, 5, requires_grad=True)

        def run_test():
            y = x * 2
            y.retain_grad()

            return y / 2, torch._C._WeakTensorRef(y)

        z, ref = run_test()
        self.assertTrue(ref.expired())
        z.sum().backward()

    def test_backward(self):
        v = torch.randn(5, 5, requires_grad=True)
        x = torch.randn(5, 5, requires_grad=True)
        y = (torch.rand(5, 5) + 0.1).requires_grad_(True)
        z = torch.randn(5, 5, requires_grad=True)
        grad_output = torch.randn(5, 5)

        v.backward(grad_output)
        self.assertEqual(v.grad, grad_output)

        a = x + (y * z) + 4 * z ** 2 * x / y
        a.backward(grad_output)
        x_grad = 4 * z.pow(2) / y + 1
        y_grad = z - 4 * x * z.pow(2) / y.pow(2)
        z_grad = 8 * x * z / y + y
        self.assertEqual(x.grad, x_grad * grad_output)
        self.assertEqual(y.grad, y_grad * grad_output)
        self.assertEqual(z.grad, z_grad * grad_output)

    def test_to_sparse_backward(self):
        to_attr_names = (
            'to_dense',
            'to_sparse',
            'to_sparse_csr',
            'to_sparse_csc',
            'to_sparse_bsr',
            'to_sparse_bsc',
        )
        to_params = ((), (), (), (), (2,), (2,))
        to_attr_names_params = dict(zip(to_attr_names, to_params))

        def check_inversion_possible(t, layout1, layout1_params, layout2, layout2_params):
            l = (layout1, layout2)
            p = (layout1_params, layout2_params)
            for l1, l2, p1, p2 in ((*l, *p), (*l[::-1], *p[::-1])):
                try:
                    to_l1 = getattr(t, l1)(*p1)
                    to_l2 = getattr(to_l1, l2)(*p2)
                except RuntimeError:
                    return False

            return True

        self_strided = torch.rand(4, 4, dtype=torch.double) + 1
        grad_strided = torch.rand(4, 4, dtype=torch.double) + 1

        for from_to_attr in to_attr_names:
            from_params = to_attr_names_params[from_to_attr]
            self_from = getattr(self_strided, from_to_attr)(*from_params).requires_grad_(True)

            for to_to_attr in to_attr_names[1:]:
                to_params = to_attr_names_params[to_to_attr]

                if check_inversion_possible(self_strided, from_to_attr, from_params, to_to_attr, to_params):
                    self_to = getattr(self_from, to_to_attr)(*to_params)
                    grad_to = getattr(grad_strided, to_to_attr)(*to_params)

                    # No gradcheck support for BSR/BSC, so the grads are checked explicitly
                    grad_res = torch.autograd.grad(self_to, self_from, grad_to)[0]

                    self.assertEqual(grad_res.layout, self_from.layout)
                    self.assertEqual(grad_res.to_dense(), grad_strided)

    def test_sparse_mm_backward(self):
        size = (3, 3)

        mm_test_cases = product(*(([False, True],) * 4))

        for a_req_grad, a_is_sparse, b_req_grad, b_is_sparse in mm_test_cases:
            # We should only be testing cases with sparse inputs, and at least one
            # input needs to require grad so we can call a backward pass
            if not ((a_is_sparse or b_is_sparse) and (a_req_grad or b_req_grad)):
                continue
            a = torch.randn(size)
            if a_is_sparse:
                # detaching as `a` needs to be a leaf
                a = a.to_sparse().detach()
            b = torch.randn(size)
            if b_is_sparse:
                # detaching as `b` needs to be a leaf
                b = b.to_sparse().detach()

            a = a.requires_grad_(a_req_grad)
            b = b.requires_grad_(b_req_grad)

            r = a.mm(b)
            s = r.sum().backward()
            a_grad = None if a.grad is None else a.grad.clone().detach()
            b_grad = None if b.grad is None else b.grad.clone().detach()

            # Redo with only dense tensors
            a = (a.to_dense() if a.is_sparse else a).clone().detach().requires_grad_(a_req_grad)
            b = (b.to_dense() if b.is_sparse else b).clone().detach().requires_grad_(b_req_grad)

            r = a.mm(b)
            r.sum().backward()

            self.assertEqual(a_grad, a.grad)
            self.assertEqual(b_grad, b.grad)

    def test_multi_backward(self):
        x = torch.randn(5, 5, requires_grad=True)
        y = torch.randn(5, 5, requires_grad=True)

        q = torch.randn(5, 5, requires_grad=True)

        a = torch.randn(5, 5, requires_grad=True)
        b = torch.randn(5, 5, requires_grad=True)

        q2 = q * 2
        z = x + y + q2
        c = a * b + q2
        grad_z = torch.randn(5, 5)
        grad_c = torch.randn(5, 5)
        torch.autograd.backward([z, c], [grad_z, grad_c])

        self.assertEqual(x.grad, grad_z)
        self.assertEqual(y.grad, grad_z)
        self.assertEqual(a.grad, grad_c * b)
        self.assertEqual(b.grad, grad_c * a)
        self.assertEqual(q.grad, (grad_c + grad_z) * 2)

    def test_multi_backward_no_grad(self):
        x = torch.randn(5, 5, requires_grad=True)
        y = torch.randn(5, 5, requires_grad=False)

        z = x + y
        q = y * 2

        # NB: we currently raise an exception if any arguments to backwards
        # have requires_grad=False and don't have a grad_fn. We may want to
        # relax that check to a warning.
        def call_backwards():
            torch.autograd.backward([z, q], [torch.ones(5, 5), torch.ones(5, 5)])
        self.assertRaises(RuntimeError, call_backwards)

    def test_backward_with_inputs(self):
        x = torch.randn(2, 2, dtype=torch.double, requires_grad=True)
        y = torch.randn(2, 2, dtype=torch.double, requires_grad=True)

        def fn():
            return x ** 2 + y * x + y ** 2

        gradient = torch.ones(2, 2)
        x_grad_expected = 2 * x + y
        y_grad_expected = x + 2 * y

        @torch.no_grad()
        def reset_grad():
            x.grad.zero_()
            y.grad.zero_()

        torch.autograd.backward(fn(), gradient, inputs=[x, y])
        self.assertEqual(x.grad, x_grad_expected)
        self.assertEqual(y.grad, y_grad_expected)

        reset_grad()
        torch.autograd.backward(fn(), gradient, inputs=[x])
        self.assertEqual(x.grad, x_grad_expected)
        self.assertEqual(y.grad, torch.zeros(2, 2), exact_dtype=False)

        reset_grad()
        torch.autograd.backward(fn(), gradient, inputs=[y])
        self.assertEqual(y.grad, y_grad_expected)
        self.assertEqual(x.grad, torch.zeros(2, 2), exact_dtype=False)

        reset_grad()
        torch.autograd.backward(fn(), gradient, inputs=y)
        self.assertEqual(y.grad, y_grad_expected)
        self.assertEqual(x.grad, torch.zeros(2, 2), exact_dtype=False)

        reset_grad()
        self.assertRaisesRegex(RuntimeError, 'cannot be empty',
                               lambda: torch.autograd.backward(fn(), gradient, inputs=[]))

    def test_backward_with_nonleaf_inputs(self):
        x = torch.randn(2, 2, dtype=torch.double, requires_grad=True)
        x_nonleaf = x * 1
        y = torch.randn(2, 2, dtype=torch.double, requires_grad=True)
        z = torch.randn(2, 2, dtype=torch.double, requires_grad=True)

        out = x_nonleaf ** 2 + y * x_nonleaf + y ** 2

        out.backward(torch.ones(2, 2, dtype=torch.double), create_graph=True, inputs=[x, y, x_nonleaf])
        x_grad_expected = 2 * x + y
        y_grad_expected = x + 2 * y
        x_non_leaf_expected = 2 * x_nonleaf + y

        self.assertEqual(y.grad, y_grad_expected)
        self.assertEqual(x.grad, x_grad_expected)
        self.assertEqual(x_nonleaf.grad, x_non_leaf_expected)

        # backward doesn't have an allow_unused flag, so the behavior of backward
        # when variable is not part of the graph is as if allow_used were true
        # x.grad will simply be None.
        out.backward(torch.ones(2, 2, dtype=torch.double), create_graph=True, inputs=[z])
        self.assertIsNone(z.grad)

    def test_dependent_backward(self):
        x = torch.randn(10, requires_grad=True)
        y = x ** 2
        z = y ** 3

        go_y = torch.randn(10)
        go_z = torch.randn(10)
        torch.autograd.backward([y, z], [go_y, go_z])

        xd = x
        self.assertEqual(x.grad, 2 * xd * go_y + 6 * xd.pow(5) * go_z)

    def test_save_output_nr(self):
        x = torch.randn(10, requires_grad=True)

        class MultiOutputFn(Function):
            @staticmethod
            def forward(ctx, x):
                return x[:5], x[5:]

            @staticmethod
            def backward(ctx, *grad):
                return torch.cat(grad)

        a, b = MultiOutputFn.apply(x)
        self.assertEqual(b.output_nr, 1)

        class TestFn(Function):
            @staticmethod
            def forward(ctx, b):
                ctx.save_for_backward(b)
                return b * 2

            @staticmethod
            def backward(ctx, grad_b):
                b, = ctx.saved_tensors
                self.assertEqual(b.output_nr, 1)

        TestFn.apply(b).sum().backward()

    def test_first_grad_fn_access_in_no_grad_mode(self):
        a = torch.tensor([1 + 1j], requires_grad=True).clone()
        v = a.real
        a.add_(1)
        with torch.autograd.grad_mode.no_grad():
            v.grad_fn

    def test_free_deep_graph(self):
        def scope():
            depth = 150000
            x = torch.randn(1, requires_grad=True)
            y = x.clone()

            # build a "chain" computation graph
            for _ in range(depth):
                y = y + y * 0.000001

            # graph deletion occurs when the above locals go out of scope.
            # In this case `del y` will trigger it but it's easier to leave
            # it to Python to delete the locals.

        # Should not stack overflow
        scope()

    def test_free_deep_graph_complicated(self):
        def scope():
            depth = 100000
            randchoice = torch.randint(2, [depth, 2])
            x = torch.randn(1, requires_grad=True)
            y = x.clone()

            # Hold the two previous values
            prev_values = [None, None]

            # Build a "chain with skip connections" graph
            for _ in range(depth):
                prev_tensors = [tensor for tensor in prev_values[:-1]
                                if tensor is not None]
                prev_values.append(y)
                prev_values.pop(0)

                # Definitely pick one tensor to add
                y += y * 0.000001

                # Possibly add other tensors
                nprev = len(prev_tensors)
                if nprev == 2:
                    y += randchoice[depth].mul(torch.cat(prev_tensors)).sum()

            # graph deletion occurs when the above locals go out of scope.

        # Should not stack overflow
        scope()

    def test_free_deep_graph_pyfunction(self):
        class MyOp(Function):
            @staticmethod
            def forward(ctx, tensor1, tensor2):
                return tensor1 + tensor2

            @staticmethod
            def backward(ctx, grad_output):
                return grad_output, grad_output

        def scope():
            depth = 150000
            x = torch.randn(1, requires_grad=True)
            y = x.clone()

            # build deeply nested computation graph
            for _ in range(depth):
                y = MyOp.apply(y, y)

            # graph deletion occurs when the above locals go out of scope.

        # Should not stack overflow
        scope()

    def test_no_unnecessary_save(self):
        # If we kept x in the derivative Function of x * 2 we would
        # get an error in the backward that would complain that we've
        # modified x, which was needed for gradient computation.
        # Since we should elide unnecessary saves, this test should pass.
        mu = torch.ones(1, requires_grad=True)
        x = torch.empty(1)
        loss = 0
        for i in range(3):
            x.detach_()
            x.copy_(mu + i)
            ft = torch.tensor([float(i)])
            multiplied = x * ft
            s = multiplied.sum()
            loss += s
        loss.backward()

    def test_no_grad(self):
        x = torch.ones(5, 5, requires_grad=True)
        y = torch.ones(5, 5) * 4
        with torch.no_grad():
            w = x + y

        def adder(x, y):
            return x + y

        adders = [torch.no_grad()(adder), torch.no_grad(adder)]

        for adder in adders:
            z = adder(x, y)

            self.assertFalse(w.requires_grad)
            self.assertRaises(RuntimeError, lambda: w.backward(torch.ones(5, 5)))
            self.assertIsNone(w.grad_fn)
            self.assertFalse(z.requires_grad)
            self.assertRaises(RuntimeError, lambda: z.backward(torch.ones(5, 5)))
            self.assertIsNone(z.grad_fn)

        # test nested decorator and with-statement on no_grad
        with torch.no_grad():
            self.assertFalse(torch.is_grad_enabled())
            w = adder(x, y)
            self.assertFalse(torch.is_grad_enabled())

    def test_enable_grad_decorator_no_paren(self):
        x = torch.ones(1, requires_grad=True)

        @torch.enable_grad
        def doubler(x):
            return x * 2

        with torch.no_grad():
            z = doubler(x)
        self.assertTrue(z.requires_grad)

    def test_set_grad_generator_functions(self):
        @torch.no_grad()
        def gen_no_grad():
            for i in range(10):
                self.assertEqual(torch.is_grad_enabled(), False)
                yield i

        with torch.enable_grad():
            for _ in gen_no_grad():
                self.assertEqual(torch.is_grad_enabled(), True)

        @torch.enable_grad()
        def gen_enable_grad():
            for i in range(10):
                self.assertEqual(torch.is_grad_enabled(), True)
                yield i

        with torch.no_grad():
            for _ in gen_enable_grad():
                self.assertEqual(torch.is_grad_enabled(), False)

    def test_set_grad_generator_functions_recursive(self):
        # enable_grad_decorator_recursive and no_grad_decorator_recursive call each other
        # recursively, to ensure that the decorators preserve the caller's setting
        @torch.enable_grad()
        def enable_grad_decorator_recursive(depth):
            self.assertTrue(torch.is_grad_enabled())
            if depth > 0:
                no_grad_decorator_recursive(depth - 1)
                self.assertTrue(torch.is_grad_enabled())

        @torch.no_grad()
        def no_grad_decorator_recursive(depth):
            self.assertFalse(torch.is_grad_enabled())
            if depth > 0:
                enable_grad_decorator_recursive(depth - 1)
                self.assertFalse(torch.is_grad_enabled())

        # enable_grad_context_manager_recursive and no_grad_context_manager_recursive call
        # each other recursively, to ensure that the decorators preserve the caller's setting
        def enable_grad_context_manager_recursive(depth):
            with torch.enable_grad():
                self.assertTrue(torch.is_grad_enabled())
                if depth > 0:
                    no_grad_context_manager_recursive(depth - 1)
                    self.assertTrue(torch.is_grad_enabled())

        def no_grad_context_manager_recursive(depth):
            with torch.no_grad():
                self.assertFalse(torch.is_grad_enabled())
                if depth > 0:
                    enable_grad_context_manager_recursive(depth - 1)
                    self.assertFalse(torch.is_grad_enabled())

        with torch.enable_grad():
            self.assertTrue(torch.is_grad_enabled())
            enable_grad_decorator_recursive(10)
            self.assertTrue(torch.is_grad_enabled())
            enable_grad_context_manager_recursive(10)
            self.assertTrue(torch.is_grad_enabled())

        with torch.no_grad():
            self.assertFalse(torch.is_grad_enabled())
            enable_grad_decorator_recursive(10)
            self.assertFalse(torch.is_grad_enabled())
            enable_grad_context_manager_recursive(10)
            self.assertFalse(torch.is_grad_enabled())

    def test_set_grad_coroutines(self):
        @torch.no_grad()
        def coro_no_grad(n=10):
            self.assertFalse(torch.is_grad_enabled())
            for i in range(n):
                self.assertFalse(torch.is_grad_enabled())
                r = yield i
                self.assertFalse(torch.is_grad_enabled())
                self.assertEqual(i, r)
            self.assertFalse(torch.is_grad_enabled())

        @torch.enable_grad()
        def coro_enable_grad(n=10):
            self.assertTrue(torch.is_grad_enabled())
            for i in range(n):
                self.assertTrue(torch.is_grad_enabled())
                r = yield i
                self.assertTrue(torch.is_grad_enabled())
                self.assertEqual(i, r)
            self.assertTrue(torch.is_grad_enabled())

        with torch.enable_grad():
            self.assertTrue(torch.is_grad_enabled())
            coro, r = coro_no_grad(), None
            try:
                while True:
                    self.assertTrue(torch.is_grad_enabled())
                    r = coro.send(r)
                    self.assertTrue(torch.is_grad_enabled())

            except StopIteration:
                pass

        with torch.no_grad():
            self.assertFalse(torch.is_grad_enabled())
            coro, r = coro_enable_grad(), None
            try:
                while True:
                    self.assertFalse(torch.is_grad_enabled())
                    r = coro.send(r)
                    self.assertFalse(torch.is_grad_enabled())

            except StopIteration:
                pass

    def test_set_grad_coroutines_benign_exceptions(self):
        class RecoverableException(Exception):
            pass

        @torch.no_grad()
        def coro_no_grad(n=10):
            has_raised = False
            for i in range(n):
                try:
                    self.assertFalse(torch.is_grad_enabled())
                    yield (-i if has_raised else i)

                except RecoverableException:
                    self.assertFalse(torch.is_grad_enabled())
                    has_raised = True

        @torch.enable_grad()
        def coro_enable_grad(n=10):
            has_raised = False
            for i in range(n):
                try:
                    self.assertTrue(torch.is_grad_enabled())
                    yield (-i if has_raised else i)

                except RecoverableException:
                    self.assertTrue(torch.is_grad_enabled())
                    has_raised = True

        with torch.enable_grad():
            coro = coro_no_grad()
            assert 0 == next(coro)
            try:
                while True:
                    r = coro.throw(RecoverableException)
                    self.assertLess(r, 0)

            except StopIteration:
                pass

        with torch.no_grad():
            coro = coro_enable_grad()
            assert 0 == next(coro)
            try:
                while True:
                    r = coro.throw(RecoverableException)
                    self.assertLess(r, 0)

            except StopIteration:
                pass

    def test_set_grad_coroutines_critical_exceptions(self):
        class UnrecoverableException(Exception):
            pass

        class SecondaryException(Exception):
            pass

        @torch.no_grad()
        def coro_no_grad(n=10):
            has_raised = False
            for i in range(n):
                try:
                    self.assertFalse(torch.is_grad_enabled())
                    yield (-i if has_raised else i)

                except UnrecoverableException:
                    self.assertFalse(torch.is_grad_enabled())
                    raise SecondaryException

        @torch.enable_grad()
        def coro_enable_grad(n=10):
            has_raised = False
            for i in range(n):
                try:
                    self.assertTrue(torch.is_grad_enabled())
                    yield (-i if has_raised else i)

                except UnrecoverableException :
                    self.assertTrue(torch.is_grad_enabled())
                    raise SecondaryException

        with torch.enable_grad():
            coro = coro_no_grad()
            assert 0 == next(coro)
            with self.assertRaises(SecondaryException):
                coro.throw(UnrecoverableException)

        with torch.no_grad():
            coro = coro_enable_grad()
            assert 0 == next(coro)
            with self.assertRaises(SecondaryException):
                coro.throw(UnrecoverableException)

    def test_set_grad_coroutines_exit(self):
        @torch.no_grad()
        def coro_no_grad(state):
            for i in range(10):
                try:
                    self.assertFalse(torch.is_grad_enabled())
                    yield i

                except GeneratorExit:
                    self.assertFalse(torch.is_grad_enabled())
                    state.add('GeneratorExit')
                    raise

        @torch.enable_grad()
        def coro_enable_grad(state):
            for i in range(10):
                try:
                    self.assertTrue(torch.is_grad_enabled())
                    yield i

                except GeneratorExit:
                    self.assertTrue(torch.is_grad_enabled())
                    state.add('GeneratorExit')
                    raise

        state = set()
        with torch.enable_grad():
            coro = coro_no_grad(state)
            for i in range(5):
                next(coro)

            coro.close()
        self.assertTrue('GeneratorExit' in state)

        state = set()
        with torch.no_grad():
            coro = coro_enable_grad(state)
            for i in range(5):
                next(coro)

            coro.close()
        self.assertTrue('GeneratorExit' in state)

    def test_no_grad_python_function(self):
        """Python Functions should respect grad mode."""
        x = torch.ones(5, 5, requires_grad=True)

        class MyOp(Function):
            @staticmethod
            def forward(self, x):
                return x + 1

            @staticmethod
            def backward(self, dy):
                return dy

        with torch.no_grad():
            y = MyOp.apply(x)
        self.assertFalse(y.requires_grad)

    def test_indexing(self):
        x = torch.arange(1., 17).view(4, 4)
        y = Variable(x, requires_grad=True)

        def compare(x, y, idx, indexed_tensor, indexed_var):
            indexed_var_t = indexed_var.data
            if not isinstance(indexed_tensor, torch.Tensor):
                indexed_var_t = indexed_var_t[0]
            self.assertEqual(indexed_tensor, indexed_var_t)

            indexed_var.sum().backward()
            expected_grad = torch.empty(x.size()).fill_(0)
            expected_grad[idx] = 1
            self.assertEqual(y.grad, expected_grad)

        def check_index(x, y, idx):
            if y.grad is not None:
                with torch.no_grad():
                    y.grad.zero_()
            indexed_tensor = x[idx]
            indexed_var = y[idx]
            compare(x, y, idx, indexed_tensor, indexed_var)

        check_index(x, y, 1)
        check_index(x, y, (1, 1))
        check_index(x, y, slice(1, None))
        check_index(x, y, slice(None, 2))
        check_index(x, y, (slice(None, 2), 2))
        check_index(x, y, (slice(1, 2), 2))
        check_index(x, y, (1, slice(2, None)))
        check_index(x, y, (slice(None, None), slice(2, None)))
        check_index(x, y, torch.LongTensor([0, 2]))
        check_index(x, y, torch.rand(4, 4).bernoulli().bool())
        check_index(x, y, (Ellipsis, slice(2, None)))
        check_index(x, y, ([0], [0]))
        check_index(x, y, ([1, 2, 3], [0]))
        check_index(x, y, ([1, 2], [2, 1]))
        check_index(x, y, ([[1, 2], [3, 0]], [[0, 1], [2, 3]]))
        check_index(x, y, ([slice(None), [2, 3]]))
        check_index(x, y, ([[2, 3], slice(None)]))

        # advanced indexing, with less dim, or ellipsis
        check_index(x, y, ([0]))
        check_index(x, y, ([0], ))

        x = torch.arange(1., 49).view(4, 3, 4)
        y = Variable(x, requires_grad=True)

        check_index(x, y, (slice(None), [0], [0]))
        check_index(x, y, ([0], [0], slice(None)))
        check_index(x, y, (slice(None), [0, 1, 2], [0]))
        check_index(x, y, ([0, 1, 2], [0], slice(None)))
        check_index(x, y, (slice(None), [1, 2], [2, 1]))
        check_index(x, y, ([1, 2], [2, 1], slice(None)))
        check_index(x, y, (slice(None), [[1, 2], [2, 0]], [[0, 1], [2, 3]]))
        check_index(x, y, ([[1, 2], [3, 0]], [[0, 1], [2, 2]], slice(None)))
        check_index(x, y, (slice(None), slice(None), [2, 1]))
        check_index(x, y, (slice(None), [2, 1], slice(None)))
        check_index(x, y, ([2, 1], slice(None), slice(None)))

        # advanced indexing, with less dim, or ellipsis
        check_index(x, y, ([0], ))
        check_index(x, y, ([0], slice(None)))
        check_index(x, y, ([0], Ellipsis))
        check_index(x, y, ([1, 2], [0, 1]))
        check_index(x, y, ([1, 2], [0, 1], Ellipsis))
        check_index(x, y, (Ellipsis, [1, 2], [0, 1]))

        # advanced indexing, with a tensor wrapped in a variable
        z = torch.LongTensor([0, 1])
        zv = Variable(z, requires_grad=False)
        seq = [z, Ellipsis]
        seqv = [zv, Ellipsis]

        if y.grad is not None:
            with torch.no_grad():
                y.grad.zero_()
        indexed_tensor = x[seq]
        indexed_var = y[seqv]
        compare(x, y, seq, indexed_tensor, indexed_var)

    def test_indexing_duplicates(self):
        x = torch.arange(1., 17).view(4, 4)
        y = Variable(x, requires_grad=True)

        idx = torch.LongTensor([1, 1, 3, 2, 1, 2])
        y[idx].sum().backward()
        expected_grad = torch.zeros(4, 4)
        for i in idx:
            expected_grad[i] += 1
        self.assertEqual(y.grad, expected_grad)

        # with advanced indexing
        x = torch.arange(1., 17).view(4, 4)
        y = Variable(x, requires_grad=True)

        idx = [[1, 1, 3, 2, 1, 2], [0]]
        y[idx].sum().backward()
        expected_grad = torch.zeros(4, 4)
        for i in idx[0]:
            for j in idx[1]:
                expected_grad[i][j] += 1

        self.assertEqual(y.grad, expected_grad)

        x = torch.arange(1., 17).view(4, 4)
        y = Variable(x, requires_grad=True)
        idx = [[[1, 2], [0, 0]], [[0, 1], [1, 1]]]
        y[idx].sum().backward()
        expected_grad = torch.tensor([[0., 2., 0., 0.],
                                      [1., 0., 0., 0.],
                                      [0., 1., 0., 0.],
                                      [0., 0., 0., 0.]])
        self.assertEqual(y.grad, expected_grad)

        x = torch.arange(1., 65).view(4, 4, 4)
        y = Variable(x, requires_grad=True)

        idx = [[1, 1, 1], slice(None), slice(None)]
        y[idx].sum().backward()
        expected_grad = torch.empty(4, 4, 4).zero_()
        expected_grad[1].fill_(3)
        self.assertEqual(y.grad, expected_grad)

    def test_index_backward_does_not_save_tensor(self):
        # Example from https://github.com/pytorch/pytorch/issues/24853.
        # if `index(tensor, indices)` saves `tensor` for backwards, then it will
        # trigger a version check on `tensor` during the backward pass, which
        # will cause the following code to error because `tensor` gets modified
        # by the indexing line.
        a = torch.tensor([1., 0, 0])
        b = torch.zeros(3, requires_grad=True)
        tensor = b + 0
        tensor[a != 0] = tensor[a != 0]
        tensor.backward(torch.zeros_like(tensor))

    def test_volatile_deprecated(self):
        v = torch.autograd.torch.randn(3, 3)
        with warnings.catch_warnings(record=True) as w:
            self.assertFalse(v.volatile)
        self.assertIn('volatile', str(w[0].message))

    def test_saved_variables_deprecated(self):
        class MyFunction(Function):
            @staticmethod
            def forward(ctx, tensor1, tensor2):
                ctx.save_for_backward(tensor1, tensor2)
                return tensor1 + tensor2

            @staticmethod
            def backward(ctx, grad_output):
                var1, var2 = ctx.saved_variables
                return (grad_output, grad_output)

        with warnings.catch_warnings(record=True) as warns:
            warnings.simplefilter("always")
            x = torch.randn((3, 3), requires_grad=True)
            y = torch.randn((3, 3), requires_grad=True)
            MyFunction.apply(x, y).sum().backward()

            has_deprecated = ('deprecated' in str(warn) and
                              'saved_variables' in str(warn) for warn in warns)
            has_deprecated = reduce(lambda x, y: x or y, has_deprecated)
            self.assertTrue(has_deprecated)

    def test_requires_grad(self):
        x = torch.randn(5, 5)
        y = torch.randn(5, 5)
        z = torch.randn(5, 5, requires_grad=True)
        a = x + y
        self.assertFalse(a.requires_grad)
        b = a + z
        self.assertTrue(b.requires_grad)

        def error():
            raise RuntimeError
        # Make sure backward isn't called on these
        a._backward_hooks = OrderedDict()
        x._backward_hooks = OrderedDict()
        y._backward_hooks = OrderedDict()
        a._backward_hooks['test'] = error
        x._backward_hooks['test'] = error
        y._backward_hooks['test'] = error
        b.backward(torch.ones(5, 5))

    def test_requires_grad_(self):
        x = torch.randn(5, 5)
        y = torch.randn(5, 5, requires_grad=True)
        self.assertIs(x, x.requires_grad_())
        self.assertTrue(x.requires_grad)
        self.assertIs(y, y.requires_grad_())
        self.assertTrue(y.requires_grad)
        self.assertIs(x, x.requires_grad_(True))
        self.assertTrue(x.requires_grad)
        self.assertIs(y, y.requires_grad_(True))
        self.assertTrue(y.requires_grad)
        z = x * y
        self.assertRaises(RuntimeError, lambda: z.requires_grad_(False))
        self.assertIs(z, z.requires_grad_())
        self.assertTrue(z.requires_grad)
        self.assertIs(z, z.requires_grad_(True))
        self.assertTrue(z.requires_grad)

        self.assertIs(x, x.requires_grad_(False))
        self.assertFalse(x.requires_grad)
        self.assertIs(y, y.requires_grad_(False))
        self.assertFalse(y.requires_grad)

    def test_requires_grad_inplace(self):
        a = torch.randn(5, 5)
        b = torch.randn(5, 5, requires_grad=True)
        a += b
        self.assertTrue(a.requires_grad)

        # non-leaf
        a = torch.randn(5, 5) + 0
        b = torch.randn(5, 5, requires_grad=True)
        a += b
        self.assertTrue(a.requires_grad)

    def test_no_requires_grad_inplace(self):
        # basic case, should be able to modify inplace while requires_grad is False
        a = torch.randn(2, 3)
        a.add_(5)
        a.requires_grad = True
        a.sum().backward()
        self.assertEqual(a.grad, torch.ones(2, 3))

        # same but with a view
        a = torch.randn(2, 3)
        b = a[:]
        b.add_(5)
        a.requires_grad = True
        a.sum().backward()
        self.assertEqual(a.grad, torch.ones(2, 3))

        # should fail if requires_grad = True when we modify inplace
        a = torch.randn(2, 3)
        b = a[:]
        a.requires_grad = True
        with self.assertRaises(RuntimeError):
            a.add_(5)
        with self.assertRaises(RuntimeError):
            b.add_(5)

    def test_attribute_deletion(self):
        x = torch.randn((5, 5), requires_grad=True)
        del x.grad
        self.assertIsNone(x.grad)
        with self.assertRaises(RuntimeError):
            del x.data
        with self.assertRaises(TypeError):
            x.data = None
        with self.assertRaises(RuntimeError):
            del x.requires_grad
        with self.assertRaises(RuntimeError):
            del x._grad_fn
        with self.assertRaises(RuntimeError):
            del x._backward_hooks

    def test_duplicate_backward_root(self):
        a = torch.randn(5, 5, requires_grad=True)
        b = torch.randn(5, 5, requires_grad=True)

        x = a * b
        grad_output = torch.randn_like(x)
        torch.autograd.backward([x, x], [grad_output, grad_output])

        self.assertEqual(a.grad, b * grad_output * 2)
        self.assertEqual(b.grad, a * grad_output * 2)

    def test_backward_no_grad(self):
        a = torch.randn(5, 5, requires_grad=True)
        b = a + 2
        with self.assertRaises(RuntimeError):
            torch.autograd.backward([b], [None])

    def test_backward_twice_with_saved_values(self):
        b = torch.randn(3, requires_grad=True, dtype=torch.double)
        c = torch.zeros(3, dtype=torch.double)
        c[[1, 2]] = b[[1, 1]]
        c.backward(torch.tensor([1, 1, 1], dtype=torch.double))
        self.assertRaisesRegex(RuntimeError, 'Specify retain_graph=True',
                               lambda: c.backward(torch.tensor([1, 1, 1], dtype=torch.double)))

    def test_backward_twice_retained_graph_with_saved_values(self):
        b = torch.randn(3, requires_grad=True, dtype=torch.double)
        c = torch.zeros(3, dtype=torch.double)
        c[[1, 2]] = b[[1, 1]]
        c.backward(torch.tensor([1, 1, 1], dtype=torch.double), retain_graph=True)
        c.backward(torch.tensor([1, 1, 1], dtype=torch.double))

    def test_backward_twice_without_saved_values(self):
        b = torch.randn(3, requires_grad=True, dtype=torch.double)
        c = b + 1
        c.backward(torch.tensor([1, 1, 1], dtype=torch.double))
        c.backward(torch.tensor([1, 1, 1], dtype=torch.double))

    def test_backward_twice_retained_graph_without_saved_values(self):
        b = torch.randn(3, requires_grad=True, dtype=torch.double)
        c = torch.zeros(3, dtype=torch.double)
        c[[1, 2]] = b[[1, 1]]
        c.backward(torch.tensor([1, 1, 1], dtype=torch.double), retain_graph=True)
        c.backward(torch.tensor([1, 1, 1], dtype=torch.double))

    def test_backward_create_graph_warns(self):
        with set_warn_always_context(True):
            b = torch.randn(3, requires_grad=True, dtype=torch.double)
            c = b * b
            with warnings.catch_warnings(record=True) as ws:
                c.backward(torch.ones_like(c), create_graph=True)
            b.grad = None
            self.assertTrue(any('Using backward() with create_graph=True' in str(w.message) for w in ws))

            # Should not warn for grad
            with warnings.catch_warnings(record=True) as ws:
                torch.autograd.grad(c, b, torch.ones_like(c), create_graph=True)
            self.assertFalse(any('Using backward() with create_graph=True' in str(w.message) for w in ws))

    def test_next_functions(self):
        x = torch.randn(5, 5, requires_grad=True)
        y = torch.randn(5, 5, requires_grad=True)

        a = x + y
        self.assertIsNotNone(a.grad_fn)
        next_functions = a.grad_fn.next_functions
        self.assertEqual(len(next_functions), 2)
        self.assertIsInstance(next_functions[0][0], torch._C._functions.AccumulateGrad)
        self.assertEqual(next_functions[0][1], 0)
        self.assertIsInstance(next_functions[1][0], torch._C._functions.AccumulateGrad)
        self.assertEqual(next_functions[1][1], 0)

        b = a + 5
        next_functions = b.grad_fn.next_functions
        self.assertEqual(len(next_functions), 2)
        self.assertIs(next_functions[0][0], a.grad_fn)
        self.assertIs(next_functions[1][0], None)

    def test_inplace(self):
        x = torch.ones(5, 5, requires_grad=True)
        y = Variable(torch.ones(5, 5) * 4, requires_grad=True)

        z = x * y
        q = z + y
        w = z * y
        z.add_(2)
        # Add doesn't need it's inputs to do backward, so it shouldn't raise
        q.backward(torch.ones(5, 5), retain_graph=True)
        # Mul saves both inputs in forward, so it should raise
        self.assertRaises(RuntimeError, lambda: w.backward(torch.ones(5, 5)))

        z = x * y
        q = z * y
        r = z + y
        w = z.add_(y)
        # w is a the last expression, so this should succeed
        w.backward(torch.ones(5, 5), retain_graph=True)
        # r doesn't use the modified value in backward, so it should succeed
        r.backward(torch.ones(5, 5), retain_graph=True)
        # q uses dirty z, so it should raise
        self.assertRaises(RuntimeError, lambda: q.backward(torch.ones(5, 5)))

        with torch.no_grad():
            x.grad.zero_()
        m = x / 2
        z = m + y / 8
        q = z * y
        r = z + y
        prev_version = z._version
        w = z.exp_()
        self.assertNotEqual(z._version, prev_version)
        r.backward(torch.ones(5, 5), retain_graph=True)
        self.assertEqual(x.grad, torch.ones(5, 5) / 2)
        w.backward(torch.ones(5, 5), retain_graph=True)
        self.assertEqual(x.grad, torch.empty(5, 5).fill_((1 + math.e) / 2))
        self.assertRaises(RuntimeError, lambda: q.backward(torch.ones(5, 5)))

        leaf = torch.ones(5, 5, requires_grad=True)
        x = leaf.clone()
        x.add_(10)
        self.assertEqual(x, torch.ones(5, 5) * 11)
        # x should be still usable
        y = x + 2
        y.backward(torch.ones(5, 5))
        self.assertEqual(leaf.grad, torch.ones(5, 5))
        z = x * y
        x.add_(2)
        self.assertRaises(RuntimeError, lambda: z.backward(torch.ones(5, 5)))

    def test_mark_non_differentiable(self):
        class MyFunction(Function):
            @staticmethod
            def forward(ctx, input):
                output = input > 0
                ctx.mark_non_differentiable(output)
                return output

            @staticmethod
            def backward(ctx, grad_output):
                return (grad_output * 0).to(torch.double)

        x = torch.randn(5, 5, requires_grad=True)
        mask = MyFunction.apply(x)
        self.assertFalse(mask.requires_grad)
        y = x.masked_fill(mask, 0)
        y.sum().backward()

    def test_mark_non_differentiable_mixed(self):
        class MyFunction(Function):
            @staticmethod
            def forward(ctx, input):
                a = input + 1
                b = input + 2
                ctx.mark_non_differentiable(a)
                return a, b

            @staticmethod
            def backward(ctx, grad_a, grad_b):
                self.assertTrue((grad_a == 0).all())
                self.assertTrue((grad_b == 1).all())
                return grad_b

        x = torch.randn(5, 5, requires_grad=True)
        a, b = MyFunction.apply(x)
        self.assertFalse(a.requires_grad)
        self.assertTrue(b.requires_grad)
        b.sum().backward()
        self.assertEqual(x.grad, torch.ones(5, 5))

    def test_mark_non_differentiable_none(self):
        # This used to segfault because MyFunction would send back null
        # gradients to MulBackward, which is implemented in C++. C++
        # implemented functions expect incoming grad_outputs to be non-null.
        class MyFunction(Function):
            @staticmethod
            def forward(ctx, input):
                output = input.clone()
                ctx.mark_non_differentiable(output)
                return output

            @staticmethod
            def backward(ctx, grad_output):
                return None

        x = torch.randn(5, 5, requires_grad=True)
        r = MyFunction.apply(x * x)
        (r * x).sum().backward()

    def test_return_duplicate(self):
        class DoubleDuplicate(Function):
            @staticmethod
            def forward(ctx, x):
                output = x * 2
                return output, output

            @staticmethod
            def backward(ctx, grad1, grad2):
                return grad1 * 2 + grad2 * 2

        def fn(x):
            a, b = DoubleDuplicate.apply(x)
            self.assertIs(a, b)
            return a + b

        x = torch.randn(5, 5, dtype=torch.double, requires_grad=True)
        gradcheck(fn, [x])
        gradgradcheck(fn, [x])

    def test_return_duplicate_inplace(self):
        class DoubleInplace(Function):
            @staticmethod
            def forward(ctx, x):
                x.mul_(2)
                ctx.mark_dirty(x)
                return x, x

            @staticmethod
            def backward(ctx, grad1, grad2):
                return grad1 * 2 + grad2 * 2

        def inplace_fn(x):
            a, b = DoubleInplace.apply(x.clone())
            self.assertIs(a, b)
            return a + b

        x = torch.randn(5, 5, dtype=torch.double, requires_grad=True)
        gradcheck(inplace_fn, [x])
        gradgradcheck(inplace_fn, [x])

        # Can't modify leaf variables in-place
        self.assertRaises(RuntimeError, lambda: InplaceFunction.apply(x))
        # Functions which modify views in-place must return only one output
        self.assertRaises(RuntimeError, lambda: InplaceFunction.apply(x.clone()[0]))

    def _test_setitem(self, size, index):
        x = torch.ones(*size, requires_grad=True)
        y = x + 2
        y_version = y._version
        y[index] = 2
        self.assertNotEqual(y._version, y_version)
        y.backward(torch.ones(*size))
        expected_grad = torch.ones(*size)
        expected_grad[index] = 0
        self.assertEqual(x.grad, expected_grad)

    def _test_setitem_tensor(self, size, index):
        x = torch.ones(*size, requires_grad=True)
        y = x + 2
        y_version = y._version
        value = x.new(x[index].size()).fill_(7)
        value.requires_grad = True
        y[index] = value
        self.assertNotEqual(y._version, y_version)
        y.backward(torch.ones(*size))
        expected_grad_input = torch.ones(*size)
        expected_grad_input[index] = 0
        self.assertEqual(x.grad, expected_grad_input)
        self.assertEqual(value.grad, torch.ones_like(value))

        # case when x broadcasts to as y[1]
        x = torch.randn(4, requires_grad=True)
        y = torch.zeros(2, 3, 4)
        y[1] = x
        y.backward(torch.randn(2, 3, 4))
        self.assertEqual(x.size(), x.grad.size())

    def test_setitem(self):
        self._test_setitem((5, 5), 1)
        self._test_setitem((5,), 1)
        self._test_setitem((1,), 0)
        self._test_setitem((10,), [[0, 4, 2]])
        self._test_setitem((5, 5), [[0, 4], [2, 2]])
        self._test_setitem((5, 5, 5), [slice(None), slice(None), [1, 3]])
        self._test_setitem((5, 5, 5), [slice(None), [1, 3], slice(None)])
        self._test_setitem((5, 5, 5), [[1, 3], slice(None), slice(None)])
        self._test_setitem((5, 5, 5), [slice(None), [2, 4], [1, 3]])
        self._test_setitem((5, 5, 5), [[1, 3], [2, 4], slice(None)])
        self._test_setitem_tensor((5, 5), 3)
        self._test_setitem_tensor((5, 5), [[0, 1], [1, 0]])
        self._test_setitem_tensor((5,), 3)
        self._test_setitem_tensor((5,), Variable(torch.LongTensor([3]), requires_grad=False).sum())
        self._test_setitem_tensor((5,), [[0, 1, 2, 3]])
        self._test_setitem_tensor((5, 5, 5), [slice(None), slice(None), [1, 3]])
        self._test_setitem_tensor((5, 5, 5), [slice(None), [1, 3], slice(None)])
        self._test_setitem_tensor((5, 5, 5), [[1, 3], slice(None), slice(None)])
        self._test_setitem_tensor((5, 5, 5), [slice(None), [2, 4], [1, 3]])
        self._test_setitem_tensor((5, 5, 5), [[1, 3], [2, 4], slice(None)])
        self._test_setitem_tensor((5, 5, 5), [Variable(torch.LongTensor([1,
                                              3]), requires_grad=False), [2, 4], slice(None)])

    def test_setitem_mask(self):
        mask = torch.BoolTensor(5, 5).bernoulli_()
        self._test_setitem((5, 5), Variable(mask))
        self._test_setitem((5,), Variable(mask[0]))
        self._test_setitem((1,), Variable(mask[0, 0:1]))
        self._test_setitem_tensor((5, 5), Variable(mask))
        self._test_setitem_tensor((5,), Variable(mask[0]))

    def test_select_sum(self):
        # both select and sum return Scalars in ATen; ensure they work together.
        x = torch.randn(10, dtype=torch.double, requires_grad=True)

        def func(x):
            return x.select(0, 1).sum()

        gradcheck(func, [x])
        gradgradcheck(func, [x])

    def test_diagonal_expanded_v(self):
        value = torch.rand([])
        v_expanded = torch.tensor(value).expand(10)
        a = torch.rand(10, 10, dtype=torch.double, requires_grad=True)
        result, = torch.autograd.grad(a.diagonal(), a, v_expanded)
        self.assertEqual(result, torch.eye(10, dtype=torch.double) * value)

    def test_select_expanded_v(self):
        v_expanded = torch.rand(10).expand(10, 10)
        a = torch.rand(10, 10, 10, requires_grad=True)
        result, = torch.autograd.grad(a[0], a, v_expanded)
        expected = torch.zeros(10, 10, 10)
        expected[0] = v_expanded
        self.assertEqual(result, expected)

    def test_slice_expanded_v(self):
        v_expanded = torch.rand(10, 1).expand(2, 10, 10)
        a = torch.rand(10, 10, 10, requires_grad=True)
        result, = torch.autograd.grad(a[3:5], a, v_expanded)
        expected = torch.zeros(10, 10, 10)
        expected[3:5] = v_expanded
        self.assertEqual(result, expected)

    def test_unused_output(self):
        x = torch.randn(10, 10, requires_grad=True)
        outputs = x.chunk(5)
        o = outputs[2]
        o = o * 4 + 2
        o.sum().backward()
        expected_grad = torch.zeros(10, 10)
        expected_grad[4:6] = 4
        self.assertEqual(x.grad, expected_grad)

        with torch.no_grad():
            x.grad.zero_()
        grad_output = torch.randn(2, 10)
        outputs = x.chunk(5)
        outputs[0].backward(grad_output)
        expected_grad = torch.zeros(10, 10)
        expected_grad[:2] = grad_output
        self.assertEqual(x.grad, expected_grad)

    # TODO: opinfo this or move to the sparse test suite
    def _test_sparse_gather(self, size_x, size_ind, dim):
        x = torch.randn(size_x, requires_grad=True)
        if len(size_ind) > 0 and len(size_x) > 0:
            ind = torch.randint(x.size(dim), size_ind)
        else:
            ind = torch.zeros(size_ind, dtype=torch.int64)
        out = torch.gather(x, dim, ind, sparse_grad=False)
        grad = torch.rand_like(out)
        out.backward(grad)
        grad_dense = x.grad.clone()
        x.grad = None
        out = torch.gather(x, dim, ind, sparse_grad=True)
        out.backward(grad)
        self.assertEqual(grad_dense, x.grad.to_dense())

    def test_sparse_gather_dim0(self):
        self._test_sparse_gather((10, 10), (5, 10), 0)

    def test_sparse_gather_dim1(self):
        self._test_sparse_gather((10, 10, 5), (10, 5, 5), 1)

    def test_sparse_gather_dim_neg(self):
        self._test_sparse_gather((10, 10, 5), (10, 10, 2), -1)

    def test_sparse_gather_ind_scalar(self):
        self._test_sparse_gather((10,), (), 0)

    def test_sparse_gather_x_scalar(self):
        self._test_sparse_gather((), (2,), 0)

    def test_sparse_gather_both_scalar(self):
        self._test_sparse_gather((), (), 0)

    def test_gc_in_destructor(self):
        """
        Previously, if a Function destructor triggered a garbage collection,
        the Variable's tp_dealloc handler would get called twice leading to a
        segfault.
        """
        class CollectOnDelete(Function):
            def forward(self, x):
                return x

            def backward(self, grad_output):
                return grad_output

            def __del__(self):
                gc.collect()

        for _ in range(10):
            CollectOnDelete().forward(torch.randn(1, requires_grad=True)).backward()

    def test_naughty_autograd_function_attribute_access(self):
        class Id(Function):
            @staticmethod
            def forward(ctx, x):
                return x

            @staticmethod
            def backward(ctx, grad_x):
                return grad_x

        with self.assertWarnsRegex(DeprecationWarning, "should not be instantiated"):
            f = Id()

        # After raising warning, should still return an instance
        self.assertIsInstance(f, Id)
        x = torch.zeros(1, requires_grad=True)
        with self.assertRaisesRegex(RuntimeError, "non-static forward method is deprecated"):
            f(x)
        t = Id.apply(x)
        self.assertEqual(t.grad_fn.name(), "IdBackward")

        # THPFunction is the base class of both grad_fn and autograd functions,
        # which means that a lot of accessors on them may segfault. Test that we
        # properly error in this case.
        t = torch.ones(1, requires_grad=True)
        t._backward_hooks = {}
        with self.assertRaisesRegex(RuntimeError, "Attribute '_register_hook_dict' is invalid"):
            f._register_hook_dict(t)
        with self.assertRaisesRegex(RuntimeError, "Attribute 'register_hook' is invalid"):
            f.register_hook(lambda x, y: None)
        with self.assertRaisesRegex(RuntimeError, "Attribute 'next_functions' is invalid"):
            f.next_functions
        with self.assertRaisesRegex(RuntimeError, "Attribute 'name' is invalid"):
            f.name()
        with self.assertRaisesRegex(RuntimeError, "underlying PyNode has already been deallocated"):
            f.metadata

    @unittest.expectedFailure
    def test_naughty_anomaly_access(self):
        class MyFunction(Function):
            @staticmethod
            def forward(ctx, x):
                return x

            @staticmethod
            def backward(ctx, g):
                return g

        x = torch.zeros(1, requires_grad=True)
        y = MyFunction.apply(x)
        y.backward()
        y.grad_fn.metadata
        g = y.grad_fn
        del y
        g.metadata  # this currently fails, but shouldn't

    def test_naughty_autograd_function_stashing_ctx(self):
        saved_ctx = []

        class Id(Function):
            @staticmethod
            def forward(ctx, x):
                ctx.save_for_backward(x)
                return x

            @staticmethod
            def backward(ctx, grad_x):
                saved_ctx.append(ctx)
                return ctx.saved_tensors

        p = torch.zeros(1, requires_grad=True)
        loss = Id.apply(p)
        loss.backward(retain_graph=True)
        del loss
        # At this point in time, it complains that the graph has been freed
        # (which indeed true, although a somewhat indirect way of stating the
        # problem).
        self.assertRaises(RuntimeError, lambda: saved_ctx[0].saved_tensors)

    def test_custom_autograd_repeated_grad_grad(self):
        # This test failed the equality check in PR #22983; it's an interesting
        # and different test case worth enshrining.  mult1 is not testing
        # anything that interesting, but mult2 is the interesting case.

        def mult1(x):
            return x.prod(dim=-1).prod(dim=-1)

        class Mult(torch.autograd.Function):
            @staticmethod
            def forward(ctx, x):
                y = mult1(x)
                ctx.save_for_backward(x, y)
                return y

            @staticmethod
            def backward(ctx, grad_output):
                x, y = ctx.saved_tensors
                return (grad_output * y)[:, None, None] / x

        mult2 = Mult.apply

        def check_gradgrad_repeated(x, y):
            gy, = torch.autograd.grad(y[0], x, create_graph=True)
            ggy_1, = torch.autograd.grad(gy[0, 0, 0], x, retain_graph=True)
            gy, = torch.autograd.grad(y[0], x, create_graph=True)
            ggy_2, = torch.autograd.grad(gy[0, 0, 0], x, retain_graph=True)
            self.assertEqual(ggy_1[0, 0, 1], ggy_2[0, 0, 1])

        x = torch.ones(2, 4, 4).requires_grad_()
        check_gradgrad_repeated(x, mult1(x))
        check_gradgrad_repeated(x, mult2(x))

    def test_custom_autograd_no_early_free(self):
        # This test failed complaining that buffers had already been freed
        # prior to #22983.  Also pretty interesting test case.
        class Double(torch.autograd.Function):
            @staticmethod
            def forward(ctx, x):
                y = x ** 2
                ctx.save_for_backward(x, y)
                return y

            @staticmethod
            def backward(ctx, grad_output):
                x, _ = ctx.saved_tensors
                return grad_output * 2 * x

        # this is equivalent, but uses the output of .forward() in .backward()
        class Double2(Double):
            @staticmethod
            def backward(ctx, grad_output):
                x, y = ctx.saved_tensors
                return grad_output * 2 * y / x

        double = Double.apply
        double2 = Double2.apply

        x = torch.tensor(2).double().requires_grad_()

        self.assertTrue(gradcheck(double, x))
        self.assertTrue(gradgradcheck(double, x))
        self.assertTrue(gradcheck(double2, x))
        self.assertTrue(gradgradcheck(double2, x))

        y = double(x)
        torch.autograd.grad(y, x, create_graph=True)
        torch.autograd.grad(y, x)

        y = double2(x)
        torch.autograd.grad(y, x, create_graph=True)
        torch.autograd.grad(y, x)  # should not error!

    def test_detach(self):
        x = torch.randn(10, 10, requires_grad=True)
        y = x + 2
        y = y.detach()
        z = y * 4 + 2
        self.assertFalse(y.requires_grad)
        self.assertFalse(z.requires_grad)

        x = torch.randn(10, 10, requires_grad=True)
        y = x * 2
        y = y.detach()
        self.assertFalse(y.requires_grad)
        self.assertIsNone(y.grad_fn)
        z = x + y
        z.sum().backward()
        # This is an incorrect gradient, but we assume that's what the user
        # wanted. detach() is an advanced option.
        self.assertEqual(x.grad, torch.ones(10, 10))

        # in-place detach
        x = torch.randn(10, 10, requires_grad=True)
        y = torch.randn(10, 10, requires_grad=True)
        a = x * 2
        (y + a).sum().backward(retain_graph=True)
        a.detach_()
        self.assertFalse(a.requires_grad)
        (y + a).sum().backward()  # this won't backprop to x
        self.assertEqual(x.grad, torch.ones(10, 10) * 2)
        self.assertEqual(y.grad, torch.ones(10, 10) * 2)

        # in-place detach on a view raises an exception
        view = x.narrow(0, 1, 4)
        self.assertRaisesRegex(RuntimeError, 'view', lambda: view.detach_())

    def test_detach_base(self):
        "detaching base does not detach view"
        x = torch.randn(10, 10, requires_grad=True)
        view = x.narrow(0, 1, 4)
        x.detach_()
        self.assertFalse(x.requires_grad)
        self.assertTrue(view.requires_grad)
        self.assertIsNotNone(view.grad_fn)
        self.assertIs(view._base, x)

    def test_detach_then_inplace_raises_in_autograd(self):
        x = torch.randn([], requires_grad=True)
        orig_x = x.detach().clone()

        y = x ** 2  # saves x
        z = x.detach()
        z.zero_()
        with self.assertRaisesRegex(RuntimeError, "has been modified by an inplace"):
            y.backward()

    def _test_type_conversion_backward(self, t, ):
        fvar = Variable(t(torch.randn(5, 5).float()), requires_grad=True)
        fvar.double().sum().backward()
        self.assertEqual(fvar.grad, torch.ones_like(fvar))
        self.assertEqual(type(fvar.grad), type(fvar))
        dvar = Variable(t(torch.randn(5, 5).double()), requires_grad=True)
        dvar.float().sum().backward()
        self.assertEqual(dvar.grad, torch.ones_like(dvar))
        self.assertEqual(type(dvar.grad), type(dvar))

    def test_type_conversions(self):
        x = torch.randn(5, 5)
        self.assertIsInstance(x.float(), torch.FloatTensor)
        self.assertIsInstance(x.int(), torch.IntTensor)
        if torch.cuda.is_available():
            self.assertIsInstance(x.float().cuda(), torch.cuda.FloatTensor)
            self.assertIsInstance(x.int().cuda(), torch.cuda.IntTensor)
            self.assertIsInstance(x.int().cuda().cpu(), torch.IntTensor)
            if torch.cuda.device_count() >= 2:
                x2 = x.float().cuda(1)
                self.assertIsInstance(x2, torch.cuda.FloatTensor)
                self.assertIs(x2.get_device(), 1)
                x2 = x.float().cuda()
                self.assertIsInstance(x2, torch.cuda.FloatTensor)
                self.assertIs(x2.get_device(), 0)
                x2 = x2.cuda(1)
                self.assertIsInstance(x2, torch.cuda.FloatTensor)
                self.assertIs(x2.get_device(), 1)
                y = Variable(torch.randn(5).cuda(1), requires_grad=True)
                y.cpu().sum().backward()
                self.assertIs(y.grad.get_device(), 1)
                self.assertIs(y.long().get_device(), 1)

        for t in [torch.DoubleTensor, torch.FloatTensor, torch.IntTensor, torch.ByteTensor]:
            for y_var in (True, False):
                y = torch.randint(5, (5, 5), dtype=t.dtype)
                y = Variable(y) if y_var else y
                self.assertIsInstance(x.type(t), t)
                self.assertIsInstance(x.type_as(y), t)
                # TODO: t.dtype should work
                t_dtype = t().dtype
                self.assertIsInstance(x.type(t_dtype), t)
                self.assertIs(t_dtype, x.type(t_dtype).dtype)
                self.assertEqual(y.data_ptr(), y.type(t).data_ptr())
                if torch.cuda.is_available():
                    for x_cuda in (True, False):
                        for y_cuda in (True, False):
                            x_c = x.cuda() if x_cuda else x
                            y_c = y.cuda() if y_cuda else y
                            _, y_type = y_c.type().rsplit('.', 1)
                            y_typestr = ('torch.cuda.' if y_cuda else 'torch.') + y_type
                            self.assertEqual(y_c.type(), x_c.type(y_typestr).type())
                            self.assertIs(y_c.dtype, x_c.type(y_c.dtype).dtype)
                            self.assertEqual(y_c.data_ptr(), y_c.cuda().data_ptr() if y_cuda else y_c.data_ptr())

        self._test_type_conversion_backward(lambda x: x)
        if torch.cuda.is_available():
            self._test_type_conversion_backward(lambda x: x.cuda())
            if torch.cuda.device_count() >= 2:
                # one of these has to be the non-default device
                self._test_type_conversion_backward(lambda x: x.cuda(0))
                self._test_type_conversion_backward(lambda x: x.cuda(1))

    def test_isolated_node(self):
        x = torch.randn(5, 5, requires_grad=True)
        y = torch.randn(5, 5, requires_grad=True)

        a = x + y
        b = torch.max(a, 1, True)[1].repeat(1, 5).double()
        o = (b + a).sum()
        o.backward()

    def test_shape(self):
        x = torch.randn(3, 4)
        self.assertEqual(2, len(x.shape))
        self.assertEqual(x.shape[0], 3)
        self.assertEqual(x.shape[1], 4)

    def test_numpy_requires_grad(self):
        x = torch.randn(2, 2, requires_grad=True)
        err_msg_outputs = r"Can't call numpy\(\) on Tensor that requires grad. Use tensor.detach\(\).numpy\(\) instead."
        with self.assertRaisesRegex(RuntimeError, err_msg_outputs):
            x.numpy()

        with torch.no_grad():
            x.numpy()

        x = torch.randn(2, 2)
        x.numpy()

        with torch.no_grad():
            x.numpy()

    def test_return_leaf(self):
        class Identity(Function):
            @staticmethod
            def forward(ctx, a, b):
                return a, a + b

            @staticmethod
            def backward(ctx, grad_a, grad_b):
                return grad_a + grad_b, grad_b

        hook_called = [False]
        x = torch.randn(5, 5, requires_grad=True)
        y = torch.randn(5, 5, requires_grad=True)

        q, p = Identity.apply(x, y)

        # Make sure hooks only receive grad from usage of q, not x.
        def hook(grad):
            hook_called[0] = True
            self.assertEqual(grad, torch.ones(5, 5))

        q.register_hook(hook)
        (q + p + x).sum().backward()
        self.assertEqual(x.grad, torch.ones(5, 5) * 3)
        self.assertEqual(y.grad, torch.ones(5, 5))
        self.assertTrue(hook_called[0])

    def test_return_leaf_inplace(self):
        class Inplace(InplaceFunction):
            @staticmethod
            def forward(ctx, a, b):
                ctx.mark_dirty(a)
                return a.add_(b), b + 2

            @staticmethod
            def backward(ctx, grad_a, grad_b):
                return grad_a, grad_a + grad_b

        x = torch.randn(5, 5)
        y = torch.randn(5, 5, requires_grad=True)

        q, p = Inplace.apply(x, y)
        self.assertIs(q, x)
        self.assertIs(q.grad_fn.__class__, Inplace._backward_cls)
        self.assertTrue(q.requires_grad)
        q.sum().backward()
        self.assertEqual(y.grad, torch.ones(5, 5))

    def test_leaf_assignment(self):
        x = torch.randn(5, 5)
        y = torch.randn(5, requires_grad=True)
        z = torch.randn(5, requires_grad=True)

        x[0] = y
        x[1] = 2 * z
        self.assertTrue(x.requires_grad)
        self.assertIsNot(x.grad_fn, None)
        x.sum().backward()
        self.assertEqual(y.grad, torch.ones(5))
        self.assertEqual(z.grad, torch.ones(5) * 2)

    def test_no_grad_assignment(self):
        x = torch.randn(5, 5, requires_grad=True)
        y = torch.randn(5)
        with torch.no_grad():
            x[0] = y

        self.assertTrue(x.requires_grad)
        self.assertIsNone(x.grad_fn)

    def test_no_grad_modifies_version(self):
        x = torch.randn(5, requires_grad=True)
        y = torch.randn(5, requires_grad=True)
        z = (x * y).sum()
        with torch.no_grad():
            x *= 2
        self.assertRaisesRegex(RuntimeError, 'modified by an inplace operation',
                               lambda: z.backward())

    def test_increment_version(self):
        a = torch.rand(5, requires_grad=True)
        v = a._version
        torch.autograd.graph.increment_version(a)
        self.assertEqual(a._version, v + 1)

        a = torch.zeros(5, dtype=torch.int)
        v = a._version
        torch.autograd.graph.increment_version(a)
        self.assertEqual(a._version, v + 1)

        with torch.inference_mode():
            a = torch.rand(5, requires_grad=True)
        msg = "update to inference tensor outside InferenceMode"
        with self.assertRaisesRegex(RuntimeError, msg):
            torch.autograd.graph.increment_version(a)


    def test_no_grad_input(self):
        class MyFunction(Function):
            @staticmethod
            def forward(self, x):
                return x

            @staticmethod
            def backward(self, grad_output):
                return grad_output

        x = torch.randn(5, requires_grad=True)
        with torch.no_grad():
            y = MyFunction.apply(x)

        self.assertTrue(x.requires_grad)
        self.assertIsNone(y.grad_fn)

    def test_backward_copy(self):
        # This tests checks backward engine for a very subtle bug that appreared
        # in one of the initial versions of autograd. Gradients tensors were
        # simply stored in lists while the function waited for all its gradients
        # to be computed. However, sometimes an output was used multiple times,
        # so the gradients needed to be summed. Engine used to keep a need_copy
        # set of tensors that will need a clone upon next addition and removed
        # them from the set as soon as the clone was performed. However, this
        # could lead to incorrect results if the same gradient tensor was
        # buffered in three places in the graph:
        # 1. When accumulating gradients in one of these places it was cloned
        #    and removed from need_copy set.
        # 2. When accumulating in second place, it wasn't in the need_copy set,
        #    so the gradients were simply accumulated in-place (which already
        #    modified the grad in 3rd place)
        # 3. When accumulating in the third place, it wasn't in the need_copy set
        #    as well, so the incoming gradient was summed in-place, yielding
        #    incorrect results in all functions, except the first one.
        x = torch.ones(5, 5, requires_grad=True)
        y = torch.ones(5, 5, requires_grad=True)
        # Simulate that we're in the middle of the graph
        a = x + 2
        b = y + 2
        c = x + 2
        # This op will just return grad_output two times in backward
        add1 = a + b
        add2 = add1 + c
        # Simulate a long branch, so grad_output will get buffered.
        for _ in range(4):
            a = a * 2
            b = b * 2
            c = c * 2
        branch = a + b + c
        out = add2 + branch
        # expected gradients are:
        # for x: 34 (16 from final a, 16 from final c, 2 from add2)
        # for y: 17 (16 from final b, 1 from add2)
        grad_output = torch.ones(5, 5)
        out.backward(grad_output)
        self.assertEqual(x.grad, torch.ones(5, 5) * 34)
        self.assertEqual(y.grad, torch.ones(5, 5) * 17)

    def test_save_none_for_backward(self):
        test_case = self

        class MyFn(Function):
            @staticmethod
            def forward(ctx, input):
                ctx.save_for_backward(None, input, None)
                return input * input

            @staticmethod
            def backward(ctx, grad_output):
                n1, input, n2 = ctx.saved_tensors
                test_case.assertIsNone(n1)
                test_case.assertIsNone(n2)
                return 2 * input * grad_output

        x = torch.randn(5, 5, requires_grad=True)
        y = MyFn.apply(x)
        y.sum().backward()
        self.assertEqual(x.grad, 2 * x)

    def test_too_many_grads(self):
        class MyFn(Function):
            @staticmethod
            def forward(ctx, input):
                return input

            @staticmethod
            def backward(ctx, grad_output):
                return grad_output, None, None

        x = torch.randn(5, 5, requires_grad=True)
        y = MyFn.apply(x)
        y.sum().backward()
        self.assertEqual(x.grad, torch.ones_like(x))

    def test_pickle(self):
        x = torch.randn(10, 10, requires_grad=True)
        y = torch.randn(10, 10, requires_grad=False)

        def assert_strict_equal(var1, var2):
            self.assertEqual(var1, var2)
            self.assertEqual(var1.requires_grad, var2.requires_grad)

        serialized = [pickle.dumps([x, y], protocol=p) for p in range(3)]
        for dump in serialized:
            xc, yc = pickle.loads(dump)
            assert_strict_equal(xc, x)
            assert_strict_equal(yc, y)

    def test_dep_nograd(self):
        class F1(Function):
            @staticmethod
            def forward(ctx, input):
                out = torch.randn(input.size())
                ctx.mark_non_differentiable(out)
                return input, out

            @staticmethod
            def backward(ctx, grad_output, ignored):
                return grad_output

        class F2(Function):
            @staticmethod
            def forward(ctx, input, ignored):
                return input

            @staticmethod
            def backward(ctx, grad_output):
                return grad_output, None

        x = torch.randn(5, requires_grad=True)
        a, b = F1.apply(x)
        b = b + 1  # separate F1 from F2 by another op
        self.assertTrue(a.requires_grad)
        self.assertFalse(b.requires_grad)
        c = F2.apply(a, b)
        c.backward(torch.ones(c.size()))
        self.assertEqual(x.grad, torch.ones(x.size()))

    def test_set_grad_enabled(self):
        x = torch.tensor([1.], requires_grad=True)
        with torch.set_grad_enabled(False):
            y = x * 2
        self.assertFalse(y.requires_grad)
        with torch.set_grad_enabled(True):
            y = x * 2
        self.assertTrue(y.requires_grad)
        with torch.set_grad_enabled(False):
            torch.set_grad_enabled(True)
            y = x * 2
        self.assertTrue(y.requires_grad)

    def test_simple_reentrant(self):
        y_data = torch.randn(2, 2)

        class Reenter(Function):
            @staticmethod
            def forward(ctx, x):
                with torch.enable_grad():
                    ctx.x = Variable(x, requires_grad=True)
                    ctx.y = Variable(y_data, requires_grad=True)
                    ctx.output_var = ctx.x * ctx.y
                return ctx.output_var.detach()

            @staticmethod
            def backward(ctx, grad_output):
                with torch.enable_grad():
                    ctx.output_var.sum().backward()
                return ctx.x.grad * grad_output

        # Reentrant starts on CPU thread, finishs on GPU thread
        x = torch.randn(2, 2, requires_grad=True)
        out = Reenter.apply(x)
        out.sum().backward()
        self.assertEqual(x.grad, y_data)

    def test_reentrant_child_error(self):
        # Parent graph.
        a = torch.rand(3, 3, requires_grad=True)
        c = a * a

        # Reentrant child graph.
        b = torch.rand(3, 3, requires_grad=True)
        e = b * b
        f = TestAutograd.SimulateBackwardError.apply(e)
        reentrant_root = f.sum()

        class ReentrantFunc(Function):

            @staticmethod
            def forward(ctx, inp):
                return inp.clone()

            @staticmethod
            def backward(ctx, grad):
                # Reentrant backward in child will throw an error.
                reentrant_root.backward()
                return grad

        d = ReentrantFunc.apply(c)
        with self.assertRaisesRegex(Exception, 'Simulate error'):
            d.sum().backward()

    def test_var_mean_differentiable(self):
        dim = [2, 4]
        keepdim = False
        input1 = torch.randn(3, 4, 5, 6, 2, 3, requires_grad=True)
        input2 = deepcopy(input1)
        var1, mean1 = torch.var_mean(input1, dim=dim, keepdim=keepdim)
        var2 = input2.var(dim=dim, keepdim=keepdim)
        mean2 = input2.mean(dim=dim, keepdim=keepdim)
        grad = torch.randn(3, 4, 6, 3, requires_grad=True)

        r1 = var1 * var1 * mean1 * mean1
        r2 = var2 * var2 * mean2 * mean2
        self.assertEqual(r1, r2, rtol=0.01, atol=0.0)

        torch.autograd.backward(r1, grad)
        torch.autograd.backward(r2, grad)
        self.assertEqual(input1.grad, input2.grad, rtol=0.01, atol=0.0)

    @skipIfNoLapack
    def test_lobpcg(self):

        def func(k, A, largest=True, B=None):
            X_shape = list(A.shape)
            X_shape[-1] = k
            X = torch.eye(A.size(-2), k, dtype=A.dtype, device=A.device)
            if A.dim() > 2:
                X = X.expand(X_shape)

            D, U = torch.lobpcg(A=A, k=k, B=B, X=X, largest=largest)

            # LOBPCG uses a random initial eigenspace approximation
            # if parameter `X` is not provided.
            # This may cause a non-deterministic behavior
            # when it comes to the sign of an eigenvector
            # (note if v is an eigenvector, so is -v),
            # hence we eliminate this non-determinism
            # by making sure that each column of U
            # gets multiplied by the sign of its max (in absolute value) element.
            # Also, gradcheck changes the content of the input by +/- eps (default to 1e-06)
            # to compute the numerical gradient which can also cause the signs to flip.
            _, idx = U.abs().max(-2, keepdim=True)
            sign = U.gather(-2, idx).sign()
            U = U * sign
            return D, U

        # TODO: review if this can be ported to OpInfos or moved to test_linalg.py
        def run_symeig_test(k, sizes, largest=True):
            A = torch.rand(*sizes).double()
            A = (A @ A.mT) / 10
            A.requires_grad_(True)

            gradcheck(lambda A: func(k, A, largest), A, check_batched_grad=False)

            # Custom gradient vectors for better stability due to some
            # non-determinism in the lobpcg's forward.
            # Note it is not required if symeig is in forward instead (tested).
            D_grad = torch.rand(*A.shape[:-2], k) / 100
            U_grad = torch.rand(*A.shape[:-1], k) / 100
            gradgradcheck(lambda A: func(k, A, largest), A, [D_grad, U_grad], atol=1e-4, check_batched_grad=False)

            # check whether A.grad is symmetric
            A = A.detach().requires_grad_(True)
            D, U = func(k, A, largest)
            (D.sum() + U.sum()).backward()
            self.assertEqual(A.grad, A.grad.mT)

        for largest in [True, False]:
            run_symeig_test(1, (6, 6), largest=largest)
            run_symeig_test(1, (2, 6, 6), largest=largest)
            run_symeig_test(1, (2, 2, 6, 6), largest=largest)
            run_symeig_test(2, (6, 6), largest=largest)
            run_symeig_test(2, (2, 6, 6), largest=largest)
            run_symeig_test(2, (2, 2, 6, 6), largest=largest)
            run_symeig_test(3, (9, 9), largest=largest)
            run_symeig_test(3, (2, 9, 9), largest=largest)
            run_symeig_test(3, (2, 2, 9, 9), largest=largest)

    def test_variable_traverse(self):
        def get_out_and_unrefed_cycle():
            inp = torch.randn(10, requires_grad=True)
            tmp = inp.view(10, 1)
            out = tmp.view(10)

            # Create a reference cycle that contains an
            # intermediary Variable in the graph
            my_list = []
            my_list.append(tmp)
            my_list.append(my_list)

            return out

        out = get_out_and_unrefed_cycle()
        gc.collect()
        # This will segfault if things have been erroneously released
        out.backward(torch.randn(out.size()))

    # TODO: review porting these to OpInfo tests
    def test_pow_zero_tensor_gradient(self):
        def run_test(input_size, exponent):
            input = torch.zeros(*input_size, requires_grad=True)
            input.pow(exponent).sum().backward()
            self.assertEqual(input.grad.abs().sum(), 0)

        run_test((10,), torch.zeros(10))
        run_test((10, 10), torch.zeros(10, 10))
        run_test((10,), 0)

    def test_current_graph_task_id(self):
        id = [-1]

        def hook(_):
            id[0] = (torch._C._current_graph_task_id())

        t = torch.tensor(1., requires_grad=True).clone()
        t.register_hook(hook)

        t.backward(retain_graph=True)
        base = id[0]
        t.backward(retain_graph=True)
        self.assertEqual(id[0] - base, 1)
        t.backward(retain_graph=True)
        self.assertEqual(id[0] - base, 2)

        self.assertEqual(torch._C._current_graph_task_id(), -1)

    def test_current_graph_task_execution_order(self):
        predicted = [None]

        def hook(_):
            predicted[0] = torch._C._current_graph_task_execution_order()

        def names(nodes):
            return ", ".join([node.name().split(' ')[-1] for node in nodes]) + '\n'

        def grad_fns(*tensors):
            # or grad accumulator
            out = []
            for t in tensors:
                if t.requires_grad and t.grad_fn is None:
                    out.append(t.clone().grad_fn.next_functions[0][0])
                else:
                    out.append(t.grad_fn)
            return out

        actual = []

        def register_logging_hooks(*tensors):
            # register hooks that log the order in which they are called
            def get_hook(i):
                def hook(t_):
                    actual.append(tensors[i])
                return hook

            for i, t in enumerate(tensors):
                t.register_hook(get_hook(i))

        # Basic example: single path
        t = torch.tensor(1., requires_grad=True).clone().sin().exp()
        t.register_hook(hook)
        with torch.autograd.set_multithreading_enabled(False):
            t.backward()
        self.assertExpectedInline(names(predicted[0]), """\
ExpBackward0, SinBackward0, CloneBackward0, torch::autograd::AccumulateGrad
""")

        # We don't exactly follow sequence_nr order
        a = torch.tensor(1., requires_grad=True)
        b = torch.tensor(2., requires_grad=True)
        c = b.sin()
        d = a.cos()
        out = c * d
        register_logging_hooks(a, b, c, d, out)
        out.register_hook(hook)
        with torch.autograd.set_multithreading_enabled(False):
            out.backward()
        self.assertEqual(predicted[0], grad_fns(*actual))
        actual = []

        # Accumulate grad node has more than one input
        a = torch.tensor(1., requires_grad=True)
        b = a.sin()
        c = a.cos()
        out = b * c
        register_logging_hooks(a, b, c, out)
        out.register_hook(hook)
        with torch.autograd.set_multithreading_enabled(False):
            out.backward()
        self.assertEqual(predicted[0], grad_fns(*actual))
        actual = []

        # Multiple roots are also OK
        a = torch.tensor(1., requires_grad=True)
        b = a * 2
        out = b.sin()
        out2 = b.cos()
        out3 = b.cos()
        register_logging_hooks(a, b, out, out2, out3)
        out3.register_hook(hook)
        with torch.autograd.set_multithreading_enabled(False):
            torch.autograd.grad((out, out3, out2), inputs=(a,))
        self.assertExpectedInline(names(predicted[0]), """\
CosBackward0, CosBackward0, SinBackward0, MulBackward0, torch::autograd::AccumulateGrad
""")
        # TODO: Uncomment after update to hooks behavior
        # self.assertEqual(predicted[0], grad_fns(*actual))
        actual = []

        # Case where next node is nullptr
        a = torch.tensor(1., requires_grad=True)
        b = a * 2
        out = b.sin()
        register_logging_hooks(a, b, out)
        out.register_hook(hook)
        with torch.autograd.set_multithreading_enabled(False):
            out.backward()
        self.assertEqual(predicted[0], grad_fns(*actual))
        actual = []

        # Case where two `inputs` on the same path
        a = torch.tensor(1., requires_grad=True)
        b = a * 2
        out = b.sin()
        register_logging_hooks(a, b, out)
        out.register_hook(hook)
        with torch.autograd.set_multithreading_enabled(False):
            torch.autograd.grad((out,), inputs=(a, b,))
        self.assertEqual(names(predicted[0]), """\
SinBackward0, MulBackward0, torch::autograd::AccumulateGrad
""")
        # TODO: Uncomment after update to hooks behavior
        # self.assertEqual(predicted[0], grad_fns(*actual))
        actual = []

        # Case where `inputs` specifies a subgraph
        a = torch.tensor(1., requires_grad=True)
        b = torch.tensor(1., requires_grad=True)
        c = a * b
        out = c.sin()
        register_logging_hooks(a, b, c, out)
        out.register_hook(hook)
        with torch.autograd.set_multithreading_enabled(False):
            torch.autograd.grad((out,), inputs=(a,))
        self.assertEqual(names(predicted[0]), """\
SinBackward0, MulBackward0, torch::autograd::AccumulateGrad
""")
        # TODO: Uncomment after update to hooks behavior
        # self.assertEqual(predicted[0], grad_fns(*actual))
        actual = []

        # Errors when not called in a backward
        with self.assertRaisesRegex(RuntimeError, "should only be called during the backward pass"):
            torch._C._current_graph_task_execution_order()

        # Errors when context manager not enabled
        t = torch.tensor(1., requires_grad=True).clone().sin().exp()
        t.register_hook(hook)
        with self.assertRaisesRegex(RuntimeError, "expects the current backward to be executed with multithreading disabled"):
            t.backward()

    def test_view_replay_enabled(self):
        def f(x):
            out = x.clone().view(-1)
            # mutate the view, triggering autograd view-replay logic
            out.add_(1)
            return out

        x = torch.ones(2, 2, requires_grad=True)

        # Test as a context manager
        with torch.autograd._force_original_view_tracking(False):
            out = f(x)
            self.assertTrue("AsStridedBackward" in str(out.grad_fn))
            self.assertFalse(torch.autograd.is_view_replay_enabled())
        self.assertFalse(torch.autograd.is_view_replay_enabled())

        with torch.autograd._force_original_view_tracking(True):
            out = f(x)
            self.assertTrue("ViewBackward" in str(out.grad_fn))
            self.assertTrue(torch.autograd.is_view_replay_enabled())
        out = f(x)
        self.assertTrue("AsStridedBackward" in str(out.grad_fn))
        self.assertFalse(torch.autograd.is_view_replay_enabled())

        with torch.autograd._force_original_view_tracking(False):
            torch.autograd._force_original_view_tracking(True)
            out = f(x)
            self.assertTrue("ViewBackward" in str(out.grad_fn))
            self.assertTrue(torch.autograd.is_view_replay_enabled())
        self.assertFalse(torch.autograd.is_view_replay_enabled())

        # Test as a function
        torch.autograd._force_original_view_tracking(False)
        out = f(x)
        self.assertTrue("AsStridedBackward" in str(out.grad_fn))
        self.assertFalse(torch.autograd.is_view_replay_enabled())

        torch.autograd._force_original_view_tracking(True)
        out = f(x)
        self.assertTrue("ViewBackward" in str(out.grad_fn))
        self.assertTrue(torch.autograd.is_view_replay_enabled())

    def test_unsafe_set_version_counter(self):
        x = torch.ones(2, requires_grad=True).clone()
        x.add_(1)
        x.add_(2)
        self.assertEqual(2, x._version)
        with torch.autograd._unsafe_preserve_version_counter(x):
            x.mul_(2)
            x.mul_(3)
        # version counter doesn't change inside of the context manager
        self.assertEqual(2, x._version)

        torch._C._autograd._unsafe_set_version_counter(x, 0)
        self.assertEqual(0, x._version)
        with self.assertRaisesRegex(RuntimeError, "Cannot set"):
            torch._C._autograd._unsafe_set_version_counter(x, -1)


    def test_current_node(self):
        pr = []

        class MyMode(TorchDispatchMode):
            def __torch_dispatch__(self, func, types, args, kwargs=None):
                node = torch._C._current_autograd_node()
                # Don't use node.name() here as it is not consistent on windows
                node_name = node.__class__.__name__ if node else "None"
                pr.append(f"Running {func} from within {node_name}")
                return func(*args, **kwargs or {})

        with MyMode():
            pr.append("FW")
            a = torch.rand(10, requires_grad=True)
            b = a.mul(2).div(3).sum()
            pr.append("BW")
            b.backward()
            pr.append("Done")

        self.assertExpectedInline("\n".join(pr), """\
FW
Running aten.rand.default from within None
Running aten.mul.Tensor from within None
Running aten.div.Tensor from within None
Running aten.sum.default from within None
BW
Running aten.ones_like.default from within None
Running aten.expand.default from within SumBackward0
Running aten.div.Tensor from within DivBackward0
Running aten.mul.Tensor from within MulBackward0
Running aten.detach.default from within AccumulateGrad
Running aten.detach.default from within AccumulateGrad
Done""")

    def test_profiler(self):
        x = torch.randn(10, 10)

        with profile(use_kineto=kineto_available()) as p:
            self.assertTrue(torch.autograd._profiler_enabled())
            y = x * 2 + 4

        self.assertFalse(torch.autograd._profiler_enabled())

        names = ['aten::mul', 'aten::add']
        found_indices = set()
        for evt in p.function_events:
            if evt.name in names:
                found_indices.add(names.index(evt.name))
        self.assertEqual(len(found_indices), len(names))

    def test_profiler_seq_nr(self):
        with profile(use_kineto=kineto_available()) as p:
            x = torch.randn(10, 10, requires_grad=True)
            y = torch.randn(10, 10, requires_grad=True)
            z = x + y
            s = z.sum(dim=None)
            s.backward()
        print(p.key_averages().table(
            sort_by="self_cpu_time_total", row_limit=-1))
        # expecting aten::add, aten::sum to have the sequence numbers,
        # expecting the corresponding backward nodes to have the same numbers
        # as the forward ops
        autograd_ops = {
            ("aten::add", "Add"): [],
            ("aten::sum", "Sum"): [],
        }
        accumulate_ops = []
        found_empty = False
        for e in p.function_events:
            for (fwd_name, bwd_name), ops in autograd_ops.items():
                if e.name == fwd_name or (bwd_name in e.name and "Backward" in e.name):
                    ops.append(e)

            if "AccumulateGrad" in e.name:
                accumulate_ops.append(e)

            # check that nested ops (e.g. empty) don't have
            # sequence number
            if e.name == "aten::empty":
                self.assertEqual(e.sequence_nr, -1)
                found_empty = True

        for idx, ((fwd_name, bwd_name), ops) in enumerate(autograd_ops.items()):
            self.assertEqual(len(ops), 3)
            self.assertEqual(ops[0].name, fwd_name)
            self.assertEqual(ops[1].name, f"autograd::engine::evaluate_function: {bwd_name}Backward{idx}")
            self.assertEqual(ops[2].name, f"{bwd_name}Backward{idx}")
            self.assertGreaterEqual(ops[0].sequence_nr, 0)
            self.assertEqual(ops[1].sequence_nr, ops[0].sequence_nr)
            self.assertEqual(ops[2].sequence_nr, ops[0].sequence_nr)
            self.assertEqual(ops[0].fwd_thread, 0)
            self.assertEqual(ops[1].fwd_thread, ops[0].thread)
            self.assertEqual(ops[2].fwd_thread, ops[0].thread)
        self.assertTrue(found_empty)

    def test_profiler_unboxed_only(self):
        x = torch.rand(3, 4)

        with torch.autograd.profiler.profile(use_kineto=kineto_available()) as prof:
            x.resize_([3, 2])

    def test_profiler_propagation(self):
        def foo(x):
            with record_function("in_foo") as rf:
                return x * 2

        x = torch.rand(3, 4)
        traced_foo = torch.jit.trace(foo, x)

        def bar(x):
            with record_function("in_bar") as rf:
                # we expect that profiler will be able
                # propagate across fork
                fut = torch.jit._fork(traced_foo, x)
                y = torch.jit._wait(fut)
                # note: continuation (and rf's end) can
                # be executed in a different thread
                with record_function("in_bar_after_wait") as rf2:
                    y = y * 2
                return y

        traced_bar = torch.jit.trace(bar, x)

        with profile(use_kineto=kineto_available()) as p:
            traced_bar(x)

        found_foo = False
        found_bar = False
        found_bar_after_wait = False
        for info in p.function_events:
            if info.name == "in_foo":
                self.assertFalse(found_foo)
                found_foo = True
            elif info.name == "in_bar":
                self.assertFalse(found_bar)
                found_bar = True
            elif info.name == "in_bar_after_wait":
                self.assertFalse(found_bar_after_wait)
                found_bar_after_wait = True
        self.assertTrue(found_foo)
        self.assertTrue(found_bar)
        self.assertTrue(found_bar_after_wait)

    def test_record_function_callbacks(self):
        x = torch.randn(10, 10)
        with profile(use_kineto=kineto_available()) as p:
            with record_function("foo"):
                y = x * 2 + 4

        function_events = p.function_events
        foo_event = [event for event in function_events if "foo" in event.name][0]
        self.assertEqual(foo_event.count, 1)

    def test_record_function_legacy(self):
        # Test the new _record_function ops work
        # Note: Remove once record_function uses these directly
        x = torch.randn(10, 10)
        with profile(use_kineto=kineto_available()) as p:
            handle = torch.ops.profiler._record_function_enter("bar", None)
            try:
                y = x * 2 + 4
            finally:
                torch.ops.profiler._record_function_exit(handle)

        function_events = p.function_events
        foo_event = [event for event in function_events if "bar" in event.name][0]
        self.assertEqual(foo_event.count, 1)

    def test_profiler_aggregation_fake(self):
        events = EventList()
        id = [0]

        def get_id():
            id[0] = id[0] + 1
            return id[0]

        # [[thread_id, [(start, end, id), ....]], ...]
        # Using list instead of a dict so order is guaranteed for any Python
        # version
        threads = [
            [1, [(0, 1, get_id()), (1, 2, get_id())]],
            [0, [(0, 2, get_id()), (1, 2, get_id()), (1, 3, get_id())]],
        ]
        for thread, ranges in threads:
            for range in ranges:
                assert(len(range) == 3)
                events.append(
                    FunctionEvent(
                        id=range[2],
                        node_id=0,
                        name="",
                        thread=thread,
                        start_us=range[0],
                        end_us=range[1],
                    )
                )

        events._populate_cpu_children()

        # Note that [1, 3] pushes out [0, 2] first. Then we record [1, 2]
        # as a child of [1, 3]
        res = [[], [], [], [], [4]]

        def get_children_ids(event):
            return [child.id for child in event.cpu_children]

        assert([get_children_ids(event) for event in events] == res)

    def test_profiler_aggregation_table(self):
        """
        Test if the profiling result is aggregated for `str(prof)`

        See: https://github.com/pytorch/pytorch/issues/37500
        """

        x = torch.randn(1024)
        with torch.autograd.profiler.profile(use_kineto=kineto_available()) as prof:
            torch.einsum("i->", x)

        prof_str = str(prof)
        prof_table = prof.table()

        self.assertEqual(prof_table, prof_str)

    def test_profiler_function_event_avg(self):
        avg = FunctionEventAvg()
        avg.add(FunctionEvent(id=0, node_id=0, name="foo", thread=0, start_us=10, end_us=15))
        avg.add(FunctionEvent(id=1, node_id=0, name="foo", thread=0, start_us=20, end_us=30))
        avg.add(avg)
        self.assertEqual(avg.key, "foo")

        # aggregate stats
        self.assertEqual(avg.count, 4)
        self.assertEqual(avg.cpu_time_total, 30)
        self.assertEqual(avg.self_cpu_time_total, 30)
        self.assertEqual(avg.cuda_time_total, 0)

        # average stats
        self.assertEqual(avg.cpu_time, 7.5)
        self.assertEqual(avg.cuda_time_total, 0)

    def test_profiler_shapes(self):
        print("")
        layer1 = torch.nn.Linear(20, 30)
        layer2 = torch.nn.Linear(30, 40)
        input = torch.randn(128, 20)
        with profile(record_shapes=True, use_kineto=kineto_available()) as prof:
            layer2(layer1(input))

        print(prof.function_events)

        linear_expected_shapes = [
            [[128, 20], [30, 20], [30]],
            [[128, 30], [40, 30], [40]],
        ]

        found_indices = set()
        for event in prof.function_events:
            if event.name == "aten::linear":
                self.assertTrue(event.input_shapes in linear_expected_shapes)
                found_indices.add(linear_expected_shapes.index(event.input_shapes))
        self.assertEqual(len(found_indices), len(linear_expected_shapes))

    def test_profiler_aggregation_lstm(self):
        print("")
        rnn = torch.nn.LSTM(10, 20, 2)
        total_time_s = 0
        with profile(record_shapes=True, use_kineto=kineto_available()) as prof:
            for i in range(20):
                input = torch.randn(5, 3, 10)
                h = torch.randn(2, 3, 20)
                c = torch.randn(2, 3, 20)
                start = time.time()
                rnn(input, (h, c))
                end = time.time()
                total_time_s += end - start

        print(prof.table(
            sort_by="self_cpu_time_total", row_limit=10, header="TEST"))
        print(prof.key_averages(group_by_input_shape=True).table(
            sort_by="self_cpu_time_total", row_limit=10))
        print(prof.table(
            sort_by="self_cpu_time_total", row_limit=10, max_src_column_width=300, header="TEST", top_level_events_only=True))
        print(prof.key_averages(group_by_input_shape=True).table(
            sort_by="self_cpu_time_total", row_limit=10, top_level_events_only=True))

        total_time_us = total_time_s * 1000.0 * 1000.0  # make it us which is profiler default
        print(
            "Total time based on python measurements: ",
            _format_time(total_time_us)
        )
        print(
            "CPU time measurement python side overhead: {:.2f}%".format(
                (total_time_us / prof.self_cpu_time_total - 1.0) * 100.0
            )
        )

        if sys.platform != "win32":
            with tempfile.NamedTemporaryFile() as trace_file:
                prof.export_chrome_trace(trace_file.name)

    def test_record_function(self):
        x = torch.randn(10, 10)

        def forward(x):
            with record_function("outer"):
                y = x * 2 + 4
                with record_function("inner"):
                    y = y - 1
            y = y / 1

        forward(x)

        with profile(use_kineto=kineto_available()) as p:
            forward(x)

        events = p.function_events
        important_events = [
            'outer',
            'aten::mul',
            'aten::add',
            'inner',
            'aten::sub',
            'aten::div'
        ]
        idx = 0
        for info in events:
            if info.name == important_events[idx]:
                idx = idx + 1
            if idx == len(important_events):
                break
        self.assertEqual(idx, len(important_events))

        # We can also use record_function to decorate arbitrary function
        @record_function('my_func')
        def f(x, y):
            return x + y

        with profile(use_kineto=kineto_available()) as p:
            f(1, 2)

        self.assertTrue('my_func' in str(p))

    def test_record_function_multithreaded(self):
        rf = record_function("outer")
        rf.__enter__()
        with record_function("inner"):
            # test that exiting the record function after starting another one
            # doesn't throw.
            rf.__exit__(None, None, None)

        with record_function("inner"):
            rf.__enter__()
        # test that exiting the record function after ending another one
        # doesn't throw.
        rf.__exit__(None, None, None)


    def test_dir(self):
        x = torch.randn(10, 10)
        keys = dir(x)
        self.assertIn('shape', keys)

        # real and imag are only implemented for complex tensors.
        y = torch.randn(10, 10, dtype=torch.cfloat)
        imag_key = 'imag'
        self.assertRaises(RuntimeError, lambda: hasattr(x, imag_key))
        self.assertTrue(hasattr(y, imag_key))
        keys.remove(imag_key)

        for key in keys:
            self.assertTrue(hasattr(x, key))


    def test_inplace_on_view_saved_output(self):
        # Test an in-place operation on a view in which the in-place op saves
        # its output. Previously, this created a reference cycle.
        dealloc = [0]

        class IncrementOnDelete:
            def __del__(self):
                dealloc[0] += 1

        def test():
            root = torch.randn(3, 3, requires_grad=True)
            copy = root.clone()
            copy.grad_fn.register_hook(IncrementOnDelete())
            view = copy.view(9)
            torch.nn.functional.relu(view, inplace=True)

        test()
        self.assertEqual(dealloc[0], 1)

    def test_inplace_on_view_leaf_errors(self):
        # Issue #21875: Fail faster (when we try to modify the view vs. in backward())
        x = torch.zeros(1, requires_grad=True)
        y = x.view_as(x)
        with self.assertRaisesRegex(RuntimeError,
                                    "a view of a leaf Variable that "
                                    "requires grad is being used in "
                                    "an in-place operation."):
            y.add_(1)

    def test_inplace_on_view_backward(self):
        # Issue #10532: Make sure that this does not raise RuntimeError.
        net = nn.Sequential(
            nn.InstanceNorm2d(2),
            nn.ReLU(True)
        )

        x = torch.tensor([[[[1.0, 1.0]]]], requires_grad=True)
        g, = torch.autograd.grad(net(x).pow(2), [x], grad_outputs=x.new_ones(x.shape) , create_graph=True)
        torch.autograd.grad(g.sum(), [x])
        self.assertEqual(x, torch.tensor([[[[1.0, 1.0]]]]))

        # https://discuss.pytorch.org/t/freeing-buffer-strange-behavior/31955/8
        inputs = torch.ones((1, 3, 256, 256), requires_grad=True)

        tmp1 = (inputs + 1).view_as(inputs)
        tmp2 = torch.nn.functional.threshold(tmp1, 0., 0., True)
        prob_interpolated = torch.sigmoid(tmp2)

        gradients = torch.autograd.grad(outputs=prob_interpolated, inputs=inputs,
                                        grad_outputs=torch.ones(prob_interpolated.size()),
                                        create_graph=True, retain_graph=True)[0]

        gradient_penalty = gradients.sum()
        gradient_penalty.backward()

        fn = gradient_penalty.grad_fn.next_functions[0][0].next_functions[1][0]
        self.assertEqual(fn.name(), "ThresholdBackwardBackward0")

    def test_inplace_on_view_weak_grad_fn(self):
        # Issue 23502: Test that b's grad_fn is preserved.
        a = torch.arange(10.0, requires_grad=True)

        b = a.narrow(0, 0, 2).clone().view(-1)
        b.relu_()

        c = b.clone()
        del b
        gc.collect()

        s = c.sum()
        s.backward()
        self.assertEqual(s, torch.tensor(1.0))

        # Issue #21875: Fail faster (when we try to modify the view vs. in backward())
        a = torch.rand(10, requires_grad=True).narrow(0, 0, 10)
        with self.assertRaises(RuntimeError):
            b = a.relu_()

    def test_out_variant_raises_when_inputs_require_grad(self):
        a = torch.randn(2, 2, requires_grad=True)
        b = torch.randn(2, 2, requires_grad=True)
        x = torch.zeros_like(a)

        # out=... functions don't support automatic differentiation currently
        self.assertRaisesRegex(RuntimeError, 'out=', lambda: torch.mul(a, b, out=x))

        # the inputs can require grad if we're in no_grad() mode
        with torch.no_grad():
            torch.mul(a, b, out=x)
            self.assertEqual(x, a * b)

        a = torch.randn(2, 2)
        b = torch.randn(2, 2)
        x = torch.zeros(2, 2, requires_grad=True)
        # we should throw an exception if the output requires grad
        self.assertRaisesRegex(RuntimeError, 'out=', lambda: torch.mul(a, b, out=x))

    def test_anomaly_detect_nan(self):
        size = 10

        class MyFunc(Function):
            @staticmethod
            def forward(ctx, inp1, inp2, fail_0th):
                ctx.fail_0th = fail_0th
                return inp1.sum(0, keepdim=True)

            @staticmethod
            def backward(ctx, gO):
                gI = gO.clone().expand(size)
                gI[0] = 0
                gI[0] /= 0  # Generate a nan
                if ctx.fail_0th:
                    return gI, None, None
                else:
                    return None, gI, None

        inp = torch.rand(size, requires_grad=True)
        out = MyFunc.apply(inp, inp, True)
        out.backward()  # Should not fail

        inp = torch.rand(size, requires_grad=True)
        out = MyFunc.apply(inp, inp, True)
        with self.assertRaisesRegex(RuntimeError, "Function 'MyFuncBackward' returned nan values in its 0th output."):
            with warnings.catch_warnings(record=True) as w:
                with detect_anomaly():
                    out.backward()
            self.assertIn('No forward pass information', str(w[0].message))

        inp = torch.rand(size, requires_grad=True)
        with self.assertRaisesRegex(RuntimeError, "Function 'MyFuncBackward' returned nan values in its 1th output."):
            with warnings.catch_warnings(record=True) as w:
                with detect_anomaly():
                    out = MyFunc.apply(inp, inp, False)
                    out.backward()
            self.assertIn('MyFunc.apply', str(w[0].message))

    def test_calculate_shape_util(self):
        out = torch.randn(10, 5, requires_grad=True)
        grad = torch.randn(5, 10, requires_grad=True)
        out_shape, grad_shape = _calculate_shape(out, grad, False)

        assert out_shape == torch.Size([10, 5])
        assert grad_shape == torch.Size([5, 10])

        out = torch.nested.as_nested_tensor([
            torch.randn(10, 5, requires_grad=True),
            torch.randn(10, 5, requires_grad=True),
            torch.randn(10, 5, requires_grad=True)]
        )
        grad = torch.nested.as_nested_tensor([torch.randn(5, 10, requires_grad=True), torch.randn(5, 10, requires_grad=True)])
        out_shape, grad_shape = _calculate_shape(out, grad, False)

        assert torch.equal(out_shape, torch.tensor([[10, 5], [10, 5], [10, 5]]))
        assert torch.equal(grad_shape, torch.tensor([[5, 10], [5, 10]]))

    def test_nested_anomaly_detect_nan(self):
        size = 10

        class MyFunc(Function):
            @staticmethod
            def forward(ctx, inp1, fail_0th):
                ctx.fail_0th = fail_0th
                ctx.save_for_backward(inp1)
                return inp1.sum(0, keepdim=True)

            @staticmethod
            def backward(ctx, gO):
                inp, = ctx.saved_tensors
                fail_0th = ctx.fail_0th
                g = gO.clone().expand(size)
                gI = MyFunc2.apply(g * inp, g + inp, fail_0th)
                return gI, None

        class MyFunc2(Function):
            @staticmethod
            def forward(ctx, inp1, inp2, fail_0th):
                ctx.fail_0th = fail_0th
                return inp1 * 2.0 + inp2

            @staticmethod
            def backward(ctx, gO):
                fail_0th = ctx.fail_0th
                g1 = gO.clone()
                g2 = gO.clone()
                g1[0] = 0
                g2[0] = 0
                # generate a nan
                if fail_0th:
                    g1[0] /= 0
                else:
                    g2[0] /= 0
                return g1, g2, None

        inp = torch.rand(size, requires_grad=True)
        out = MyFunc.apply(inp, True)
        ginp, = torch.autograd.grad(out, (inp,), create_graph=True)
        gsum = ginp.sum()
        gsum.backward()  # should not fail

        inp = torch.rand(size, requires_grad=True)
        out = MyFunc.apply(inp, True)
        ginp, = torch.autograd.grad(out, (inp,), create_graph=True)
        gsum = ginp.sum()
        with warnings.catch_warnings(record=True) as w:
            with self.assertRaisesRegex(RuntimeError, "Function 'MyFunc2Backward' returned nan values in its 0th output."):
                with detect_anomaly():
                    gsum.backward()
        self.assertIn('No forward pass information', str(w[1].message))

        inp = torch.rand(size, requires_grad=True)
        with warnings.catch_warnings(record=True) as w:
            with self.assertRaisesRegex(RuntimeError, "Function 'MyFunc2Backward' returned nan values in its 1th output."):
                with detect_anomaly():
                    out = MyFunc.apply(inp, False)
                    ginp, = torch.autograd.grad(out, (inp,), create_graph=True)
                    gsum = ginp.sum()
                    gsum.backward()
        self.assertIn('MyFunc2.apply', str(w[1].message))
        self.assertIn('MyFunc.apply', str(w[2].message))

    def test_anomaly_grad_warnings(self):
        # PyTorch won't throw warnings if there is an error
        # but we'd want to at least see them in stderr

        class StdErrDiverter:
            def __enter__(self):
                self.stderr_orig = sys.stderr
                self.stderr_new = io.StringIO()
                sys.stderr = self.stderr_new
                return self

            def __exit__(self, *args):
                self.captured = self.stderr_new.getvalue()
                sys.stderr = self.stderr_orig


        # if the warnings don't throw, they will be handled as regular warnings
        with self.assertRaisesRegex(RuntimeError,
                                    "one of the variables needed for gradient computation has been "
                                    "modified by an inplace operation"):
            with warnings.catch_warnings(record=True) as w:
                with detect_anomaly():
                    a = torch.randn(5, requires_grad=True)
                    d1 = a + 1
                    d2 = d1 ** 2
                    d1 += 1
                    torch.autograd.grad(d2.sum(), a)

        self.assertEqual(len(w), 2)
        self.assertIn('Anomaly Detection has been enabled', str(w[0].message))
        self.assertIn('Error detected in PowBackward0', str(w[1].message))

        # if the warning throws, it will be printed to sys.stderr
        with self.assertRaisesRegex(RuntimeError,
                                    "one of the variables needed for gradient computation has been "
                                    "modified by an inplace operation"):
            with warnings.catch_warnings(record=True) as w:
                with detect_anomaly():
                    warnings.simplefilter("error")
                    with StdErrDiverter() as s:
                        a = torch.randn(5, requires_grad=True)
                        d1 = a + 1
                        d2 = d1 ** 2
                        d1 += 1
                        torch.autograd.grad(d2.sum(), a)

        self.assertEqual(len(w), 1)
        self.assertIn('Anomaly Detection has been enabled', str(w[0].message))
        self.assertIn('Error detected in PowBackward0', s.captured)

    def test_anomaly_assign_parent_cleanup(self):
        # Test that python objects created are properly cleaned up when assign_parent is called

        def get_ref():
            # we use torch.exp here but any function that will construct a new node in its
            # backward call in grad mode will work
            x = torch.randn(2, 2, requires_grad=True)
            t = x.exp()

            # ExpBackward calls mul, creating the MulBackward node when create_graph=True.
            # In anomaly mode, a PyObject referencing MulBackward's "parent" ExpBackward is added to
            # MulBackward's anomaly metadata dict, creating the following reference chain:
            #
            # grad -> MulBackward -> PyObject -> ExpBackward
            #
            with detect_anomaly():
                grad = torch.autograd.grad(t, x, torch.ones_like(t), create_graph=True)

            # We add a weak reference to a new Foo object, which we insert into ExpBackward's metadata dict
            #
            # (PyObject) -> ExpBackward -> dict -> *Foo*
            #            t ----^        WeakRef ---^
            #
            # We want to test that when grad goes out of scope at the end of this function that PyObject is destroyed
            # We can test this by seeing whether Foo is not kept alive once t is destroyed
            class Foo:
                pass
            my_obj = Foo()
            meta_dict = t.grad_fn.metadata
            meta_dict[0] = my_obj
            ref = weakref.ref(my_obj)
            return t, ref

        t, ref = get_ref()
        self.assertIsNotNone(ref())
        del t
        self.assertIsNone(ref())

    def test_nested_anomaly_printstack_cleanup(self):
        # Test if metadata dict PyObject is properly destroyed
        def get_ref():
            # This is similar to the construction in test_anomaly_assign_parent_cleanup:
            #
            # MyFuncBackward2 -> PyObject -> MyFuncBackward -> dict -> Foo
            #                               out ---^         WeakRef ---^
            #
            # We want to check that Foo is still properly destroyed even when MyFunc2Backward's
            # AnomalyMetadata calls printstack, which does some python object manipulation.
            #
            # You might be wondering why we still have to test_anomaly_assign_parent_cleanup,
            # since if PyObject is not destroyed here, wouldn't this test would detect that also?
            # The answer is that custom function's PyObject (THPFunction) actually only hold
            # a weak reference to the c++ node!
            class MyFunc(Function):
                @staticmethod
                def forward(ctx, x):
                    ctx.save_for_backward(x)
                    return x

                @staticmethod
                def backward(ctx, gO):
                    x, = ctx.saved_tensors
                    return MyFunc2.apply(x)

            class MyFunc2(Function):
                @staticmethod
                def forward(ctx, x):
                    return x

                @staticmethod
                def backward(ctx, gO):
                    return gO + float("NaN")

            inp = torch.rand(1, requires_grad=True)
            out = MyFunc.apply(inp)
            ginp, = torch.autograd.grad(out, (inp,), create_graph=True)

            with warnings.catch_warnings(record=True) as w:
                with self.assertRaisesRegex(RuntimeError, "Function 'MyFunc2Backward' returned nan values in its 0th output."):
                    with detect_anomaly():
                        ginp.backward()

            class Foo:
                pass
            my_obj = Foo()
            meta_dict = out.grad_fn.metadata
            meta_dict[0] = my_obj
            ref = weakref.ref(my_obj)
            return out, ref

        t, ref = get_ref()
        self.assertIsNotNone(ref())
        del t
        self.assertIsNone(ref())

    def test_anomaly_mode_no_check_nan(self):
        class MyFunc(torch.autograd.Function):
            @staticmethod
            def forward(ctx, inp):
                return inp.clone()

            @staticmethod
            def backward(ctx, gO):
                return torch.tensor(float("nan")).expand(10, 10)

        def run_fn(a):
            out = MyFunc.apply(a)
            return out.sum()

        with warnings.catch_warnings(record=True) as w:
            with torch.autograd.detect_anomaly(check_nan=False):
                inp = torch.rand(10, 10, requires_grad=True)
                out = run_fn(inp)
                out.backward(retain_graph=True)

                with torch.autograd.detect_anomaly(check_nan=True):
                    with self.assertRaisesRegex(RuntimeError, "Function 'MyFuncBackward' returned nan values in its 0th output."):
                        out.backward(retain_graph=True)

                out.backward()

    def test_no_grad_copy(self):
        # create autograd function that saves grad pointer as class static
        class MyFunc(Function):
            static_grad_ptr = None

            @staticmethod
            def forward(ctx, inp1, inp2):
                return inp1 + inp2

            @staticmethod
            def backward(ctx, grad):
                MyFunc.static_grad_ptr = grad.data_ptr()
                return grad, grad

        class NonContGradFunc(Function):
            @staticmethod
            def forward(ctx, inp1):
                ctx.size = inp1.size()
                return torch.tensor([1.])

            @staticmethod
            def backward(ctx, grad):
                return torch.ones(1).expand(ctx.size)

        a = torch.randn(5, 6, requires_grad=True)
        b = torch.randn(5, 6, requires_grad=True)
        # non-contiguous grad should be copied
        NonContGradFunc.apply(MyFunc.apply(a, b)).backward()
        self.assertFalse(a.grad.data_ptr() == MyFunc.static_grad_ptr)
        self.assertFalse(b.grad.data_ptr() == MyFunc.static_grad_ptr)
        # test case that should trigger no copy for one of a,b
        a.grad = b.grad = None
        MyFunc.apply(a, b)[1][0].backward()
        p_g = MyFunc.static_grad_ptr
        p_a = a.grad.data_ptr()
        p_b = b.grad.data_ptr()
        # check a,b uses different grad buffer
        self.assertFalse(p_a == p_b)
        # check one of them is using the computed buffer
        self.assertTrue(p_a == p_g or p_b == p_g)

    def test_no_grad_copy_sparse(self):
        # create autograd function that saves grad pointer as class static
        class MyFunc(Function):
            static_grad_ptr = None

            @staticmethod
            def forward(ctx, inp1, inp2):
                return inp1 + inp2

            @staticmethod
            def backward(ctx, grad):
                MyFunc.static_grad_ptr = grad._values().data_ptr()
                return grad, grad

        class NonContGradFunc(Function):
            static_grad_ptr = None

            @staticmethod
            def forward(ctx, inp1, inp2):
                return inp1 + inp2

            @staticmethod
            def backward(ctx, grad):
                # Create a sparse tensor with non-contigous indices and values
                # and return as grad.
                v = torch.rand(1, 3)
                i = torch.ones(1, 1, dtype=torch.long)
                nv = v.expand(8, 3)
                ni = i.expand(1, 8)
                ngrad = torch.sparse_coo_tensor(ni, nv, (10, 3), dtype=torch.float32)
                NonContGradFunc.static_grad_ptr = ngrad._values().data_ptr()
                return ngrad, ngrad

        a = torch.randn(10, 3, requires_grad=True)
        b = torch.randn(10, 3, requires_grad=True)
        input = torch.tensor([1, 2, 4, 5, 4, 3, 2, 9])
        offsets = torch.tensor([0, 4])
        import torch.nn.functional as F

        # test case that should trigger no copy for one of a,b
        emb_matrix = MyFunc.apply(a, b)
        loss = F.embedding_bag(emb_matrix, input, offsets, sparse=True).sum()
        loss.backward(retain_graph=True)
        p_g = MyFunc.static_grad_ptr
        p_a = a.grad._values().data_ptr()
        p_b = b.grad._values().data_ptr()
        # check a,b uses different grad buffer
        self.assertFalse(p_a == p_b)
        # check one of them is using the computed buffer
        self.assertTrue(p_a == p_g or p_b == p_g)

        # Run backwards multiple times to ensure accumulation works.
        for i in range(10):
            loss.backward(retain_graph=True)

        # non-contiguous indices and value, we should trigger a copy.
        a.grad = b.grad = None
        emb_matrix = NonContGradFunc.apply(a, b)
        loss = F.embedding_bag(emb_matrix, input, offsets, sparse=True).sum()
        loss.backward(retain_graph=True)
        p_g = NonContGradFunc.static_grad_ptr
        p_a = a.grad._values().data_ptr()
        p_b = b.grad._values().data_ptr()
        # check a,b uses different grad buffer
        self.assertFalse(p_a == p_b)
        # Verify we cloned both grads.
        self.assertFalse(p_a == p_g)
        self.assertFalse(p_b == p_g)

        # Run backwards multiple times to ensure accumulation works.
        for i in range(10):
            loss.backward(retain_graph=True)

    def test_gradcheck_single_input(self):
        def check(fast_mode):
            def f(inp):
                return inp.mul(5)

            gradcheck(f, torch.rand(10, dtype=torch.float64, requires_grad=True), fast_mode=fast_mode)
            gradgradcheck(f, torch.rand(10, dtype=torch.float64, requires_grad=True), fast_mode=fast_mode)
        check(fast_mode=True)
        check(fast_mode=False)

    @parametrize('layout', (torch.sparse_coo, torch.sparse_csr, torch.sparse_csc, torch.sparse_bsr, torch.sparse_bsc))
    def test_gradcheck_input(self, layout):
        if layout in {torch.sparse_bsr, torch.sparse_bsc}:
            blocksize = (2, 2)
            size = (4, 8)
        else:
            blocksize = None
            size = (2, 2)

        def check(fast_mode, masked):
            def fn(sparse):
                return torch.sum(sparse)

            gradcheck(fn, torch.rand(size, dtype=torch.double).to_sparse(layout=layout, blocksize=blocksize).requires_grad_(),
                      masked=masked, check_batched_grad=False, fast_mode=fast_mode)

        for fast_mode, masked in product(*[(True, False)] * 2):
            check(fast_mode=fast_mode, masked=masked)

    def test_gradcheck_nondeterministic(self):
        class NonDetFunc(Function):
            @staticmethod
            def forward(ctx, x, jitter=0.0):
                ctx._jitter = jitter
                return x

            @staticmethod
            def backward(ctx, grad_out):
                return NonDetFunc.apply(grad_out, ctx._jitter) * (1 + torch.rand_like(grad_out) * ctx._jitter), None

        def check(fast_mode):
            inp = torch.randn(5, 5, dtype=torch.double, requires_grad=True)
            gradcheck(lambda x: NonDetFunc.apply(x, 0.0), inp, check_batched_grad=False, fast_mode=fast_mode)
            with self.assertRaisesRegex(RuntimeError, 'Backward is not reentrant'):
                gradcheck(lambda x: NonDetFunc.apply(x, 1e-6), inp, check_batched_grad=False, fast_mode=fast_mode)
            with self.assertRaisesRegex(RuntimeError, 'Backward is not reentrant'):
                gradgradcheck(lambda x: NonDetFunc.apply(x, 1e-12), inp, check_batched_grad=False, fast_mode=fast_mode)
            gradcheck(lambda x: NonDetFunc.apply(x, 0.0), inp, nondet_tol=1e-5, check_batched_grad=False,
                      fast_mode=fast_mode)
            gradcheck(lambda x: NonDetFunc.apply(x, 1e-6), inp, nondet_tol=1e-5, check_batched_grad=False,
                      fast_mode=fast_mode)
            gradgradcheck(lambda x: NonDetFunc.apply(x, 1e-12), inp, nondet_tol=1e-5, check_batched_grad=False,
                          fast_mode=fast_mode)
        check(fast_mode=True)
        check(fast_mode=False)

    def test_gradcheck_validates_inputs(self):
        def check(fast_mode):
            x = torch.rand(10, requires_grad=True).to_sparse()
            self.assertTrue(gradcheck(lambda x: x.to_dense(), (x,), check_batched_grad=False,
                                      atol=1e-1, fast_mode=fast_mode, masked=True))
            self.assertFalse(gradcheck(lambda x: x.to_dense(), (x,), masked=False,
                                       check_batched_grad=False, raise_exception=False, fast_mode=fast_mode))
            self.assertTrue(gradcheck(lambda x: x.to_dense(masked_grad=False), (x,), masked=False,
                                      atol=1e-1, check_batched_grad=False, raise_exception=False, fast_mode=fast_mode))

            # when none of the inputs require grad (always raises even if raise_exception=False)
            x = torch.rand(10, requires_grad=False)
            with self.assertRaisesRegex(ValueError, 'at least one input tensor to require gradient'):
                gradcheck(lambda x: x, (x,), raise_exception=False, fast_mode=fast_mode)

            # (warning) when inputs are not double precision
            x = torch.ones(1, dtype=torch.float32, requires_grad=True)
            with self.assertWarnsRegex(UserWarning, "Input #0 requires gradient and is not a double precision"):
                self.assertTrue(gradcheck(lambda x: x, (x,), atol=1e-1, fast_mode=fast_mode))

            # when layout is not mkldnn(aka has strides) and input has a dimension with stride 0. (always raises
            # even if raise_exception=False)
            x = torch.ones(1, dtype=torch.float64, requires_grad=True)
            x = x.expand((2, 2))
            with self.assertRaisesRegex(RuntimeError, 'The 0th input has a dimension with stride 0'):
                gradcheck(lambda x: x, (x,), raise_exception=False, fast_mode=fast_mode)

        check(fast_mode=True)
        check(fast_mode=False)

    @unittest.skipIf(not torch.backends.mkldnn.is_available(), "MKL-DNN build is disabled")
    def test_gradcheck_validates_input_mkldnn(self):
        # when mkldnn inputs, forward mode testing is not allowed
        # Update tolerances below to make sure the gradient match even in single precision floats
        # Use the warning assert to hide the float32 warning
        x = torch.ones(1).to_mkldnn().requires_grad_()
        with self.assertWarnsRegex(UserWarning, "Input #0 requires gradient and is not a double precision"):
            with self.assertRaisesRegex(ValueError, 'MKLDNN inputs are not support for forward AD gradcheck.'):
                gradcheck(lambda x: x.to_dense(), (x,), raise_exception=False, fast_mode=False, check_forward_ad=True,
                          atol=1e-1, rtol=1e-1)

        with self.assertWarnsRegex(UserWarning, "Input #0 requires gradient and is not a double precision"):
            with self.assertRaisesRegex(ValueError, 'MKLDNN inputs are not support for forward AD gradcheck.'):
                gradcheck(lambda x: x.to_dense(), (x,), raise_exception=False, fast_mode=True, check_forward_ad=True,
                          atol=1e-1, rtol=1e-1)

    @unittest.skipIf(not torch.backends.mkldnn.is_available(), "MKL-DNN build is disabled")
    def test_gradcheck_test_outputs(self):
        def check(fast_mode):
            # when sparse outputs (always raise even if raise_exception=False)
            x = torch.rand(10, requires_grad=True).to_sparse()
            with self.assertRaisesRegex(ValueError, 'Sparse output is not supported at gradcheck yet'):
                gradcheck(lambda x: x, (x,), masked=True, check_batched_grad=False, raise_exception=False,
                          fast_mode=fast_mode)

            # when mkldnn outputs (always raise even if raise_exception=False)
            root = torch.randn(4, 5, dtype=torch.float32, requires_grad=True)
            with self.assertRaisesRegex(ValueError, 'MKLDNN output is not supported at gradcheck yet'):
                gradcheck(lambda x: x.to_mkldnn(), (root,), check_batched_grad=False, raise_exception=False, fast_mode=fast_mode)
        check(fast_mode=True)
        check(fast_mode=False)

    def test_gradcheck_check_no_differentiable_outputs(self):
        def check(fast_mode):
            # When none of the outputs are differentiable, but numerical gradient is not zero
            x = torch.ones((1,), requires_grad=True)
            with self.assertRaisesRegex(RuntimeError, 'Numerical gradient for function expected to be zero'):
                gradcheck(lambda x: torch.tensor([x]), x)
            self.assertFalse(gradcheck(lambda x: torch.tensor([x]), x, raise_exception=False, fast_mode=fast_mode))

            # succeed when no outputs at all
            self.assertTrue(gradcheck(lambda x: (), (x,), fast_mode=fast_mode))
        check(fast_mode=True)
        check(fast_mode=False)

    def test_gradcheck_check_batched_grad(self):
        def check(fast_mode):
            x = torch.rand(10, dtype=torch.double, requires_grad=True).to_sparse()
            # runtime error while compute batched grad (print big error)
            with self.assertRaisesRegex(RuntimeError, 'gradcheck or gradgradcheck failed while testing batched gradient'):
                gradcheck(lambda x: x.to_dense(), (x,), masked=True, check_batched_grad=True, fast_mode=fast_mode)
            self.assertFalse(gradcheck(lambda x: x.to_dense(), (x,), masked=True, check_batched_grad=True,
                                       raise_exception=False, fast_mode=fast_mode))
        check(fast_mode=True)
        check(fast_mode=False)

    def test_gradcheck_backward_mul_by_grad_output(self):
        # when grad_input is sparse and has incorrect sparse_dim/dense_dim
        def check(fast_mode):
            def fn(x):
                def hook(grad):
                    if grad is not None:
                        return grad.to_dense().to_sparse(1)
                    return grad
                y = x.clone()
                y.register_hook(hook)
                return y.to_dense()
            x = torch.ones((2, 2), dtype=torch.double, requires_grad=True).to_sparse()
            with self.assertRaisesRegex(RuntimeError, 'grad is sparse tensor, but has incorrect sparse_dim'):
                gradcheck(fn, (x,), atol=1e-1, masked=True, check_batched_grad=False, fast_mode=fast_mode)
            self.assertFalse(gradcheck(fn, (x,), atol=1e-1, masked=True, check_batched_grad=False,
                                       raise_exception=False, fast_mode=fast_mode))

            # when backward not multiplied by grad_output (non-sparse case)
            def fn2(x):
                y = x.clone()
                y.register_hook(lambda x: x + 1e-2)
                return y
            x = torch.ones(1, dtype=torch.double, requires_grad=True)
            with self.assertRaisesRegex(RuntimeError, 'backward not multiplied by grad_output'):
                gradcheck(fn2, (x,), atol=1e-1, fast_mode=fast_mode)
            self.assertFalse(gradcheck(fn2, (x,), atol=1e-1, raise_exception=False, fast_mode=fast_mode))

            # when backward not multiplied by grad_output (sparse case)
            def fn3(x):
                y = x.clone().to_dense()
                y.register_hook(lambda x: x + 1e-2)
                return y
            x = torch.ones(1, dtype=torch.double, requires_grad=True).to_sparse()
            with self.assertRaisesRegex(RuntimeError, 'backward not multiplied by grad_output'):
                gradcheck(fn3, (x,), atol=1e-1, masked=True, check_batched_grad=False, fast_mode=fast_mode)
            self.assertFalse(gradcheck(fn3, (x,), atol=1e-1, masked=True, check_batched_grad=False,
                                       raise_exception=False, fast_mode=fast_mode))

            # when layout of grad_input is not the same as input
            class Test(Function):
                @staticmethod
                def forward(ctx, x):
                    return x

                @staticmethod
                def backward(ctx, x):
                    return x.to_sparse()
            x = torch.ones(1, dtype=torch.double, requires_grad=True)
            with self.assertRaisesRegex(RuntimeError, 'grad is incorrect layout'):
                gradcheck(Test.apply, (x,), check_batched_grad=False, fast_mode=fast_mode)
            self.assertFalse(gradcheck(Test.apply, (x,), check_batched_grad=False, raise_exception=False, fast_mode=fast_mode))
        check(fast_mode=True)
        check(fast_mode=False)

    def test_gradcheck_undefined_grad(self):
        def check(fast_mode):
            # when encounter runtime error while running backward
            def fn(x):
                def hook(x):
                    if x is None:
                        raise RuntimeError("x is undefined")
                y = x.clone()
                y.register_hook(hook)
                return y
            x = torch.ones(1, dtype=torch.double, requires_grad=True)
            with self.assertWarnsRegex(UserWarning, "Backwards compatibility: New undefined gradient support checking feature"):
                with self.assertRaisesRegex(RuntimeError, 'Expected backward function to handle undefined output grads'):
                    gradcheck(fn, (x,), fast_mode=fast_mode)
                self.assertFalse(gradcheck(fn, (x,), raise_exception=False, fast_mode=fast_mode))
        check(fast_mode=True)
        check(fast_mode=False)

    def test_gradcheck_jacobian_mismatch(self):
        def check(fast_mode):
            def fn(x):  # R -> R, C -> C
                y = x.clone()
                y.register_hook(lambda x: x + 1e-2)
                return y
            x = torch.ones(2, 2, requires_grad=True)
            with self.assertRaisesRegex(RuntimeError, 'Jacobian mismatch for output 0 with respect to input 0'):
                gradcheck(fn, (x,), fast_mode=fast_mode)
            self.assertFalse(gradcheck(fn, (x,), raise_exception=False, fast_mode=fast_mode))

            x_c = torch.ones(2, 2, requires_grad=True, dtype=torch.complex128)
            with self.assertRaisesRegex(RuntimeError, 'While considering the imaginary part of complex outputs only'):
                gradcheck(fn, (x_c,), fast_mode=False)
            self.assertFalse(gradcheck(fn, (x_c,), raise_exception=False, fast_mode=False))

            def fn2(x):  # R -> C
                y = torch.complex(x, x)
                y.register_hook(lambda x: x + 1e-2)
                return y
            x = torch.ones(2, 2, requires_grad=True)
            with self.assertRaisesRegex(RuntimeError, 'While considering the imaginary part of complex outputs only'):
                gradcheck(fn2, (x,), fast_mode=False)
            self.assertFalse(gradcheck(fn2, (x,), raise_exception=False, fast_mode=False))

            def fn3(x):  # C -> R
                y = torch.real(x)
                y.register_hook(lambda x: x + 1e-2)
                return y
            with self.assertRaisesRegex(RuntimeError, 'Jacobian mismatch for output 0 with respect to input 0'):
                gradcheck(fn3, (x_c,), fast_mode=False)
            self.assertFalse(gradcheck(fn3, (x_c,), raise_exception=False, fast_mode=False))
        check(fast_mode=True)
        check(fast_mode=False)

    def test_gradcheck_dense_and_sparse_inputs(self):
        def check(fast_mode):
            def fn(x, y):
                return x * y.coalesce().to_dense()
            a = torch.rand(2, 2, dtype=torch.double, requires_grad=True)
            b = torch.rand(2, 2, dtype=torch.double,).to_sparse().requires_grad_(True)
            self.assertTrue(gradcheck(fn, (a, b), masked=True, check_batched_grad=False, fast_mode=fast_mode))
        check(fast_mode=True)
        check(fast_mode=False)

    @unittest.skipIf(not torch.backends.mkldnn.is_available(), "MKL-DNN build is disabled")
    def test_gradcheck_multiple_mkldnn_inputs(self):
        def check(fast_mode):
            def fn(x, y):
                return x + y.to_dense()
            a = torch.rand(10, requires_grad=True)
            b = torch.rand(10, dtype=torch.float32).to_mkldnn().requires_grad_(True)
            self.assertTrue(gradcheck(fn, (a, b), atol=1e-1, check_batched_grad=False, fast_mode=fast_mode))

            def fn2(x, y):
                return x.to_dense() + y.to_dense()
            c = torch.rand(10, dtype=torch.float32).to_mkldnn().requires_grad_(True)
            self.assertTrue(gradcheck(fn, (a, c), atol=1e-1, check_batched_grad=False, fast_mode=fast_mode))
        check(fast_mode=True)
        check(fast_mode=False)

    def test_gradcheck_output_shape_or_dtype_depend_on_values(self):
        def check(fast_mode):
            def fn(x):
                if torch.all(x >= 1):
                    return torch.cat([x, x])
                else:
                    return x
            a = torch.ones(1, dtype=torch.double, requires_grad=True)
            with self.assertRaisesRegex(AssertionError, 'return outputs with the same shape when inputs are perturbed'):
                self.assertTrue(gradcheck(fn, (a,), fast_mode=fast_mode))

            def fn2(x):
                if torch.all(x >= 1):
                    return x.to(torch.float32)
                else:
                    return x
            with self.assertRaisesRegex(AssertionError, 'return outputs with the same dtype when inputs are perturbed'):
                self.assertTrue(gradcheck(fn2, (a,), fast_mode=fast_mode))
        check(fast_mode=True)
        check(fast_mode=False)

    def test_gradcheck_complex_non_complex_outputs(self):
        def fn(x, y):
            z = torch.complex(x, y)
            return z, x + 1
        a = torch.ones(2, 2, requires_grad=True, dtype=torch.float64)
        b = torch.ones(2, 2, requires_grad=True, dtype=torch.float64)
        self.assertTrue(gradcheck(fn, (a, b)))

        def fn2(z):
            return z, torch.real(z)
        c = torch.ones(2, 2, requires_grad=True, dtype=torch.complex128)
        self.assertTrue(gradcheck(fn2, (c)))

    def test_gradcheck_get_numerical_jacobian(self):
        # get_numerical_jacobian is deprecated and no longer used internally by gradcheck
        from torch.autograd.gradcheck import get_numerical_jacobian

        def fn(inputs):
            # get_numerical_jacobian requires fn to take inputs as a tuple
            # and returns the jacobian wrt the first output
            x = inputs[0]
            y = inputs[1]
            return 2 * x + y, x + 2 * y
        a = torch.rand(2, 2, requires_grad=True, dtype=torch.float64)
        b = torch.rand(2, 2, requires_grad=True, dtype=torch.float64)

        with self.assertWarnsRegex(UserWarning, "get_numerical_jacobian was part of PyTorch's private API"):
            jacobian = get_numerical_jacobian(fn, (a, b), target=a, eps=1e-6)
        self.assertEqual(jacobian[0], 2 * torch.eye(4, dtype=torch.double))

        with self.assertWarnsRegex(UserWarning, "get_numerical_jacobian was part of PyTorch's private API"):
            jacobian = get_numerical_jacobian(fn, (a, b), eps=1e-6)
        self.assertEqual(jacobian[0], 2 * torch.eye(4, dtype=torch.double))
        self.assertEqual(jacobian[1], 1 * torch.eye(4, dtype=torch.double))

        with self.assertRaisesRegex(ValueError, "Expected grad_out to be 1.0"):
            jacobian = get_numerical_jacobian(fn, (a, b), eps=1e-6, grad_out=2.0)

    def test_gradcheck_get_analytical_jacobian(self):
        from torch.autograd.gradcheck import get_analytical_jacobian

        def fn(x, y):
            return 2 * x + y, x + 2 * y

        a = torch.rand(2, 2, requires_grad=True, dtype=torch.float64)
        b = torch.rand(2, 2, requires_grad=True, dtype=torch.float64)

        outputs = fn(a, b)
        with self.assertWarnsRegex(UserWarning, "get_analytical_jacobian was part of PyTorch's private API"):
            jacobians, reentrant, correct_grad_sizes, correct_grad_types = get_analytical_jacobian((a, b), outputs[0])
        self.assertEqual(jacobians[0], 2 * torch.eye(4, dtype=torch.double))
        self.assertEqual(jacobians[1], 1 * torch.eye(4, dtype=torch.double))
        self.assertTrue(reentrant)

        class NonDetFunc(Function):
            @staticmethod
            def forward(ctx, x, jitter=0.0):
                ctx._jitter = jitter
                return x

            @staticmethod
            def backward(ctx, grad_out):
                return NonDetFunc.apply(grad_out, ctx._jitter) * (1 + torch.rand_like(grad_out) * ctx._jitter), None

        outputs = NonDetFunc.apply(a, 1e-6)
        with self.assertWarnsRegex(UserWarning, "get_analytical_jacobian was part of PyTorch's private API"):
            jacobians, reentrant, correct_grad_sizes, correct_grad_types = get_analytical_jacobian((a,), outputs)
        self.assertFalse(reentrant)

        with self.assertRaisesRegex(ValueError, "Expected grad_out to be 1.0"):
            jacobians, _, _, _ = get_analytical_jacobian((a,), outputs, grad_out=2.0)

    def test_gradcheck_custom_error(self):
        from torch.autograd.gradcheck import GradcheckError

        def check(fast_mode):
            def fn(x):
                y = x.clone()
                y.register_hook(lambda x: x + 1e-2)
                return y
            x = torch.ones(2, 2, requires_grad=True)
            with self.assertRaisesRegex(GradcheckError, 'Jacobian mismatch for output 0 with respect to input 0'):
                gradcheck(fn, (x,), fast_mode=fast_mode)
            with self.assertRaisesRegex(RuntimeError, 'Jacobian mismatch for output 0 with respect to input 0'):
                gradcheck(fn, (x,), fast_mode=fast_mode)
            self.assertFalse(gradcheck(fn, (x,), raise_exception=False, fast_mode=fast_mode))

            def fn2(x):
                raise RuntimeError("Not a GradcheckError!")
            # Checks that when raise_exception=False, non-GradcheckErrors are not caught by gradcheck
            with self.assertRaisesRegex(RuntimeError, "Not a GradcheckError!"):
                gradcheck(fn2, (x,), fast_mode=fast_mode, raise_exception=False)

        check(fast_mode=True)
        check(fast_mode=False)

    def test_gradcheck_forward_ad(self):
        def fn(x, y):
            return x + y, y

        def bad_fn(x, y):
            # Hacky way to check if we're currently inside a forward ad level
            is_running_forward_ad = fwAD._current_level >= 0

            if is_running_forward_ad:
                y_p, y_d = fwAD.unpack_dual(y)
                y = fwAD.make_dual(y_p, y_d * 1.1)

            return x + y, y

        err_msg = "Jacobian computed with forward mode mismatch for output 0 with respect to input 1"

        for fast_mode in [True, False]:
            # Test for all inputs and outputs being real
            x = torch.rand(2, dtype=torch.double, requires_grad=True)
            y = torch.rand(2, dtype=torch.double, requires_grad=True)

            gradcheck(fn, (x, y), check_forward_ad=True, fast_mode=fast_mode)
            with self.assertRaisesRegex(RuntimeError, err_msg):
                gradcheck(bad_fn, (x, y), check_forward_ad=True, fast_mode=fast_mode)

            def basic_mul(x):
                return torch.view_as_real(torch.resolve_conj(x * 1j))
            gradcheck(basic_mul, x, check_forward_ad=True, fast_mode=fast_mode)

            # Test for one input and one output being complex
            x = torch.rand(2, dtype=torch.cdouble, requires_grad=True)

            gradcheck(fn, (x, y), check_forward_ad=True, fast_mode=fast_mode)
            with self.assertRaisesRegex(RuntimeError, err_msg):
                gradcheck(bad_fn, (x, y), check_forward_ad=True, fast_mode=fast_mode)

            # Test for all inputs and outputs being complex
            y = torch.rand(2, dtype=torch.cdouble, requires_grad=True)

            gradcheck(fn, (x, y), check_forward_ad=True, fast_mode=fast_mode)
            with self.assertRaisesRegex(RuntimeError, err_msg):
                gradcheck(bad_fn, (x, y), check_forward_ad=True, fast_mode=fast_mode)

    def test_gradcheck_forward_ad_runs_with_no_requires_grad(self):
        # Currently requires_grad is used as a easy way for gradcheck to know
        # which inputs of the function are meant to be differentiable
        # This test checks that when the inputs are passed to the function they should not have
        # requires_grad=True even though they may have requires_grad=True when passed
        # to gradcheck
        class UserFn(Function):
            @staticmethod
            def forward(ctx, x, y):
                if fwAD._current_level >= 0:
                    self.assertFalse(x.requires_grad)
                    self.assertFalse(y.requires_grad)
                return x.clone(), y.clone()

            @staticmethod
            def jvp(ctx, x_t, y_t):
                return x_t, y_t

        x = torch.rand(2, dtype=torch.double, requires_grad=True)
        y = torch.rand(2, dtype=torch.double, requires_grad=True)

        gradcheck(UserFn.apply, (x, y), check_forward_ad=True, check_undefined_grad=False, check_backward_ad=False,
                  check_batched_grad=False, check_batched_forward_grad=False)

        gradcheck(UserFn.apply, (x, y), check_forward_ad=True, check_undefined_grad=True, check_backward_ad=False,
                  check_batched_grad=False, check_batched_forward_grad=False)

        gradcheck(UserFn.apply, (x, y), check_forward_ad=True, check_undefined_grad=True, check_backward_ad=False,
                  check_batched_grad=False, check_batched_forward_grad=True)

        x = torch.rand(2, dtype=torch.double, requires_grad=True)
        y = torch.rand(2, dtype=torch.double, requires_grad=False)
        gradcheck(UserFn.apply, (x, y), check_forward_ad=True, check_undefined_grad=True, check_backward_ad=False,
                  check_batched_grad=False, check_batched_forward_grad=True)

    def test_gradcheck_forward_ad_respects_requires_grad(self):
        # Currently requires_grad is used as a easy way for gradcheck to know
        # which inputs of the function are meant to be differentiable
        jvp_count = [0]

        class UserFn(Function):
            @staticmethod
            def forward(ctx, x, y):
                return x.clone(), y.clone()

            @staticmethod
            def jvp(ctx, x_t, y_t):
                jvp_count[0] += 1
                return x_t, y_t

        # NB: In slow gradcheck we need to loop through numel times so use numel = 1 to ensure
        #     that fast and slow have the same counts
        x = torch.rand(1, dtype=torch.double, requires_grad=True)
        y = torch.rand(1, dtype=torch.double, requires_grad=True)
        gradcheck(UserFn.apply, (x, y), check_forward_ad=True, check_undefined_grad=False, check_backward_ad=False,
                  check_batched_grad=False, check_batched_forward_grad=False)
        self.assertEqual(jvp_count[0], 2)  # (2) once per input
        jvp_count = [0]

        gradcheck(UserFn.apply, (x, y), check_forward_ad=True, check_undefined_grad=True, check_backward_ad=False,
                  check_batched_grad=False, check_batched_forward_grad=False)
        self.assertEqual(jvp_count[0], 6)  # (+4): (once with normal ZT (+1), once with efficient ZT (+1)) for each input (x2)
        jvp_count = [0]

        gradcheck(UserFn.apply, (x, y), check_forward_ad=True, check_undefined_grad=True, check_backward_ad=False,
                  check_batched_grad=False, check_batched_forward_grad=True)
        self.assertEqual(jvp_count[0], 12)  # (+6): (compute batch of 2 with vmap (+1), with a loop (+2)) for each input (x2)
        jvp_count = [0]

        # Repeat the previous test except we mark one input with requires_grad=False
        # NB: _test_undefined_forward_mode is only (+1), when function has single differentiable input, not (+2)!
        #     Otherwise, other counts are halved.
        x = torch.rand(1, dtype=torch.double, requires_grad=True)
        y = torch.rand(1, dtype=torch.double, requires_grad=False)
        gradcheck(UserFn.apply, (x, y), check_forward_ad=True, check_undefined_grad=True, check_backward_ad=False,
                  check_batched_grad=False, check_batched_forward_grad=True)
        self.assertEqual(jvp_count[0], 5)  # 1 + 1 + 3

    def test_gradcheck_check_forward_or_backward_only(self):
        """Depending on settings for check_forward_ad and check_backward_ad, the
        correct codepaths should be reached (or not reached)
        """
        fwd_fail_err_msg = "FAIL FWD"
        bwd_fail_err_msg = "FAIL BWD"

        class UserFn(Function):
            @staticmethod
            def forward(ctx, foo, fwd_bad, bwd_bad):
                ctx.fwd_bad = fwd_bad
                ctx.bwd_bad = bwd_bad
                return foo * 2

            @staticmethod
            def vjp(ctx, gO):
                if ctx.bwd_bad:
                    raise RuntimeError(bwd_fail_err_msg)
                else:
                    return 2 * gO, None, None

            @staticmethod
            def jvp(ctx, gI, _1, _2):
                if ctx.fwd_bad:
                    raise RuntimeError(fwd_fail_err_msg)
                else:
                    return 2 * gI

        for fast_mode in (True, False):
            for check_forward_ad in (True, False):
                for check_backward_ad in (True, False):
                    for fwd_bad in (True, False):
                        for bwd_bad in (True, False):
                            fwd_should_fail = fwd_bad and check_forward_ad
                            bwd_should_fail = bwd_bad and check_backward_ad

                            def run():
                                gradcheck(UserFn.apply, (x, fwd_bad, bwd_bad), check_forward_ad=check_forward_ad,
                                          check_backward_ad=check_backward_ad, check_undefined_grad=check_backward_ad,
                                          check_batched_grad=check_backward_ad, fast_mode=fast_mode)

                            x = torch.rand(2, dtype=torch.double, requires_grad=True)

                            if not check_forward_ad and not check_backward_ad:
                                with self.assertRaisesRegex(AssertionError, "Expected at least one of"):
                                    run()
                                continue

                            if not fwd_should_fail and not bwd_should_fail:
                                run()
                            else:
                                # If both fail, backward AD failure "hides" forward AD failure
                                if fwd_should_fail:
                                    fail_msg = fwd_fail_err_msg
                                if bwd_should_fail:
                                    fail_msg = bwd_fail_err_msg
                                with self.assertRaisesRegex(RuntimeError, fail_msg):
                                    run()

    def test_gradcheck_forward_ad_batched_grad(self):
        x = torch.rand(2, dtype=torch.double, requires_grad=True)

        # multiple inputs and outputs with non-tensors inputs
        def fn1(a: torch.Tensor, b: int):
            return a.clone(), a + 1
        gradcheck(fn1, (x, 1), check_forward_ad=True, check_backward_ad=False, check_batched_grad=False,
                  check_undefined_grad=False, check_batched_forward_grad=True)

        # unrelated inputs: tangent for c is None
        def fn2(a: torch.Tensor, c: torch.Tensor):
            return a.clone()
        gradcheck(fn2, (x, x.clone()), check_forward_ad=True, check_backward_ad=False, check_batched_grad=False,
                  check_undefined_grad=False, check_batched_forward_grad=True)

        class Fn(Function):
            @staticmethod
            def forward(ctx, foo):
                return foo * 2

            @staticmethod
            def vjp(ctx, gO):
                return gO * 2

            @staticmethod
            def jvp(ctx, gI):
                torch.randn_like(gI)
                return gI * 2

        msg = "vmap: We do not yet support calling random operations inside of vmap"
        with self.assertRaisesRegex(RuntimeError, msg):
            gradcheck(Fn.apply, (x,), check_forward_ad=True, check_batched_forward_grad=True)

    def test_version_counter(self):
        x = torch.randn(1, 2)

        # In-place op bumps version
        x_saved_version = x._version
        x.add_(1).add_(1)
        self.assertTrue(x._version > x_saved_version)

        # Differentiable view shares version counter
        xz = x[:]
        self.assertTrue(x._version == xz._version)
        xz.add_(1)
        self.assertTrue(x._version == xz._version)

        # `x.data = y` preserves version counter of `x`
        x_saved_version = x._version
        x.data = torch.randn(2, 3)
        self.assertTrue(x._version == x_saved_version)
        x.add_(1)
        self.assertTrue(x._version > x_saved_version)
        # Make sure `x` is still using the same version counter it shares with `xz`
        self.assertTrue(x._version == xz._version)

        # In-place op on `xz` also updates version of `x`,
        # because they share the version counter
        xz.add_(1)
        self.assertTrue(x._version == xz._version)

    def test_set_data_tensorimpl_type(self):
        # Dense tensor has impl of type `TensorImpl`, while sparse tensor has impl
        # of type `SparseTensorImpl`.
        x = torch.randn(1, 2)
        x_s = torch.sparse_coo_tensor(torch.zeros([1, 1]), torch.ones([1]))
        with self.assertRaisesRegex(RuntimeError, 'incompatible tensor type'):
            x.data = x_s

    def test_set_data_preserve_pyobj(self):
        a = torch.randn(1, 2)
        b = torch.randn(1, 2)
        b_id_saved = id(b)
        b.data = a
        self.assertTrue(b_id_saved == id(b))

    def test_set_data_self_requires_grad(self):
        a = torch.tensor(1.0, requires_grad=True)
        b = torch.tensor(2.0)
        c = torch.tensor(3, dtype=torch.int64)
        a.data = b
        with self.assertRaisesRegex(RuntimeError, 'must be floating point or complex dtype'):
            a.data = c

    @unittest.skipIf(IS_WINDOWS, "Skipping because doesn't work for windows")
    def test_thread_shutdown(self):
        code = """import torch
from torch.autograd import Function
class MyFunction(Function):
    @staticmethod
    def forward(ctx, x):
        return x

    @staticmethod
    def backward(ctx, grad):
        return grad

# Run on cuda if it is available to ensure that the worker thread
# is properly initialized by the time we exit.
device = "cuda" if torch.cuda.is_available() else "cpu"

for shape in [(1,), ()]:
    v = torch.ones(shape, requires_grad=True, device=device)
    MyFunction.apply(v).backward()
"""
        s = TestCase.runWithPytorchAPIUsageStderr(code)
        # The autograd engine creates worker threads only when GPU devices are present.
        # So make sure that we do shutdown threads when we're testing cuda and make sure
        # that there is no thread to shutdown when we're not using cuda.
        if TEST_CUDA or torch.backends.mps.is_available():
            self.assertRegex(s, "PYTORCH_API_USAGE torch.autograd.thread_shutdown")
        else:
            self.assertNotRegex(s, "PYTORCH_API_USAGE torch.autograd.thread_shutdown")

    @unittest.skipIf(IS_MACOS, "Fails with SIGBUS on macOS; https://github.com/pytorch/pytorch/issues/25941")
    def test_deep_reentrant(self):

        class DeepReentrant(Function):
            @staticmethod
            def forward(ctx, x):
                with torch.enable_grad():
                    ctx.x = Variable(x.detach(), requires_grad=True)
                    ctx.x = ctx.x - 1
                return ctx.x.detach()

            @staticmethod
            def backward(ctx, x):
                if ctx.x < 0:
                    return x
                with torch.enable_grad():
                    DeepReentrant.apply(ctx.x).sum().backward()
                return x

        # Test stack overflow escape mechanism
        v = torch.tensor(2000.0, requires_grad=True)
        # This will cause stack overflow if reentrant calls are handled
        # in the same thread recursively
        DeepReentrant.apply(v).sum().backward()

        # Test stack overflow escape mechanism multiple times
        # to ensure reusing workers in the pool works fine
        v2 = torch.tensor(200.0, requires_grad=True)
        DeepReentrant.apply(v2).sum().backward()

    def test_reentrant_priority(self):
        order = []

        class MyFunction(Function):
            @staticmethod
            def forward(ctx, x):
                return x

            @staticmethod
            def backward(ctx, x):
                order.append("MyFunction")
                return x

        class Reentrant(Function):
            @staticmethod
            def forward(ctx, x):
                with torch.enable_grad():
                    ctx.x = Variable(x.detach(), requires_grad=True)
                    ctx.x = ctx.x - 1
                return ctx.x.detach()

            @staticmethod
            def backward(ctx, x):
                order.append("Reentrant")
                if ctx.x < 0:
                    return x
                with torch.enable_grad():
                    Reentrant.apply(ctx.x).backward()
                return x

        a = MyFunction.apply(torch.tensor(6.0, requires_grad=True))
        b = Reentrant.apply(torch.tensor(9.0, requires_grad=True))
        v = a * b
        v.backward()
        # The tasks for the Reentrant and MyFunction backward() will be added
        # to the queue in the autograd engine at the same time. The backward
        # for Reentrant will be executed first, which will then add other
        # backward tasks to the queue. We want to ensure all the reentrant tasks
        # are prioritized over the MyFunction backward task regardless of their
        # sequence numbers
        self.assertEqual(len(order), 11)
        self.assertEqual(order.count("Reentrant"), 10)
        self.assertEqual(order[-1], "MyFunction")


    @slowTest
    def test_checkpointing(self):
        num_inp = 2000
        nz_inp = 10
        nz_out = 10
        nz_bottleneck = 1000

        # small proxy network for some complex reasoning we want to do per input
        module = nn.Sequential(
            nn.Linear(nz_inp, nz_bottleneck),
            nn.ReLU(),
            nn.Linear(nz_bottleneck, nz_inp)
        )

        feat_combined = []
        for r in range(num_inp):
            data_r = torch.empty(1, nz_inp)
            data_r.uniform_()
            data_r.requires_grad = True
            feat_r = checkpoint(module, data_r, use_reentrant=True)
            feat_combined.append(feat_r)

        # compute mean as a proxy for some joint reasoning
        mean_combined = torch.stack(feat_combined).mean()
        mean_combined.backward()

    def _test_checkpointing_non_reentrant_autocast(self, device_type):
        for enabled in [True, False]:
            def foo(x, y, z):
                # torch.mm is on autocast's list of ops that should run in
                # the autocast precision
                x = torch.mm(x, y)
                y = torch.mm(x, z)
                z = torch.mm(z, z)
                expected_dtype = (
                    torch.float32 if not enabled else torch.bfloat16
                )
                self.assertEqual(expected_dtype, z.dtype)
                return z

            x = torch.randn(3, 3, requires_grad=True)
            y = torch.randn(3, 3, requires_grad=True)
            z = torch.randn(3, 3, requires_grad=True)
            if device_type == 'cuda':
                x = x.cuda()
                y = y.cuda()
                z = z.cuda()

            with torch.autocast(enabled=enabled, device_type=device_type, dtype=torch.bfloat16):
                loss = checkpoint(foo, x, y, z, use_reentrant=False)
                loss = loss.sum()

            # Without saving + recasting the autocast type, would raise error in autograd
            # about mismatched dtypes.
            loss.backward()  # triggers recomputation to check it runs in bfloat

    def test_checkpointing_non_reentrant_autocast_cpu(self):
        """
        Test that autocast args such as the dtype are preserved during non-reentrant
        checkpoint recomputation on CPU.
        """
        self._test_checkpointing_non_reentrant_autocast(device_type='cpu')

    @unittest.skipIf(
        not torch.cuda.is_available() or not torch.cuda.is_bf16_supported(),
        "Test requires CUDA bf16 support"
    )
    def test_checkpointing_non_reentrant_autocast_gpu(self):
        """
        Test that autocast args/kwargs such as the dtype are preserved during
        non-reentrant checkpoint recomputation on GPU.
        """
        self._test_checkpointing_non_reentrant_autocast(device_type='cuda')

    @unittest.skipIf(not torch.cuda.is_available(), "Test requires CUDA")
    @slowTest
    def test_checkpointing_without_reentrant_memory_savings(self):
        class MyModel(nn.Module):
            def __init__(self, n, use_checkpoint, use_reentrant):
                super().__init__()
                self.n = n
                self.use_checkpoint = use_checkpoint
                self.use_reentrant = use_reentrant
                self.layers = nn.ModuleList()
                for i in range(self.n):
                    layer = nn.Sequential(
                        nn.Linear(256, 256), nn.Linear(256, 256), nn.Linear(256, 256)
                    )
                    self.layers.append(layer)
                # pre-allocate the grad so that increased memory usage is mainly
                # due to activations.
                for layer in self.layers:
                    for lin in layer:
                        lin.weight.grad = torch.ones_like(lin.weight)
                        lin.bias.grad = torch.ones_like(lin.bias)

            def forward(self, x):
                for i in range(self.n):
                    if not self.use_checkpoint:
                        x = self.layers[i](x)
                    else:
                        x = checkpoint(self.layers[i], x, use_reentrant=self.use_reentrant)

                return x

        model_no_checkpoint = MyModel(8, use_checkpoint=False, use_reentrant=False).cuda()
        model_reentrant_checkpoint = MyModel(8, use_checkpoint=True, use_reentrant=True).cuda()
        model_no_reentrant_checkpoint = MyModel(8, use_checkpoint=True, use_reentrant=False).cuda()

        x = torch.randn(100, 256, requires_grad=True, device='cuda')

        torch.cuda.reset_peak_memory_stats()
        loss = model_no_checkpoint(x.clone()).sum()
        loss.backward()
        mem_no_checkpoint = torch.cuda.max_memory_allocated()

        torch.cuda.reset_peak_memory_stats()
        loss = model_reentrant_checkpoint(x.clone()).sum()
        loss.backward()
        mem_reentrant_checkpoint = torch.cuda.max_memory_allocated()

        torch.cuda.reset_peak_memory_stats()
        loss = model_no_reentrant_checkpoint(x.clone()).sum()
        loss.backward()
        mem_no_reentrant_checkpoint = torch.cuda.max_memory_allocated()

        self.assertTrue(mem_reentrant_checkpoint < mem_no_checkpoint)
        self.assertTrue(mem_no_reentrant_checkpoint < mem_no_checkpoint)

    def test_checkpointing_without_reentrant_custom_function_works(self):
        msg = "Unpack is being triggered for a tensor that was already unpacked once"

        class MyFunc(torch.autograd.Function):
            @staticmethod
            def forward(ctx, x, y, z):
                w = x * y * z
                out = w + w
                ctx.save_for_backward(x, y, z, w, out)
                return out

            @staticmethod
            def backward(ctx, grad_out):
                x, y, z, w, out = ctx.saved_tensors
                # Accessing the saved Tensors a second time will raise because
                # recomputed tensors get cleared as soon as they are unpacked.
                # A recomputation is only triggered if your backward has a new
                # graph-task id.
                with self.assertRaisesRegex(RuntimeError, msg):
                    x_2, y_2, z_2, w_2, out_2 = ctx.saved_tensors
                return x, y, z

        x = torch.tensor(1., requires_grad=True)
        y = torch.tensor(2., requires_grad=True)
        z = torch.tensor(3., requires_grad=True)

        def foo(x, y, z):
            x = x * y * z
            y = y * y * z
            z = z * z
            out = MyFunc.apply(x, y, z)
            return out

        out = checkpoint(foo, x, y, z, use_reentrant=False)
        out.sum().backward()

    def test_checkpointing_without_reentrant_with_context_fn(self):
        class VerboseTorchDispatchMode(TorchDispatchMode):
            def __init__(self):
                self.operators = []

            def __torch_dispatch__(self, func, types, args=(), kwargs=None):
                if kwargs is None:
                    kwargs = {}
                self.operators.append(func.__name__)
                return func(*args, **kwargs)

        x = torch.tensor(1., requires_grad=True)
        verbose_mode = VerboseTorchDispatchMode()

        def context_fn():
            return verbose_mode, contextlib.nullcontext()
        out = checkpoint(lambda x: x.exp(), x, use_reentrant=False, context_fn=context_fn)
        self.assertEqual(verbose_mode.operators, ['exp.default'])

        verbose_mode.operators = []

        def context_fn():
            return contextlib.nullcontext(), verbose_mode
        out = checkpoint(lambda x: x.exp(), x, use_reentrant=False, context_fn=context_fn)
        out.backward()
        self.assertEqual(
            verbose_mode.operators,
            ['exp.default', 'detach.default', 'detach.default']
        )

        with self.assertRaisesRegex(Exception, "only supported when use_reentrant=False"):
            out = checkpoint(lambda x: x.sin(), x, use_reentrant=True, context_fn=context_fn)

    def test_checkpoint_warns_if_use_reentrant_not_passed_explcitly(self):
        a = torch.randn(1, requires_grad=True)

        # Passing explicitly should not warn
        with warnings.catch_warnings(record=True) as w:
            checkpoint(lambda x: x, a, use_reentrant=False)
        self.assertEqual(len(w), 0)

        # Not passing explicitly warns
        with warnings.catch_warnings(record=True) as w:
            checkpoint(lambda x: x, a)
        self.assertEqual(len(w), 1)
        self.assertIn(
            "please pass in use_reentrant=True or use_reentrant=False explicitly",
            str(w[0].message)
        )

    def test_checkpoint_detects_non_determinism(self):
        def save_3_tensors(x):
            out = x.sin().exp()
            out = out.sin()
            return out

        def save_2_tensors(x):
            return x.sin().exp()

        def save_2_tensors_alt(x):
            return x.sin() * torch.tensor([1., 2.])

        def get_non_det_fn(orig_fn, recompute_fn):
            counter = [0]

            def fn(x):
                if counter[0] == 0:
                    counter[0] += 1
                    return orig_fn(x)
                else:
                    return recompute_fn(x)
            return fn

        a = torch.randn(1, requires_grad=True)

        # Save fewer tensors during recompute
        fn = get_non_det_fn(orig_fn=save_3_tensors, recompute_fn=save_2_tensors)
        with self.assertRaisesRegex(RuntimeError, "A different number of tensors was saved"):
            out = checkpoint(fn, a, use_reentrant=False)
            out.backward()

        # Save more tensors during recompute
        fn = get_non_det_fn(orig_fn=save_2_tensors, recompute_fn=save_3_tensors)
        with torch.utils.checkpoint.set_checkpoint_early_stop(False):
            with self.assertRaisesRegex(RuntimeError, "trying to save more tensors during recomputation"):
                out = checkpoint(fn, a, use_reentrant=False)
                out.backward()

        fn = get_non_det_fn(orig_fn=save_2_tensors, recompute_fn=save_3_tensors)
        # If early stopping is enabled, we would not raise (the results would be correct anyway)
        out = checkpoint(fn, a, use_reentrant=False)
        out.backward()

        # Save the same number of tensors but the shape is different
        fn = get_non_det_fn(orig_fn=save_2_tensors, recompute_fn=save_2_tensors_alt)
        with self.assertRaisesRegex(RuntimeError, "tensors have different metadata"):
            out = checkpoint(fn, a, use_reentrant=False)
            out.backward()

        # Get the debug message if debug=True
        fn = get_non_det_fn(orig_fn=save_2_tensors, recompute_fn=save_2_tensors_alt)

        with self.assertRaisesRegex(RuntimeError, "You are seeing this error because you passed `debug=True` to checkpoint"):
            out = checkpoint(fn, a, use_reentrant=False, debug=True)
            out.backward()

    def test_access_saved_tensor_twice_without_recomputation_works(self):
        count = [0]

        def foo(a):
            count[0] += 1
            b = a * a
            c = a * b
            d = torch.exp(a)
            return d

        a = torch.randn(5, requires_grad=True)
        d = checkpoint(foo, a, use_reentrant=False)
        self.assertEqual(count[0], 1)
        # Recomputed variables only persist within a particular backward call.
        # If _saved_result is accessed outside of a backward, it will trigger
        # a recompute. And afterwards, those recomputed results are immediately
        # cleared.
        d.grad_fn._saved_result
        self.assertEqual(count[0], 2)
        # Second access will trigger another recompute
        d.grad_fn._saved_result
        self.assertEqual(count[0], 3)
        # Backward clears the saved variable
        d.sum().backward()
        self.assertEqual(count[0], 4)
        # Now it raises an error
        with self.assertRaisesRegex(
            RuntimeError,
            "or directly access saved tensors after they have already been freed"
        ):
            d.grad_fn._saved_result

    @slowTest
    @parametrize("input_requires_grad", [True, False])
    def test_checkpointing_without_reentrant(self, input_requires_grad):
        """
        Basic test for checkpoint without reentrant autograd.
        """
        num_inp = 2000
        nz_inp = 10
        nz_out = 10
        nz_bottleneck = 1000

        # small proxy network for some complex reasoning we want to do per input
        module = nn.Sequential(
            nn.Linear(nz_inp, nz_bottleneck),
            nn.ReLU(),
            nn.Linear(nz_bottleneck, nz_inp)
        )

        # Module holder for testing activation checkpointing with no_reentrant
        # supports kwargs.
        class MyModule(nn.Module):
            def __init__(self, mod):
                super().__init__()
                self.module = mod

            def forward(self, data):
                return self.module(data)

        module = MyModule(mod=module)

        # Run model with and without checkpointing and verify gradients are
        # equivalent, regardless of if inputs require grads or not.
        module_copy = deepcopy(module)

        feat_combined = []
        feat_combined_no_checkpoint = []
        for r in range(num_inp):
            data_r = torch.empty(1, nz_inp)
            data_r.uniform_()
            data_r.requires_grad = input_requires_grad
            data_r_copy = data_r.clone()
            feat_r = checkpoint(module, data=data_r, use_reentrant=False)
            feat_combined.append(feat_r)
            feat_r_no_checkpoint = module_copy(data_r)
            feat_combined_no_checkpoint.append(feat_r_no_checkpoint)


        # compute mean as a proxy for some joint reasoning
        mean_combined = torch.stack(feat_combined).mean()
        mean_combined.backward()
        mean_combined_no_checkpoint = torch.stack(feat_combined_no_checkpoint).mean()
        mean_combined_no_checkpoint.backward()

        for checkpoint_param, param in zip(module.parameters(), module_copy.parameters()):
            self.assertEqual(checkpoint_param.grad, param.grad)

    def test_checkpoint_valid_reset_on_error(self):
        a = torch.randn(2, 2, requires_grad=True)

        with self.assertRaisesRegex(Exception, "Checkpointing is not compatible with .grad()"):
            b = checkpoint(torch.exp, a, use_reentrant=True).sum()
            torch.autograd.grad(b, (a,))

        c = checkpoint(torch.exp, a, use_reentrant=True).sum()
        c.backward()

    @parametrize("use_reentrant", [True, False])
    def test_checkpointing_without_reentrant_detached_tensor(self, use_reentrant):
        class NoGradModule(torch.nn.Module):
            def __init__(self):
                super().__init__()
                self.linear = nn.Linear(2, 2, bias=False)
                self.lin2 = nn.Linear(2, 2, bias=False)

            def forward(self, x):
                with torch.no_grad():
                    return self.lin2(self.linear(x))

        module = NoGradModule()

        err_ctx = (
            self.assertRaisesRegex(
                RuntimeError,
                "none of output has requires_grad=True"
            )
            if use_reentrant
            else contextlib.nullcontext()
        )

        a = torch.randn(2, 2, requires_grad=True)
        for _ in range(3):
            with err_ctx:
                # out does not require grad
                out = checkpoint(module, a, use_reentrant=use_reentrant)
                # Make loss require grad, otherwise we would run into
                # "element 0 of tensors does not require grad and does not have a grad_fn"
                out += a
                out.sum().backward()

    def test_checkpointing_without_reentrant_correct_grad(self):
        """
        Verifies that correct gradients are calculated for checkpoint
        without reentrant autograd, for both backward() and autograd.grad().
        """
        a = torch.randn(2, 2, requires_grad=True)

        b = torch.exp(a).sum()
        b.backward()
        b_grad = a.grad

        a.grad = None
        c = checkpoint(torch.exp, a, use_reentrant=False).sum()
        c.backward()
        c_grad = a.grad

        a.grad = None
        d = checkpoint(torch.exp, a, use_reentrant=False).sum()
        d_grad, = torch.autograd.grad(d, (a,))

        self.assertEqual(b_grad, c_grad)
        self.assertEqual(b_grad, d_grad)

    def test_checkpointing_without_reentrant_dataparallel(self):
        """
        Verifies gradient correctness when checkpoint without reentrant autograd
        is used in conjunction with DataParallel.
        """
        class LinearModule(torch.nn.Module):
            def __init__(self):
                super().__init__()
                self.linear = nn.Linear(2, 2, bias=False)

            def forward(self, inp):
                return self.linear(inp)

        a = torch.randn(2, 2, requires_grad=True)
        if torch.cuda.is_available():
            a = a.cuda()

        model = LinearModule()
        if torch.cuda.is_available():
            model = model.cuda()

        b = deepcopy(model)(a).sum()
        b.backward()
        b_grad = a.grad

        a.grad = None

        module = torch.nn.DataParallel(deepcopy(model))
        c = checkpoint(module, a, use_reentrant=False).sum()
        c.backward()
        c_grad = a.grad

        self.assertEqual(b_grad, c_grad)

    def test_checkpointing_without_reentrant_parameter_used_in_an_out(self):
        """
        Ensures that gradient hooks are only called once per tensor.
        """
        w = torch.randn(10, 10, requires_grad=True)
        count = 0

        def hook(grad):
            nonlocal count
            count += 1

        w.register_hook(hook)
        x = torch.rand(10, 10, requires_grad=True)
        h = w * x  # Using w outside the checkpoint
        out = checkpoint(lambda x: w * x, h, use_reentrant=False)  # Using w inside the checkpoint

        out.sum().backward()
        # should only call hook once
        self.assertEqual(count, 1)

    def test_checkpointing_without_reentrant_arbitrary_input_output(self):
        """
        Ensures checkpointing without reentrant autograd works with functions
        with arbitrary input/output structures.
        """

        class MyModel(torch.nn.Module):
            def __init__(self):
                super().__init__()
                self.layer = torch.nn.Linear(5, 5, bias=False)

            def forward(self, dict_input):
                tensor = dict_input["tensor"]
                return {
                    "result": self.layer(tensor)
                }

        model_no_checkpoint = MyModel()
        model_checkpoint_without_reentrant = deepcopy(model_no_checkpoint)

        inp = {
            "tensor": torch.randn(5, 5)
        }

        out_no_checkpoint = model_no_checkpoint(inp)["result"].sum()

        out_checkpoint = checkpoint(
            model_checkpoint_without_reentrant,
            inp,
            use_reentrant=False
        )["result"].sum()

        self.assertEqual(out_checkpoint, out_no_checkpoint)

        out_no_checkpoint.backward()
        out_checkpoint.backward()

        for param, checkpoint_param in zip(model_no_checkpoint.parameters(), model_checkpoint_without_reentrant.parameters()):
            self.assertEqual(param.grad, checkpoint_param.grad)

    def test_callback_adds_callback(self):
        called = [0]

        def callback_final():
            called[0] += 1

        def callback_adds_callback():
            called[0] += 1
            Variable._execution_engine.queue_callback(callback_final)

        class MyFunc(Function):
            @staticmethod
            def forward(ctx, input):
                return input

            @staticmethod
            @once_differentiable
            def backward(ctx, grad):
                Variable._execution_engine.queue_callback(callback_adds_callback)
                return grad

        a = torch.rand((3, 3), requires_grad=True)
        b = MyFunc.apply(a)
        b.sum().backward()

        self.assertEqual(called[0], 2)

    def _test_reentrant_with_callbacks(self, install_callbacks_in_depths):
        counter = {}
        counter["inner"] = 0
        counter["outer"] = 0

        def inc_inner_counter():
            counter["inner"] += 1

        def inc_outer_counter():
            counter["outer"] += 1

        class MyFunc(Function):
            @staticmethod
            def forward(ctx, input):
                return input

            @staticmethod
            @once_differentiable
            def backward(ctx, input):
                if 1 in install_callbacks_in_depths:
                    # Add a callback to execute.
                    Variable._execution_engine.queue_callback(inc_inner_counter)

                return input

        class MyReentrantFunc(Function):
            @staticmethod
            def forward(ctx, input):
                return input

            @staticmethod
            @once_differentiable
            def backward(ctx, input):
                if 0 in install_callbacks_in_depths:
                    # Add a callback to execute.
                    Variable._execution_engine.queue_callback(inc_outer_counter)
                # Reentrant backward call.
                tmp_inp = input.detach().requires_grad_()
                with torch.enable_grad():
                    tmp_out = (MyFunc.apply(tmp_inp)).sum()
                tmp_out.backward()
                return input

        t1 = torch.rand((3, 3), requires_grad=True)
        t2 = MyReentrantFunc.apply(t1)
        t3 = t2.sum()
        torch.autograd.backward([t3])

        return counter

    def test_reentrant_with_callbacks_depth_0(self):
        # Verify callback is called only once.
        ret = self._test_reentrant_with_callbacks([0])
        self.assertEqual(1, ret["outer"])
        self.assertEqual(0, ret["inner"])

    def test_reentrant_with_callbacks_depth_1(self):
        # Verify callback is called only once.
        ret = self._test_reentrant_with_callbacks([1])
        self.assertEqual(0, ret["outer"])
        self.assertEqual(1, ret["inner"])

    def test_reentrant_with_callbacks_both_depths(self):
        # Verify callback is called twice.
        ret = self._test_reentrant_with_callbacks([0, 1])
        self.assertEqual(1, ret["outer"])
        self.assertEqual(1, ret["inner"])

    def test_reentrant_with_leaf_variable_hook(self):
        handle = None
        param = torch.rand(10, requires_grad=True)

        def add_gradient_penalty_to_grad(grad):
            handle.remove()
            old_param_grad = grad
            param.grad = None
            # Add some sort of gradient penalty by directly updating the gradients
            with torch.enable_grad():
                g = grad.detach().requires_grad_()
                new_param = param.detach().requires_grad_()
                out = ((g * 2) + new_param).sum()
                out.backward()
            res = g.grad + grad
            param.grad = old_param_grad
            return res

        handle = param.register_hook(add_gradient_penalty_to_grad)
        # Forward pass
        tmp = (param * param)
        loss = tmp.sum()
        # Compute the gradients
        loss.backward()

    def test_reentrant_with_non_leaf_variable_hook(self):
        handle = None
        param = torch.rand(10, requires_grad=True)

        def manual_increase_gradient(grad):
            handle.remove()
            # Add some sort of gradient penalty by directly updating the gradients
            with torch.enable_grad():
                g = grad.detach().requires_grad_()
                out = ((g * 2) + 5).sum()
                out.backward()
            res = g.grad + grad
            return res

        # Forward pass
        tmp = (param * param)
        handle = tmp.register_hook(manual_increase_gradient)
        loss = tmp.sum()
        # Compute the gradients
        loss.backward()
        self.assertEqual(param.grad, 6 * param)

    def test_grad_fn_attr_bindings(self):
        # Check that the getter of each type returns what we want
        # See `gen_autograd_functions.py` for how the getters are generated
        #
        # This test is only meant to check if the codegen'd bindings work
        # Please help update this test if you update the names of any the fields we check!
        #
        a = torch.ones(1, requires_grad=True)
        b = torch.zeros(1, requires_grad=True)
        out1 = torch.stack([a, b], dim=0)
        out2 = (a * 2) * b
        # TODO: I don't think we have a backward saving a list of tensors
        #       at the moment. It used to be stack, but for no reason...
        #       see discussion in #84993
        # self.assertEqual(out.grad_fn._saved_tensors, (a, b))              # TewnsorList -> Tuple[Tensor]
        self.assertEqual(out2.grad_fn._saved_self, a * 2)
        self.assertIsInstance(out2.grad_fn._saved_self, torch.Tensor)
        self.assertIsInstance(out2.grad_fn._raw_saved_self, torch._C._autograd.SavedTensor)
        self.assertEqual(out1.grad_fn._saved_dim, 0)                       # int64_t -> int
        self.assertIsInstance(out1.grad_fn._saved_dim, int)

        out2.grad_fn._raw_saved_self.register_hooks(lambda x: x, lambda x: x)

        out2.sum().backward()
        with self.assertRaisesRegex(RuntimeError, "after they have already been freed"):
            out2.grad_fn._saved_self
        # TODO: interestingly, this only happens if indexing into a list grad_fn._raw_saved_tensors[0],
        #       not when using a saved tensor, see discussion in #84993
        # with self.assertRaisesRegex(RuntimeError, "after they have already been freed"):
        #     out2.grad_fn._raw_saved_self
        self.assertEqual(out1.grad_fn._saved_dim, 0)

        a = torch.ones(2, 2, requires_grad=True)
        indices = torch.tensor([0, 1])
        out = a[:, indices]
        self.assertEqual(out.grad_fn._saved_indices, (None, indices))     # c10::List<c10::optional<Tensor>> -> Tuple[Tensor?]
        self.assertIsInstance(out.grad_fn._saved_indices[1], torch.Tensor)
        self.assertIsInstance(out.grad_fn._raw_saved_indices[1], torch._C._autograd.SavedTensor)
        self.assertEqual(out.grad_fn._saved_self_sym_sizes, a.shape)          # SymIntArrayRef -> Tuple[SymInt]
        self.assertIsInstance(out.grad_fn._saved_self_sym_sizes[0], int)

        out.grad_fn._raw_saved_indices[1].register_hooks(lambda x: x, lambda x: x)
        with self.assertRaisesRegex(RuntimeError, "None is forbidden"):
            out.grad_fn._raw_saved_indices[0].register_hooks(lambda x: x, lambda x: x)

        out = a.mean()
        self.assertEqual(out.grad_fn._saved_self_sym_sizes, a.shape)          # IntArrayRef -> Tuple[int]

        a = torch.ones(2, 2, requires_grad=True)
        out = a * a
        out.grad_fn._raw_saved_self.register_hooks(lambda x: x, lambda x: x)
        out.sum().backward()
        with self.assertRaisesRegex(RuntimeError, "after it has been freed"):
            out.grad_fn._raw_saved_self.register_hooks(lambda x: x, lambda x: x)

        a = torch.ones(1, 1, 2, requires_grad=True)
        out = torch.nn.functional.interpolate(a, 4, mode="linear")
        self.assertEqual(out.grad_fn._saved_output_size, (4,))            # c10::optional<IntArrayRef> -> int[]?
        self.assertIsInstance(out.grad_fn._saved_output_size[0], int)
        self.assertEqual(out.grad_fn._saved_align_corners, False)         # bool -> bool
        self.assertIsInstance(out.grad_fn._saved_align_corners, bool)
        if hasattr(out.grad_fn, '_saved_scale_factors'):
            self.assertIsNone(out.grad_fn._saved_scale_factors)           # c10::optional<ArrayRef<double>> -> float[]?
        else:
            self.assertIsNone(out.grad_fn._saved_scales)                  # c10::optional<ArrayRef<double>> -> float[]?

        a = torch.ones(1, 1, 3, 3, requires_grad=True)
        out = nn.Conv2d(1, 1, 3)(a)
        self.assertEqual(out.grad_fn._saved_bias_sym_sizes_opt, (1,))     # c10::optional<SymIntArrayRef> -> SymInt[]?
        out = nn.Conv2d(1, 1, 3, bias=False)(a)
        # TODO: This is BAD! we converted a c10::nullopt into a (0,)
        self.assertEqual(out.grad_fn._saved_bias_sym_sizes_opt, (0,))

        a = torch.ones(1, 3, 3, requires_grad=True)
        out = torch.addbmm(a.squeeze(0), a, a)
        self.assertEqual(out.grad_fn._saved_batch1_sym_argsize_0, 1)      # int64_t
        self.assertEqual(out.grad_fn._saved_batch1_sym_argsize_1, 3)      # int64_t

        a = torch.ones(1, 1, 3, 3, requires_grad=True)
        out = torch.nn.functional.unfold(a, 3)
        self.assertEqual(out.grad_fn._saved_self_sym_argsize_minus_2, 3)  # SymInt
        self.assertEqual(out.grad_fn._saved_self_sym_argsize_minus_1, 3)  # SymInt

        a = torch.ones(1, 1, 2, requires_grad=True)
        out = torch.nn.functional.interpolate(a, scale_factor=0.5, mode="linear")
        self.assertEqual(out.grad_fn._saved_scales, 0.5)

        a = torch.ones(2, 2, requires_grad=True)
        out = torch.pdist(a, p=1)
        self.assertEqual(out.grad_fn._saved_p, 1.)                        # double -> float
        self.assertIsInstance(out.grad_fn._saved_p, float)

        a = torch.ones(1, 1, 2, requires_grad=True)
        out = torch.logit(a, 1.)
        self.assertEqual(out.grad_fn._saved_eps, 1.)                      # c10:optional<double> -> float?
        self.assertIsInstance(out.grad_fn._saved_eps, float)
        out = torch.logit(a)
        self.assertIsNone(out.grad_fn._saved_eps)

        if torch._C.has_lapack:
            a = torch.ones(1, 1, requires_grad=True)
            q, r = torch.linalg.qr(a, mode="reduced")
            self.assertEqual(q.grad_fn._saved_mode, "reduced")                # std::string -> str

        a = torch.tensor([1.], requires_grad=True)
        out = torch.div(a, 2., rounding_mode="trunc")
        self.assertEqual(out.grad_fn._saved_rounding_mode, "trunc")       # c10::optional<std::string> -> str?
        out = torch.div(a, 2., rounding_mode=None)
        self.assertIsNone(out.grad_fn._saved_rounding_mode)               # c10::optional<std::string> -> str?

        x = torch.zeros(5, requires_grad=True)
        out = torch.threshold(x, threshold=(1 + 0j), value=(1 + 0j))
        self.assertIsInstance(out.grad_fn._saved_threshold, complex)      # Scalar(complex double) -> complex
        cfloat = torch.tensor(1 + 0j, dtype=torch.complex64)
        out = torch.threshold(x, threshold=cfloat, value=(1 + 0j))
        self.assertIsInstance(out.grad_fn._saved_threshold, complex)      # Scalar(complex float) -> complex
        out = torch.threshold(x, threshold=1., value=1.)
        self.assertIsInstance(out.grad_fn._saved_threshold, float)        # Scalar(floating point) -> float
        out = torch.threshold(x, threshold=1, value=1)
        self.assertIsInstance(out.grad_fn._saved_threshold, int)          # Scalar(integral) -> int
        out = torch.threshold(x, threshold=False, value=False)
        self.assertIsInstance(out.grad_fn._saved_threshold, bool)         # Scalar(bool) -> bool

        a = torch.ones(2, 2, requires_grad=True)
        out = a.as_strided((3,), (1,), 1)
        self.assertEqual(out.grad_fn._saved_storage_offset, 1)            # c10:optional<int64_t> -> int?
        self.assertIsInstance(out.grad_fn._saved_storage_offset, int)
        out = a.as_strided((3,), (1,))
        self.assertIsNone(out.grad_fn._saved_storage_offset)

        a = torch.ones(2, requires_grad=True)
        out = torch.tanh(a)
        self.assertEqual(out, out.grad_fn._saved_result)                  # saved variable when output

        a = torch.randn(3, 5, requires_grad=True)
        b = torch.tensor([1, 0, 4])
        loss = nn.NLLLoss()
        out = loss(a, b)
        self.assertIsNone(out.grad_fn._saved_weight)
        loss = nn.NLLLoss(weight=torch.ones((5,)))
        out = loss(a, b)
        self.assertEqual(out.grad_fn._saved_weight, torch.ones((5,)))     # c10:optional<Tensor> -> Tensor?

        out.sum().backward()
        with self.assertRaisesRegex(RuntimeError, "after they have already been freed"):
            out.grad_fn._saved_weight

        num_tensors = 3
        input_tensors = [torch.ones(2, 2, requires_grad=True) for _ in range(num_tensors)]
        scalars = [0.0 for _ in range(num_tensors)]                       # ArrayRef<Scalar> -> Tuple[Scalar, ...]
        results = torch._foreach_maximum(input_tensors, scalars)
        for t in results:
            self.assertEqual(t.grad_fn._saved_scalars, scalars)


    def test_cant_create_saved_tensors(self):
        with self.assertRaisesRegex(RuntimeError, "Trying to create a SavedTensor object from Python is forbidden"):
            torch.autograd.SavedTensor()

    def test_custom_function_saved_tensors(self):
        def getFn(save=True):
            class MyFn(Function):
                @staticmethod
                def forward(ctx, x):
                    if save:
                        ctx.save_for_backward(x, None)
                    return x

                @staticmethod
                def backward(ctx, g):
                    return g

            return MyFn

        a = torch.randn(5, requires_grad=True)

        y = getFn(True).apply(a)

        self.assertEqual((a, None), y.grad_fn.saved_tensors)
        saved = y.grad_fn._raw_saved_tensors
        self.assertIsInstance(saved[0], torch._C._autograd.SavedTensor)
        # We can't tell the underlying tensor is None without unpacking it
        self.assertIsInstance(saved[1], torch._C._autograd.SavedTensor)

        # We catch that error when the user calls register_hooks on it
        with self.assertRaisesRegex(RuntimeError, "None is forbidden"):
            saved[1].register_hooks(lambda x: x, lambda x: x)

        with self.assertRaisesRegex(TypeError, "incompatible function arguments"):
            saved[0].register_hooks(lambda x: x)
        with self.assertRaisesRegex(TypeError, "incompatible function arguments"):
            saved[0].register_hooks(1, 1)
        saved[0].register_hooks(lambda x: x, lambda x: x)
        with self.assertRaisesRegex(RuntimeError, "already been set"):
            saved[0].register_hooks(lambda x: x, lambda x: x)
        y.sum().backward()

        # Using a reference to the SavedTensor object after the
        # saved variables have been released can lead to undefined behavior
        del saved
        with self.assertRaisesRegex(RuntimeError, "after they have already been freed"):
            y.grad_fn._raw_saved_tensors
        with self.assertRaisesRegex(RuntimeError, "after they have already been freed"):
            y.grad_fn.saved_tensors

        y = getFn(False).apply(a)
        self.assertEqual(y.grad_fn.saved_tensors, ())
        self.assertEqual(y.grad_fn._raw_saved_tensors, ())

    def test_autograd_node_isinstance(self):
        # Node is a "virtual" base class of codegen'd nodes. This means that
        # isinstance and issubclass are overridden, but mro is unchanged
        Node = torch.autograd.graph.Node

        a = torch.rand(3, 3, requires_grad=True)
        b = a.exp()

        # Some nodes have codegened registrations to the torch._C._function module
        self.assertIsInstance(b.grad_fn, Node)
        self.assertTrue(issubclass(type(b.grad_fn), Node))
        self.assertTrue(Node not in type(b.grad_fn).mro())

        # Other nodes have manual registrations to the torch._C._function module
        self.assertNotIsInstance(torch._C._functions.AccumulateGrad, Node)
        self.assertTrue(issubclass(torch._C._functions.AccumulateGrad, Node))
        self.assertIsInstance(b.grad_fn.next_functions[0][0], Node)
        self.assertTrue(issubclass(torch._C._functions.DelayedError, Node))

        # Special cases
        self.assertNotIsInstance(None, Node)
        self.assertNotIsInstance(1, Node)
        self.assertNotIsInstance(Node, Node)
        self.assertTrue(issubclass(Node, Node))

        # Custom function case
        self.assertTrue(issubclass(torch.autograd.function.BackwardCFunction, Node))

        class Func(torch.autograd.Function):
            @staticmethod
            def forward(ctx, x):
                self.assertIsInstance(ctx, Node)
                return x

            @staticmethod
            def backward(ctx, x):
                self.assertIsInstance(ctx, Node)
                return x

        out = Func.apply(a)
        self.assertIsInstance(out.grad_fn, Node)
        self.assertTrue(issubclass(type(out.grad_fn), Node))
        self.assertTrue(Node not in type(out.grad_fn).mro())
        out.sum().backward()

    def test_autograd_views_codegen(self):
        # This is not necessarily the absolute correct behavior, but this is the current
        # one. This test is here to make sure that any change to this behavior is detected
        # and not silent. The TODOs below mark the places with unexpected behavior.
        # Note that any change in these test will be BC-breaking and should be done carefully.

        # This test checks the behavior of two codegen functions (view_as and unbind)
        # with respect to view tracking and inplace operation on the output.

        def run_test(grad_mode, requires_grad, is_view, should_raise_tuple):
            def maybe_check_raise(fn, should_raise):
                self.assertTrue(should_raise is None or isinstance(should_raise, str))
                if should_raise is not None:
                    with self.assertRaisesRegex(RuntimeError, should_raise):
                        fn()
                else:
                    fn()

            inp = torch.rand(2, requires_grad=requires_grad).clone()
            with torch.set_grad_enabled(grad_mode):
                out = inp.view_as(inp)
            # Are they differentiable views?
            self.assertTrue(out._is_view() == is_view)
            # Are inplace allowed?
            maybe_check_raise(lambda: out.add_(1), should_raise_tuple[0])

            inp = torch.rand(2, requires_grad=requires_grad).clone()
            with torch.set_grad_enabled(grad_mode):
                out = inp.unbind()
            # Are they differentiable views?
            self.assertTrue(out[0]._is_view() == is_view)
            self.assertTrue(out[1]._is_view() == is_view)
            # Are inplace allowed?
            maybe_check_raise(lambda: out[0].add_(1), should_raise_tuple[1])
            maybe_check_raise(lambda: out[1].add_(1), should_raise_tuple[2])

        # should_raise contains None if it should not raise
        # should_raise contains a string of the error if it should raise
        # The 3 elements are for view_as, first output of unbind and second output of unbind
        run_test(grad_mode=True, requires_grad=False, is_view=True,
                 should_raise_tuple=(None, None, None))
        inp_change_err = "Output {} of UnbindBackward0 is a view and is being modified inplace."
        run_test(grad_mode=True, requires_grad=True, is_view=True,
                 should_raise_tuple=(None, inp_change_err.format("0"), inp_change_err.format("1")))
        leaf_grad_err = "A view was created in no_grad mode and is being modified inplace"
        run_test(grad_mode=False, requires_grad=True, is_view=True,
                 should_raise_tuple=(leaf_grad_err, leaf_grad_err, leaf_grad_err))
        run_test(grad_mode=False, requires_grad=False, is_view=True,
                 should_raise_tuple=(None, None, None))

    def test_inplace_not_requires_grad(self):
        class MyFn(torch.autograd.Function):
            @staticmethod
            def forward(ctx, inp):
                return inp.view_as(inp)

            @staticmethod
            def backward(ctx, grad):
                return grad

        # Original Tensor does not require grad
        a = torch.rand(1, 2)

        # Tensor being written does require grad
        b = torch.rand(1, requires_grad=True)

        # Take an invalid view on 'a' that should raise an error (warns during deprecation)
        view_a = MyFn.apply(a)

        with self.assertRaisesRegex(RuntimeError, "This view was created inside a custom Function"):
            view_a += b

        # Extra test for copy_ that is a manual implementation and could be easily
        # forgotten when the codegen is updated (warns during deprecation)
        a = torch.rand(1, 2)
        b = torch.rand(1, requires_grad=True)
        view_a = MyFn.apply(a)

        with self.assertRaisesRegex(RuntimeError, "This view was created inside a custom Function"):
            view_a.copy_(b)

        # Functions that should throw must properly throw
        a = torch.rand(1, 2)
        b = torch.rand(1, requires_grad=True)
        view_a = a.unbind()[0]
        with self.assertRaisesRegex(RuntimeError, "This view is the output of a function that returns "
                                                  "multiple views."):
            view_a.copy_(b)

        # Sanity check that views that should work still work
        a = torch.rand(1, 2)
        b = torch.rand(1, requires_grad=True)
        a.select(1, 0).copy_(b)

    def _do_test_autograd_simple_views_python(self, dtype):
        # This is not necessarily the absolute correct behavior, but this is the current
        # one. This test is here to make sure that any change to this behavior is detected
        # and not silent. The TODOs below mark the places with unexpected behavior.
        # Note that any change in these test will be BC-breaking and should be done carefully.

        # This checks the autograd.Function behavior when we return one or multiple outputs
        # while one of these is an input, a view of an input or of a temporary tensor.

        # This indicator is used to track how many times the backward function was called
        bw_called = [0]
        # This indicator is used to check if the argument `ga` contains non-zero values
        ga_nz = [False]

        class IdOneOutput(Function):
            @staticmethod
            def forward(ctx, a, b, make_view):
                if make_view:
                    a = a.narrow(0, 0, 2)
                else:
                    a = a.clone()
                return a

            @staticmethod
            def backward(ctx, ga):
                bw_called[0] += 1
                return ga, None, None

        class IdTwoOutput(Function):
            @staticmethod
            def forward(ctx, a, b, make_view):
                if make_view:
                    a = a.narrow(0, 0, 2)
                else:
                    a = a.clone()
                return a, a + b

            @staticmethod
            def backward(ctx, ga, gab):
                bw_called[0] += 1
                if ga.eq(0).all():
                    ga_nz[0] = False
                else:
                    ga_nz[0] = True
                return ga + gab, gab, None

        class ViewOfTemp(Function):
            @staticmethod
            def forward(ctx, a, make_view):
                ctx.save_for_backward(a)
                if make_view:
                    a = a.narrow(0, 0, 2)
                else:
                    a = a.clone()
                b = a.clone()
                return b.select(0, 0)

            @staticmethod
            def backward(ctx, grad):
                bw_called[0] += 1
                a, = ctx.saved_tensors
                res = torch.zeros_like(a)
                res.select(0, 0).copy_(grad)
                return res, None

        fn_id_to_inplace_on_view_err_msg = {
            "one_output": ("Output 0 of IdOneOutputBackward is a view and is being "
                           "modified inplace. This view was created inside a custom Function"),
            "two_output": ("Output 0 of IdTwoOutputBackward is a view and is being modified inplace."
                           " This view is the output of a function that returns multiple views."),
            "view_of_temp": ("Output 0 of ViewOfTempBackward is a view and is being "
                             "modified inplace. This view was created inside a custom Function")
        }

        for fn_id in ["one_output", "two_output", "view_of_temp"]:
            for inplace in [True, False]:
                for make_view in [True, False]:
                    # Used for special casing the tests below
                    output_is_a_view = (make_view or fn_id == "view_of_temp")

                    def fn(a, b):
                        # never modify a, b inplace for gracheck
                        a = a.clone()
                        b = b.clone()
                        if fn_id == "two_output":
                            tmp1, tmp2 = IdTwoOutput.apply(a, b, make_view)
                            if inplace:
                                tmp1 += 3
                                tmp2 += 3
                            else:
                                tmp1 = tmp1 + 3
                                tmp2 = tmp2 + 3
                            tmp = tmp1 * tmp2
                        else:
                            if fn_id == "one_output":
                                tmp = IdOneOutput.apply(a, b, make_view)
                            else:
                                tmp = ViewOfTemp.apply(a + b, make_view)
                            if inplace:
                                tmp += 3
                            else:
                                tmp = tmp + 3

                        return tmp.sum()

                    a = torch.ones(2, dtype=dtype, requires_grad=True)
                    b = torch.ones(2, dtype=dtype, requires_grad=True)

                    err_msg = fn_id_to_inplace_on_view_err_msg[fn_id]

                    if not inplace or not output_is_a_view:
                        gradcheck(fn, (a, b), check_batched_grad=False)

                    # Was the custom backward called properly
                    bw_called[0] = 0
                    ga_nz[0] = True  # For the case where the backward is called

                    if inplace and output_is_a_view:
                        with self.assertRaisesRegex(RuntimeError, err_msg):
                            fn(a, b)
                    else:
                        fn(a, b).abs().backward()

                    expected_called = 1
                    expected_ga_nz = True

                    if output_is_a_view and inplace:
                        expected_called = 0

                    self.assertTrue(bw_called[0] == expected_called)
                    self.assertTrue(ga_nz[0] == expected_ga_nz)

    def test_autograd_simple_views_python(self):
        self._do_test_autograd_simple_views_python(torch.double)
        self._do_test_autograd_simple_views_python(torch.cdouble)

    def test_autograd_inplace_views_creation_meta(self):
        # Tests creation_meta properly handled for inplace views

        class Func(torch.autograd.Function):
            @staticmethod
            def forward(ctx, x):
                return x.view_as(x)

            @staticmethod
            def backward(ctx, x):
                return x
        view_custom = Func.apply

        def run_test(fn, fn_type, grad_mode_view, grad_mode_iview, requires_grad, error1, error2):
            # This test checks the behavior of inplace-view functions when
            # the views are created in grad mode or not
            base = torch.rand(2, 3, requires_grad=requires_grad).clone()
            # 1. Create a view with `grad_mode=grad_mode_view`
            with torch.set_grad_enabled(grad_mode_view):
                if fn_type == "multi_view":
                    inp = base.unbind()[0]
                elif fn_type == "custom" :
                    inp = view_custom(base)
                else:
                    inp = base.view_as(base)

            # 2. Perform inplace view with `grad_mode=grad_mode_iview`
            with torch.set_grad_enabled(grad_mode_iview):
                if error1 is not None:
                    with self.assertRaisesRegex(RuntimeError, error1):
                        fn(inp)
                    return
                else:
                    # If error is None, check that runs without error
                    fn(inp)
            # 3. Do inplace on the (new) view
            if error2 is not None:
                with self.assertRaisesRegex(RuntimeError, error2):
                    inp.add_(1)
            else:
                # If error is None, check that runs without error
                inp.add_(1)

        no_grad_err = "A view was created in no_grad mode"
        multi_view_err = "function that returns multiple views"
        custom_err = "view was created inside a custom Function"

        def run_tests(fn):
            for fn_type in ("normal", "multi_view", "custom"):
                for grad_mode_view in (True, False):
                    for grad_mode_iview in (True, False):
                        for requires_grad in (True, False):
                            error1 = None  # expected error when we do inplace_view on original view
                            error2 = None  # expected error when we do inplace on the resulting view

                            if requires_grad:
                                if not grad_mode_view and grad_mode_iview:
                                    error1 = no_grad_err
                                if not grad_mode_view and not grad_mode_iview:
                                    error2 = no_grad_err

                                if fn_type == "multi_view":
                                    if grad_mode_view and grad_mode_iview:
                                        error1 = multi_view_err
                                    if grad_mode_view and not grad_mode_iview:
                                        error2 = multi_view_err

                                if fn_type == "custom":
                                    if grad_mode_view and grad_mode_iview:
                                        error1 = custom_err
                                    if grad_mode_view and not grad_mode_iview:
                                        error2 = custom_err

                            run_test(fn, fn_type, grad_mode_view, grad_mode_iview, requires_grad, error1, error2)

        # This list was created by logging gen_inplace_or_view_type.py
        #   detach_ is excluded for this test because it cannot be applied to
        #   views and thus does not return a view
        run_tests(lambda v: v.as_strided_((1, 0), (2, 2)))
        run_tests(lambda v: v.transpose_(0, 0))
        run_tests(lambda v: v.t_())
        run_tests(lambda v: v.squeeze_(0))
        run_tests(lambda v: v.unsqueeze_(0))
        run_tests(lambda v: v.swapdims_(0, 0))
        run_tests(lambda v: v.swapaxes_(0, 0))

    def test_autograd_inplace_view_of_view(self):
        x = torch.zeros(2)
        with torch.no_grad():
            y = x.view(2)
        y.requires_grad_(True)
        z = y.view(2)
        with self.assertRaisesRegex(RuntimeError, "a view of a view .* is being .* inside the no_grad block"):
            z /= 2

        x = torch.zeros(2)
        with torch.inference_mode():
            y = x.view(2)
        y.requires_grad_(True)
        z = y.view(2)
        with self.assertRaisesRegex(RuntimeError, "a view of a view .* is being .* inside the inference_mode"):
            z /= 2

    # TODO This is not the correct behavior -
    # See https://github.com/pytorch/pytorch/issues/49825#issuecomment-794466627
    def test_autograd_inplace_views_cross_dtype(self):
        # This test is here to make sure that any change to this behavior is detected
        # and not silent. The TODOs below mark the places with unexpected behavior.
        a_orig = torch.rand(3, 3, requires_grad=True, dtype=torch.complex64)
        a = a_orig.clone()
        b = torch.view_as_real(a)
        b = b.transpose(0, 1)
        b += 1
        b.backward(torch.arange(0, 18, dtype=torch.float).view(3, 3, 2))
        non_inplace_grad = a_orig.grad

        a_orig = torch.rand(3, 3, requires_grad=True, dtype=torch.complex64)
        a = a_orig.clone()
        b = torch.view_as_real(a)
        b.transpose_(0, 1)
        b += 1
        b.backward(torch.arange(0, 18, dtype=torch.float).view(3, 3, 2))
        inplace_grad = a_orig.grad

        # TODO: this is a bug!
        # once this is fixed, it should have the transpose removed:
        # self.assertEqual(non_inplace_grad, inplace_grad)
        self.assertEqual(non_inplace_grad.T, inplace_grad)

    def test_autograd_multiple_views_python(self):
        # This is not necessarily the absolute correct behavior, but this is the current
        # one. This test is here to make sure that any change to this behavior is detected
        # and not silent. The TODOs below mark the places with unexpected behavior.
        # Note that any change in these test will be BC-breaking and should be done carefully.

        # This checks that multiples views in the forward are properly traced and how they
        # behave with respect to inplace operations.

        # This indicator is used to track how many times the backward function was called
        bw_called = [0]

        class ComplexView(Function):
            @staticmethod
            def forward(ctx, a, idx):
                res = a.narrow(0, idx, 1)
                res = a.select(0, idx)
                ctx.save_for_backward(a)
                ctx.idx = idx
                return res

            @staticmethod
            def backward(ctx, grad):
                bw_called[0] += 1
                a, = ctx.saved_tensors
                res = torch.zeros_like(a)
                res.select(0, ctx.idx).copy_(grad)
                return res, None

        a = torch.ones(2, requires_grad=True)
        idx = 1

        bw_called[0] = 0
        out = ComplexView.apply(a.clone(), idx)
        out.sum().backward()
        self.assertTrue(bw_called[0] == 1)

        out = ComplexView.apply(a.clone(), idx)
        with self.assertRaisesRegex(RuntimeError,
                                    "Output 0 of ComplexViewBackward is a view and is being modified inplace"):
            out += 1

    def test_autograd_python_custom_function_inplace(self):
        # This is not necessarily the absolute correct behavior, but this is the current
        # one. This test is here to make sure that any change to this behavior is detected
        # and not silent. The TODOs below mark the places with unexpected behavior.
        # Note that any change in these test will be BC-breaking and should be done carefully.

        # This test checks custom autograd.Function that perform inplace operations

        bw_called = [0]

        # I) Single output
        class MyAdder(Function):
            @staticmethod
            def forward(ctx, a, b):
                a.add_(b)
                ctx.mark_dirty(a)
                return a

            @staticmethod
            def backward(ctx, grad):
                bw_called[0] += 1
                return grad, grad


        a = torch.ones(2, requires_grad=True)
        b = torch.ones(2, requires_grad=True)

        # No extra inplace
        c = MyAdder.apply(a.clone(), b)
        c.sum().backward()
        self.assertTrue(bw_called[0] == 1)

        # With extra inplace on the output
        bw_called[0] = 0
        c = MyAdder.apply(a.clone(), b)
        c += 2
        c.sum().backward()
        self.assertTrue(bw_called[0] == 1)

        # The input is a view
        bw_called[0] = 0
        c = MyAdder.apply(a.clone().view_as(a), b)
        c.sum().backward()
        self.assertTrue(bw_called[0] == 1)

        # Should not give non-inputs to mark_dirty
        class MyAdderBad(Function):
            @staticmethod
            def forward(ctx, a, b):
                c = 3 * a
                c.add_(b)
                ctx.mark_dirty(c)
                return c

            @staticmethod
            def backward(ctx, grad):
                bw_called[0] += 1
                grad = 3 * grad
                return grad, grad

        a = torch.ones(2, requires_grad=True)
        b = torch.ones(2, requires_grad=True)

        with warnings.catch_warnings(record=True) as w:
            MyAdderBad.apply(a.clone(), b)
        self.assertEqual(len(w), 1)

        # II) Multiple outputs
        class MyBadAdder(Function):
            @staticmethod
            def forward(ctx, a, b):
                a.add_(b)
                ctx.mark_dirty(a)
                return a, a + b

            @staticmethod
            def backward(ctx, ga, gab):
                bw_called[0] += 1
                return ga + gab, ga + gab

        # No extra inplace
        bw_called[0] = 0
        c, d = MyBadAdder.apply(a.clone(), b)
        (c * d).sum().backward()
        self.assertTrue(bw_called[0] == 1)

        # With extra inplace on the output
        bw_called[0] = 0
        c, d = MyBadAdder.apply(a.clone(), b)
        c += 2
        (c * d).sum().backward()
        self.assertTrue(bw_called[0] == 1)

        # The input is a view
        inplace_on_view_err = "your Function modifies inplace an input that is a view of another Tensor"
        with self.assertRaisesRegex(RuntimeError, inplace_on_view_err):
            c, d = MyBadAdder.apply(a.clone().view_as(a), b)

        # III) Inplace + other op
        class MyOutPlaceAdder(Function):
            @staticmethod
            def forward(ctx, a, b):
                a.add_(b)
                ctx.mark_dirty(a)
                return a.clone(), a + b

            @staticmethod
            def backward(ctx, ga, gab):
                bw_called[0] += 1
                return ga + gab, ga + 2 * gab

        # We don't reuse the input
        def fn(a, b):
            orig_a = a.clone().view_as(a)
            c, d = MyOutPlaceAdder.apply(orig_a, b)
            return (c * d).sum()

        bad_mark_dirty_err = "Some elements marked as dirty during the forward method were not returned as output."
        with self.assertRaisesRegex(RuntimeError, bad_mark_dirty_err):
            fn(a, b)

    def test_custom_function_mark_dirty_not_differentiable(self):
        def get_custom_fn(jvp_err):
            class InplaceMul(torch.autograd.Function):
                @staticmethod
                def forward(ctx, x):
                    result = x.mul_(2)
                    ctx.mark_dirty(result)
                    return result

                @staticmethod
                def backward(ctx, grad_output):
                    pass

                @staticmethod
                def jvp(ctx, x_t):
                    if jvp_err:
                        return x_t
                    else:
                        return x_t.mul_(2)
            return InplaceMul

        for requires_grad, jvp_err in product([True, False], repeat=2):
            InplaceMul = get_custom_fn(jvp_err)
            # Make sure that tensor is always returned as-is if marked dirty
            z = torch.tensor(1., requires_grad=requires_grad)
            x = z.clone()
            y = InplaceMul.apply(x)
            self.assertTrue(x is y)
            self.assertEqual(x, z * 2)

            # jvp must properly modify the input grad if mark_dirty is set
            with fwAD.dual_level():
                x_tangent = torch.ones_like(x)
                x_dual = fwAD.make_dual(x, x_tangent)

                if jvp_err:
                    bad_mark_dirty_err = "jvp function must modify the corresponding gradient inplace"
                    with self.assertRaisesRegex(RuntimeError, bad_mark_dirty_err):
                        InplaceMul.apply(x_dual)
                else:
                    out_dual = InplaceMul.apply(x_dual)
                    _, out_tangent = fwAD.unpack_dual(out_dual)
                    self.assertTrue(out_dual is x_dual)
                    self.assertTrue(out_tangent is x_tangent)

    def test_named_tensor_for_complex_views(self):
        names = ["batch", "height", "width", "complex"]
        z = torch.ones((2, 1, 2, 2), requires_grad=True)
        z_named = z.refine_names(*names)
        z_complex = torch.view_as_complex(z_named.rename(None)).refine_names(*names[:-1])
        z_complex.sum().abs().backward()
        expected = torch.ones_like(z_complex).rename(None)
        abs_1_1j = abs(1 + 1j)
        expected.fill_(complex(abs_1_1j / 2, abs_1_1j / 2))
        self.assertEqual(z.grad, torch.view_as_real(expected))

    def test_custom_function_return_view_in_nograd(self):
        class Alias(Function):
            @staticmethod
            def forward(ctx, x):
                return x[:]

            @staticmethod
            def backward(ctx, gx):
                return gx

        inp = torch.rand(2, requires_grad=True)

        with torch.no_grad():
            output = Alias.apply(inp)

        with torch.no_grad():
            expected_output = inp[:]

        # Calling the custom function should operate as if we called an equivalent op
        self.assertEqual(output.requires_grad, expected_output.requires_grad)

        # Check that in-place modification on view throws
        leaf_grad_err = "A view was created in no_grad mode and is being modified inplace"
        with self.assertRaisesRegex(RuntimeError, leaf_grad_err):
            output.zero_()

    def test_grad_mode_restored_reentrant(self):
        class MyFunction(Function):
            @staticmethod
            def forward(ctx, inp):
                return inp.clone()

            @staticmethod
            def backward(ctx, go):
                original = torch._C.is_grad_enabled()
                with torch.enable_grad():
                    self.assertTrue(torch._C.is_grad_enabled())
                    foo = torch.rand(go.size(), requires_grad=True)
                    grad, = torch.autograd.grad(
                        foo ** 3, foo, grad_outputs=go
                    )
                    self.assertTrue(torch._C.is_grad_enabled())
                self.assertTrue(torch._C.is_grad_enabled() == original)
                return grad

        inp = torch.rand(3, requires_grad=True)

        # Case where original==False
        MyFunction.apply(inp).sum().backward()
        # Case where original==True
        MyFunction.apply(inp).sum().backward(create_graph=True)

    def test_power_function(self):
        a = torch.tensor([0., 0., 0.])
        b = torch.tensor([-1., 0., 1.], requires_grad=True)
        c = torch.sum(a**b)
        c.backward()
        self.assertEqual(b.grad, torch.tensor([-inf, 0., 0.]))

        s = 0
        b = torch.tensor([-1., 0., 1.], requires_grad=True)
        c = torch.sum(s**b)
        c.backward()
        self.assertEqual(b.grad, torch.tensor([-inf, 0., 0.]))

    def test_custom_function_error(self):
        class BadFw(Function):
            @staticmethod
            def backward(ctx, foo):
                return foo

        class BadBw(Function):
            @staticmethod
            def forward(ctx, foo):
                return foo.clone()

        class BadBw2(Function):
            @staticmethod
            def forward(ctx, foo):
                return foo.clone()

            @staticmethod
            def backward(ctx, foo):
                return foo

            @staticmethod
            def vjp(ctx, foo):
                return foo

        class BadJvp(Function):
            @staticmethod
            def forward(ctx, foo):
                return foo.clone()

        inp = torch.rand(1, requires_grad=True)
        with self.assertRaisesRegex(NotImplementedError, "must implement the forward"):
            BadFw.apply(inp)

        with self.assertRaisesRegex(RuntimeError, "must implement either the backward"):
            BadBw.apply(inp).sum().backward()

        with self.assertRaisesRegex(RuntimeError, "Implementing both 'backward' and 'vjp'"):
            BadBw2.apply(inp).sum().backward()

        with self.assertRaisesRegex(RuntimeError, "must implement the jvp function"):
            with fwAD.dual_level():
                d = fwAD.make_dual(inp, torch.rand_like(inp))
                res = BadJvp.apply(d)

    def test_custom_function_forward_mode_view_checks(self):
        flag_to_error = {
            "ok": None,
            "not_a_view": "jvp is not returning a view",
            "not_a_view_of_inp": "jvp is not returning a view of the given",
            "not_a_view_of_inp_base": "jvp is not returning a view of the same base",
        }

        class ViewFn(Function):
            @staticmethod
            def forward(ctx, foo, flag):
                ctx.flag = flag
                ctx.size = foo.size()
                return foo.narrow(0, 0, 2)

            @staticmethod
            def vjp(ctx, gO):
                gI = gO.new_zeros(ctx.size)
                gI.narrow(0, 0, 2).copy_(gO)
                return gI, None

            @staticmethod
            def jvp(ctx, gI, _):
                res = gI.narrow(0, 0, 2)
                if ctx.flag != "ok":
                    # Break the view in the gradients!
                    res = res.clone()
                if ctx.flag in ["not_a_view_of_inp", "not_a_view_of_inp_base"]:
                    # Result should be a view, just of the wrong thing
                    res = res.view_as(res)
                return res

        inp = torch.rand(4, 4, dtype=torch.double, requires_grad=True)

        for flag, msg in flag_to_error.items():
            def test_fn(inp):
                if flag == "not_a_view_of_inp_base":
                    inp = inp.view_as(inp)
                return ViewFn.apply(inp, flag)

            if msg is None:
                gradcheck(test_fn, inp, check_forward_ad=True)
            else:
                with self.assertRaisesRegex(RuntimeError, msg):
                    gradcheck(test_fn, inp, check_forward_ad=True)

    def test_custom_function_forward_mode_inplace_checks(self):
        class InplaceFn(Function):
            @staticmethod
            def forward(ctx, foo, flag):
                ctx.mark_dirty(foo)
                ctx.flag = flag
                foo.mul_(2)
                return foo

            @staticmethod
            def vjp(ctx, gO):
                return 2 * gO, None

            @staticmethod
            def jvp(ctx, gI, _):
                if ctx.flag:
                    # Don't do the change inplace
                    return 2 * gI
                else:
                    gI.mul_(2)
                    return gI

        inp = torch.rand(4, 4, dtype=torch.double, requires_grad=True)

        def test_fn(inp, flag):
            inp = inp.clone()
            return InplaceFn.apply(inp, flag)

        gradcheck(test_fn, (inp, False), check_forward_ad=True)

        with self.assertRaisesRegex(RuntimeError, "inplace custom Function is not modifying the forward mode gradients inplace"):
            gradcheck(test_fn, (inp, True), check_forward_ad=True)

    def test_custom_function_forward_mode_wrong_formula(self):
        class UserFn(Function):
            @staticmethod
            def forward(ctx, foo, should_fail):
                ctx.should_fail = should_fail
                return foo * 2

            @staticmethod
            def vjp(ctx, gO):
                return 2 * gO, None

            @staticmethod
            def jvp(ctx, gI, _):
                if ctx.should_fail:
                    # Wrong gradient formula
                    return 3 * gI
                else:
                    return 2 * gI

        inp = torch.rand(10, dtype=torch.double, requires_grad=True)
        gradcheck(UserFn.apply, (inp, False), check_forward_ad=True)

        with self.assertRaisesRegex(RuntimeError, "Jacobian computed with forward mode mismatch for output 0"):
            gradcheck(UserFn.apply, (inp, True), check_forward_ad=True)

    def test_custom_function_forward_mode_non_tensor_before_tensor_args(self):
        class MyFn(torch.autograd.Function):
            @staticmethod
            def forward(ctx, nt, x, nt2, y):
                return x * 2 + y * 3

            @staticmethod
            def jvp(ctx, nt, x_t, nt2, y_t):
                self.assertIsNone(nt)
                self.assertIsNone(nt2)
                return x_t * 2 + y_t * 3

        x = torch.tensor(1., dtype=torch.double)
        t = torch.tensor(1., dtype=torch.double)
        y = torch.tensor(1., dtype=torch.double)

        with fwAD.dual_level():
            dual_x = fwAD.make_dual(x, t)
            MyFn.apply(1, dual_x, 1, y)

        gradcheck(MyFn.apply, (1, x.requires_grad_(True), 1, y.requires_grad_(True)), check_forward_ad=True,
                  check_backward_ad=False, check_batched_grad=False)

    def test_custom_function_forward_mode_forward_is_no_op(self):
        error_regex = "A custom Function's forward is returning a view \\(or an input as-is\\)"

        return_lambdas = {
            # If we return an input as-is in forward, that is treated
            # as if self.view_as(self) is performed. If jvp returns x.view_as(x),
            # this is OK.
            "view_as": lambda x: x.view_as(x),
            # Expect this to raise an error
            "self": lambda x: x,
            # Expect this to raise the same error
            "mul_by_2": lambda x: x * 2,
        }

        for k, fn in return_lambdas.items():
            class MyFn(torch.autograd.Function):
                @staticmethod
                def forward(ctx, x, y):
                    return x + y, x

                @staticmethod
                def vjp(ctx, gO1, gO2):
                    return gO1 + gO2, gO1

                @staticmethod
                def jvp(ctx, x_t, y_t):
                    return x_t + y_t, fn(x_t)

            a = torch.tensor(1., dtype=torch.double, requires_grad=True)
            t = torch.tensor(1., dtype=torch.double)
            b = torch.tensor(1., dtype=torch.double, requires_grad=True)

            c = torch.tensor(1., dtype=torch.double)
            t2 = torch.tensor(1., dtype=torch.double)
            d = torch.tensor(1., dtype=torch.double)

            with fwAD.dual_level():
                a_dual = fwAD.make_dual(a, t)
                c_dual = fwAD.make_dual(c, t2)

                if k == "view_as":
                    _, out2 = MyFn.apply(a_dual, b)
                    self.assertTrue(fwAD.unpack_dual(out2).tangent._base is t)

                    _, out2 = MyFn.apply(c_dual, d)
                    self.assertTrue(fwAD.unpack_dual(out2).tangent._base is t2)
                else:
                    with self.assertRaisesRegex(RuntimeError, error_regex):
                        MyFn.apply(a_dual, b)

                    with self.assertRaisesRegex(RuntimeError, error_regex):
                        MyFn.apply(c_dual, d)

            if k == "view_as":
                gradcheck(MyFn.apply, (a, c), check_forward_ad=True)
            else:
                with self.assertRaisesRegex(RuntimeError, error_regex):
                    gradcheck(MyFn.apply, (a, c), check_forward_ad=True)

    def test_custom_function_save_for_forward(self):
        class Func(torch.autograd.Function):
            @staticmethod
            def forward(ctx, x: torch.Tensor, y: torch.Tensor, z: int):
                ctx.save_for_backward(x, y)
                ctx.save_for_forward(x, y)
                ctx.z = z
                ctx.prod = x * y
                return z * ctx.prod

            @staticmethod
            def jvp(ctx, x_t, y_t, _):
                x_p, y_p = ctx.saved_tensors
                z = ctx.z
                return z * (y_p * x_t + x_p * y_t)

            @staticmethod
            def vjp(ctx, grad_out):
                x, y = ctx.saved_tensors
                z = ctx.z
                return z * grad_out * y, z * grad_out * x, None

        a = torch.tensor(1., requires_grad=True, dtype=torch.double)
        t = torch.tensor(1., dtype=torch.double)
        b = torch.tensor(2., requires_grad=True, dtype=torch.double)
        c = 4

        with fwAD.dual_level():
            a_dual = fwAD.make_dual(a, t)
            out = Func.apply(a_dual, b, c)
            out.backward()

        gradcheck(Func.apply, (a, b, c), check_forward_ad=True)

        # When saved for backward, but not saved for forward
        class Func(torch.autograd.Function):
            @staticmethod
            def forward(ctx, x: torch.Tensor):
                ctx.save_for_backward(x)
                return x.clone()

            @staticmethod
            def jvp(ctx, x_t):
                self.assertEqual(len(ctx.saved_tensors), 0)
                return x_t

            @staticmethod
            def vjp(ctx, grad_out):
                x, = ctx.saved_tensors
                self.assertEqual(len(ctx.saved_tensors), 1)
                return grad_out

        with fwAD.dual_level():
            a_dual = fwAD.make_dual(a, t)
            out = Func.apply(a_dual)
            out.backward()

        gradcheck(Func.apply, (a,), check_forward_ad=True)

    def test_custom_function_forward_mode_non_differentiable(self):
        # returns differentiable type, marked non-differentiable
        class Func(torch.autograd.Function):
            @staticmethod
            def forward(ctx, x, y):
                out = y.clone()
                ctx.mark_non_differentiable(out)
                return x.clone(), out

            @staticmethod
            def jvp(ctx, x_tangent, y_tangent):
                return x_tangent, None

        x = torch.tensor(2.)
        x_tangent = torch.tensor(1.)
        y = torch.tensor(3.)

        with fwAD.dual_level():
            x_dual = fwAD.make_dual(x, x_tangent)
            _, out2_dual = Func.apply(x_dual, y)
            self.assertEqual(fwAD.unpack_dual(out2_dual).tangent, None)

        y = torch.tensor(3)

        # returns non-differentiable type, NOT marked non-differentiable
        class Func(torch.autograd.Function):
            @staticmethod
            def forward(ctx, x, y):
                return x.clone(), y.clone()

            @staticmethod
            def jvp(ctx, x_tangent, y_tangent):
                self.assertIsNone(y_tangent)
                return x_tangent, None

        with fwAD.dual_level():
            x_dual = fwAD.make_dual(x, x_tangent)
            _, out2_dual = Func.apply(x_dual, y)
            self.assertEqual(fwAD.unpack_dual(out2_dual).tangent, None)

        class FuncWrong(torch.autograd.Function):
            @staticmethod
            def forward(ctx, x, y):
                out = y.clone()
                ctx.mark_non_differentiable(out)
                return x.clone(), out

            @staticmethod
            def jvp(ctx, x_tangent, y_tangent):
                return x_tangent, x_tangent.clone()

        with fwAD.dual_level():
            x_dual = fwAD.make_dual(x, x_tangent)
            with self.assertRaisesRegex(RuntimeError, "You should return None at that position instead"):
                FuncWrong.apply(x_dual, y)


    def test_custom_function_local_inplace(self):
        class MyFn(torch.autograd.Function):
            @staticmethod
            def forward(ctx, inp, inplace):
                view = inp.clone()[:3]
                if inplace:
                    view += 2
                return view

            @staticmethod
            def backward(ctx, grad):
                return grad, None

        base = torch.rand(10, requires_grad=True)

        foo = MyFn.apply(base, False)
        self.assertEqual(foo.grad_fn.__class__.__name__, "MyFnBackward")

        foo = MyFn.apply(base, True)
        self.assertEqual(foo.grad_fn.__class__.__name__, "MyFnBackward")

    def test_integer_outputs(self):
        inp = torch.rand(4, requires_grad=True)

        out = inp.argmax()
        self.assertFalse(out.dtype.is_floating_point)
        self.assertFalse(out.requires_grad)

        out = inp.argmin()
        self.assertFalse(out.dtype.is_floating_point)
        self.assertFalse(out.requires_grad)

        out = inp.argsort()
        self.assertFalse(out.dtype.is_floating_point)
        self.assertFalse(out.requires_grad)

        val = torch.rand((), requires_grad=True)

        out = torch.searchsorted(inp, val)
        self.assertFalse(out.dtype.is_floating_point)
        self.assertFalse(out.requires_grad)

        bins = torch.linspace(0, 1.0, steps=100, requires_grad=True)
        vals = torch.rand(5, 5, requires_grad=True)
        out = torch.bucketize(vals, bins)
        self.assertFalse(out.dtype.is_floating_point)
        self.assertFalse(out.requires_grad)

        val = torch.empty(5).requires_grad_()
        out = val.count_nonzero()
        self.assertFalse(out.requires_grad)

        def assert_only_first_requires_grad(res):
            if not isinstance(res, tuple):
                res = (res,)
            self.assertTrue(res[0].requires_grad)
            for out in res[1:]:
                if out is not None:
                    self.assertFalse(out.requires_grad)

        for sort in [True, False]:
            for return_inverse in [True, False]:
                for return_counts in [True, False]:
                    res = torch.unique(inp, sorted=sort, return_inverse=return_inverse,
                                       return_counts=return_counts)
                    assert_only_first_requires_grad(res)

                    res = torch.unique(inp, sorted=sort, return_inverse=return_inverse,
                                       return_counts=return_counts, dim=0)
                    assert_only_first_requires_grad(res)

                    res = torch.unique_consecutive(inp, return_inverse=return_inverse,
                                                   return_counts=return_counts)
                    assert_only_first_requires_grad(res)

                    res = torch.unique_consecutive(inp, return_inverse=return_inverse,
                                                   return_counts=return_counts, dim=0)
                    assert_only_first_requires_grad(res)

                    # Here we test the internal functions to make sure all of them are
                    # covered on top of the public API
                    res = torch._unique(inp, sorted=sort, return_inverse=return_inverse)
                    assert_only_first_requires_grad(res)

                    # This looks public but is actually manually deleted from the
                    # torch namespace in torch/functional.py
                    res = torch._VF.unique_dim(inp, dim=0, sorted=sort, return_inverse=return_inverse,
                                               return_counts=return_counts)
                    assert_only_first_requires_grad(res)

                    # We don't test `unique_dim_consecutive` here.
                    # It looks public but the python binding is actually manually disabled in
                    # tools/autograd/gen_python_functions.py

                    res = torch._unique2(inp, sorted=sort, return_inverse=return_inverse,
                                         return_counts=return_counts)
                    assert_only_first_requires_grad(res)

    def test_custom_function_cycle(self):
        class MyFn(Function):
            @staticmethod
            def forward(ctx, x, metadata):
                x = x.clone()
                ctx.meta = metadata
                ctx.save_for_backward(x)
                return x

            @staticmethod
            def backward(ctx, gO):
                x, = ctx.saved_tensors
                self.assertEqual(x, 3.14)
                self.assertEqual(ctx.meta["foo"], 3.14)
                return gO * x, None

        def get_refs(with_backward):
            a = torch.tensor(3.14, requires_grad=True)

            metadata = {}
            out = MyFn.apply(a, metadata)

            metadata["foo"] = out

            if with_backward:
                out.sum().backward()
                self.assertEqual(a.grad, a)

            return torch._C._WeakTensorRef(out)

        with disable_gc():
            ref = get_refs(False)
            self.assertFalse(ref.expired())
        gc.collect()
        self.assertTrue(ref.expired())

        # The backward clears the saved_variables but not the __dict__
        with disable_gc():
            ref = get_refs(True)
            self.assertFalse(ref.expired())
        gc.collect()
        self.assertTrue(ref.expired())

    def test_create_graph_and_full_backward_hook_cycle(self):
        # If BackwardHook saves grad_output, it can create a cycle when we perform backward
        # with create_graph=True
        #
        #   grad_output -> grad_output.grad_fn -> graph -> hook -> grad_output
        #
        class TestCls:
            # Dummy class for the purpose of creating a weakref
            pass

        def get_ref(input_requires_grad, nb_hooks):
            t = torch.randn(10, requires_grad=input_requires_grad)
            a = torch.tensor(1., requires_grad=True)

            class Test(nn.Module):
                def forward(self, x):
                    return x ** 2 * a ** 2
            mod = Test()

            for _ in range(nb_hooks):
                mod.register_full_backward_hook(lambda a, b, c: None)

            tmp = mod(t)

            # Save dummy object to graph and get a weak ref to it
            test = TestCls()
            ref = weakref.ref(test)
            tmp.grad_fn.metadata["a"] = test

            with set_warn_always_context(True):
                with warnings.catch_warnings(record=True) as w:
                    tmp.exp().sum().backward(create_graph=True)
                    self.assertTrue(len(w) == 1)
                    self.assertTrue("Using backward() with create_graph=True" in str(w[0].message))

            # Remove the backward + create_graph=True cycle
            a.grad = None
            t.grad = None

            return ref

        for nb_hooks in (1, 2, 3):
            for input_requires_grad in (True, False):
                ref_ = get_ref(
                    input_requires_grad=input_requires_grad,
                    nb_hooks=nb_hooks,
                )
                gc.collect()
                self.assertIsNone(ref_())

    @parametrize("use_custom_function", [True, False])
    @parametrize("use_tensor_hook", [True, False])
    def test_hook_closure_cycle(self, use_custom_function, use_tensor_hook):
        # This creates a cycle between the hook and grad_fn_b
        # hook -> closure -> grad_fn_b (python) -> grad_fn (cpp) -> hook (cpp)
        # -> dict -> hook
        #
        # This test is testing that the grad_fn_b (python) only traverses the
        # dict if it is the only one holding a reference to the grad_fn_b (cpp)
        # shared_ptr
        #
        # See: https://github.com/pytorch/pytorch/issues/102174
        class Function(torch.autograd.Function):
            @staticmethod
            def forward(ctx, x):
                return x

            @staticmethod
            def backward(ctx, grad):
                return grad

        class Test:
            pass

        count = [0]

        def scope():
            a = torch.tensor(1., requires_grad=True)
            if use_custom_function:
                b = Function.apply(a)
            else:
                b = a.clone()
            grad_fn_b = b.grad_fn
            obj = Test()

            def hook(*args):
                # Make sure this hook's closure holds onto grad_fn_b
                # This forms a cycle between the hook and grad_fn_b
                # We also hold onto a sentinel object 'obj' to track
                # whether this cycle is still alive. See 'ref' below.
                grad_fn_b
                obj
                count[0] += 1
            if use_tensor_hook:
                b.register_hook(hook)
            else:
                b.grad_fn.register_hook(hook)
            c = b.clone()
            ref = weakref.ref(obj)
            return c, ref

        with disable_gc():
            out, ref = scope()
            out.backward(retain_graph=True)

            gc.collect()

            # Make sure gc does not clear the cycle noted above.
            # e.g. the hook is alive and gets fired even after gc runs
            out.backward(retain_graph=True)
            self.assertEqual(count[0], 2)

            # ref is still alive because the use_count of the cpp grad_fn
            # shared_ptr > 1 since (1) the python grad_fn is alive, and (2) the
            # rest of the graph holds onto the shared_ptr
            self.assertIsNotNone(ref())

            # Then delete the rest of the graph and check that ref is dead
            del out
            gc.collect()
            self.assertIsNone(ref())

    def test_full_backward_hook_double_backward(self):
        x = torch.rand(1, requires_grad=True)
        y = torch.rand_like(x)

        func = torch.nn.MSELoss()
        counter = [0]

        def hook(module, grad_input, grad_output):
            counter[0] += 1

        func.register_full_backward_hook(hook)

        f = func(x, y)

        (gradx_f,) = torch.autograd.grad(f, x, create_graph=True)
        self.assertEqual(counter[0], 1)
        _ = torch.autograd.grad(gradx_f, x)
        # We should not error, and counter should not be incremented
        self.assertEqual(counter[0], 1)

    def test_input_buffer_accum(self):
        leaf = torch.rand(2, 2, requires_grad=True)

        # An op that returns sparse gradients
        ind = torch.tensor([[0, 0]], dtype=torch.long)
        out2 = leaf.gather(0, ind, sparse_grad=True)

        # An op that returns the gradients as-is
        out1 = leaf.clone()

        grad_out1_original = torch.rand_like(out1)
        grad_out1 = grad_out1_original.clone()
        grad_out2 = torch.rand_like(out2)

        torch.autograd.backward((out1, out2), (grad_out1, grad_out2))

        # Given gradients should not be modified inplace
        self.assertEqual(grad_out1, grad_out1_original)

    def test_no_unnecessary_unwrapping(self):
        a = torch.randn(5, requires_grad=True)
        a_orig = a.detach().clone()
        b = a * a
        c = a * b
        d = torch.exp(a)

        # a is leaf
        self.assertIs(b.grad_fn._saved_self, a)
        self.assertIs(b.grad_fn._saved_other, a)
        self.assertIs(c.grad_fn._saved_self, a)

        # b is not an output
        self.assertIs(c.grad_fn._saved_other, b)

        # d is an output
        self.assertEqual(d.grad_fn._saved_result, d)
        self.assertIsNot(d.grad_fn._saved_result, d)

        c.sum().backward()

        with self.assertRaisesRegex(RuntimeError, "after they have already been freed"):
            c.grad_fn._saved_self

        # a is left untouched
        self.assertEqual(a, a_orig)

    def test_saved_variable_version_counter(self):
        a = torch.rand(2, requires_grad=True)

        b = torch.exp(a)

        b_unpacked = b.grad_fn._saved_result
        self.assertEqual(b, b_unpacked)
        self.assertEqual(b._version, b_unpacked._version)

        with torch.no_grad():
            b += 1

        self.assertEqual(b, b_unpacked)
        self.assertEqual(b._version, b_unpacked._version)

    def test_saved_variable_packing_unpacking_saved_original_with_hooks(self):
        # Tests that packing/unpacking a SavedVariable works correctly with user-defined hooks
        # The saved_original / did_not_save_original distinction corresponds to the `save_original`
        # attribute of `SavedVariable`.

        def test(get_input, is_leaf):
            a = get_input()
            grad_fn = a.grad_fn
            y = a * a
            y.grad_fn._raw_saved_self.register_hooks(lambda x: 2 * x, lambda x: x / 2)
            self.assertEqual(a, y.grad_fn._saved_self)
            if not is_leaf:
                self.assertIs(grad_fn, y.grad_fn._saved_self.grad_fn)
                y.sum().backward()
            else:
                y.sum().backward()
                self.assertEqual(2 * a, a.grad)

            a = get_input()
            grad_fn = a.grad_fn
            y = a * a
            y.grad_fn._raw_saved_self.register_hooks(lambda x: 2 * x, lambda x: x)
            self.assertEqual(2 * a, y.grad_fn._saved_self)
            if not is_leaf:
                self.assertIs(grad_fn, y.grad_fn._saved_self.grad_fn)
                y.sum().backward()
            else:
                y.sum().backward()
                self.assertEqual(3 * a, a.grad)

            # double backward
            a = get_input()
            grad_fn = a.grad_fn
            y = a ** 3
            y.grad_fn._raw_saved_self.register_hooks(lambda x: x, lambda x: x)
            s = torch.sum(y)
            g, = torch.autograd.grad(s, (a, ), create_graph=True)
            if not is_leaf:
                self.assertIs(grad_fn, y.grad_fn._saved_self.grad_fn)
                g.sum().backward()
            else:
                g.sum().backward()
                self.assertEqual(6 * a, a.grad)

            a = get_input()
            y = a * a
            y.grad_fn._raw_saved_self.register_hooks(lambda x: x, lambda x: 1)
            with self.assertRaisesRegex(TypeError, "Output of saved tensor unpack_hook expected to be a Tensor"):
                print(y.grad_fn._saved_self)

            a = get_input()
            y = a * a
            with self.assertRaisesRegex(TypeError, "missing 1 required positional argument"):
                y.grad_fn._raw_saved_self.register_hooks(lambda x, b: x, lambda x: x)

            a = get_input()
            y = a * a
            with self.assertRaisesRegex(TypeError, "missing 1 required positional argument"):
                y.grad_fn._raw_saved_self.register_hooks(lambda x, b: (x, b), lambda x: x)

            def inplace_double(x):
                x *= 2
                return x

            a = get_input()
            t = a * a

            with self.assertRaisesRegex(RuntimeError, "A saved tensor pack hook is modifying its input in place."):
                t.grad_fn._raw_saved_self.register_hooks(inplace_double, lambda x: x / 2)

        # leaf
        test(lambda: torch.randn(5, requires_grad=True), True)

        # not leaf, not output
        test(lambda: (1 + torch.randn(5, requires_grad=True)), False)

    def test_saved_variable_saved_original_inplace_detach(self):
        # Detaching a tensor that is saved input raises
        a = torch.tensor(1., requires_grad=True).clone()
        b = a.sin()
        a.detach_()
        with self.assertRaisesRegex(RuntimeError, "Trying to use a saved tensor that has been detached"):
            b.backward()

        # Detaching a tensor that is saved as output is OK
        a = torch.tensor(1., requires_grad=True).clone()
        b = a.exp()
        a.detach_()
        b.backward()

    def test_saved_variable_packing_unpacking_did_not_save_original_with_hooks(self):
        # Tests that packing/unpacking a SavedVariable works correctly with user-defined hooks
        # The saved_original / did_not_save_original distinction corresponds to the `save_original`
        # attribute of `SavedVariable`.

        a = torch.randn(5, requires_grad=True)
        y = torch.exp(a)
        y.grad_fn._raw_saved_result.register_hooks(lambda x: x, lambda x: x)
        self.assertEqual(y, y.grad_fn._saved_result)
        self.assertIs(y.grad_fn, y.grad_fn._saved_result.grad_fn)
        y.sum().backward()
        self.assertEqual(a.grad, y)

    def test_saved_variable_packing_unpacking_saved_original_with_default_hooks(self):
        # Tests that default hooks are properly registered, used and reset
        # The saved_original / did_not_save_original distinction corresponds to the `save_original`
        # attribute of `SavedVariable`.
        # See also:
        #  - test_saved_variable_packing_unpacking_saved_original_with_hooks

        def pack(x):
<<<<<<< HEAD
            warnings.warn("pack", stacklevel=2)
=======
            warnings.warn("pack", stacklevel=TO_BE_DETERMINED)
>>>>>>> fff02e67
            return x

        with torch.autograd.graph.saved_tensors_hooks(pack, lambda x: x):
            a = torch.ones(5, requires_grad=True)

            with warnings.catch_warnings(record=True) as w:
                warnings.simplefilter('always')
                y = a * a
                # should raise two warnings from a being saved twice
                self.assertEqual(len(w), 2)

        with torch.autograd.graph.saved_tensors_hooks(lambda x: x, lambda x: x):
            a = torch.randn(5, requires_grad=True)
            y = a * a
            self.assertEqual(a, y.grad_fn._saved_self)
            self.assertEqual(a, y.grad_fn._saved_other)
            y.sum().backward()
            self.assertEqual(2 * a, a.grad)

        with torch.autograd.graph.saved_tensors_hooks(lambda x: 2 * x, lambda x: x / 2):
            a = torch.randn(5, requires_grad=True)
            y = a * a
            self.assertEqual(a, y.grad_fn._saved_self)
            self.assertEqual(a, y.grad_fn._saved_other)
            y.sum().backward()
            self.assertEqual(2 * a, a.grad)

        with torch.autograd.graph.saved_tensors_hooks(lambda x: 2 * x, lambda x: x):
            a = torch.randn(5, requires_grad=True)
            y = a * a
            self.assertEqual(2 * a, y.grad_fn._saved_self)
            self.assertEqual(2 * a, y.grad_fn._saved_other)
            y.sum().backward()
            self.assertEqual(4 * a, a.grad)

        # Exited hooks correctly
        a = torch.randn(5, requires_grad=True)
        y = a * a
        self.assertEqual(a, y.grad_fn._saved_self)
        self.assertEqual(a, y.grad_fn._saved_other)
        y.sum().backward()
        self.assertEqual(2 * a, a.grad)

    def test_saved_variable_packing_unpacking_did_not_save_original_with_default_hooks(self):
        # See also test_saved_variable_packing_unpacking_did_not_save_original_with_hooks

        with torch.autograd.graph.saved_tensors_hooks(lambda x: x, lambda x: x):
            a = torch.randn(5, requires_grad=True)
            y = torch.exp(a)
            self.assertEqual(y, y.grad_fn._saved_result)
            y.sum().backward()
            self.assertEqual(a.grad, y)

    def test_setting_default_saved_variable_hooks_twice_should_not_fail(self):
        with torch.autograd.graph.saved_tensors_hooks(lambda x: x, lambda x: x):
            with torch.autograd.graph.saved_tensors_hooks(lambda x: x, lambda x: x):
                pass

    def test_setting_default_saved_variable_hooks_twice_should_use_inner(self):
        with torch.autograd.graph.saved_tensors_hooks(lambda x: 3 * x, lambda x: 3 * x):
            b = torch.randn(5, requires_grad=True)
            with torch.autograd.graph.saved_tensors_hooks(lambda x: 5 * x, lambda x: 5 * x):
                a = torch.randn(5, requires_grad=True)
                y = a * a
            z = b * b
        y.sum().backward()
        z.sum().backward()
        self.assertEqual(2 * 5 * 5 * a, a.grad)
        self.assertEqual(2 * 3 * 3 * b, b.grad)

    def test_disabling_saved_tensor_hooks(self):
        with torch.autograd.graph.disable_saved_tensors_hooks("error message"):
            with self.assertRaisesRegex(RuntimeError, "error message"):
                with torch.autograd.graph.saved_tensors_hooks(lambda x: x, lambda x: x):
                    pass

        self.assertTrue(torch._C._autograd._saved_tensors_hooks_is_enabled())

        with torch.autograd.graph.saved_tensors_hooks(lambda x: x, lambda x: x):
            with self.assertRaisesRegex(RuntimeError, "error message"):
                with torch.autograd.graph.disable_saved_tensors_hooks("error message"):
                    pass

        self.assertTrue(torch._C._autograd._saved_tensors_hooks_is_enabled())

    def test_disabling_saved_tensor_hooks_nested(self):
        with torch.autograd.graph.disable_saved_tensors_hooks("outer"):
            with torch.autograd.graph.disable_saved_tensors_hooks("inner"):
                with self.assertRaisesRegex(RuntimeError, "inner"):
                    with torch.autograd.graph.saved_tensors_hooks(lambda x: x, lambda x: x):
                        pass

            self.assertFalse(torch._C._autograd._saved_tensors_hooks_is_enabled())

        self.assertTrue(torch._C._autograd._saved_tensors_hooks_is_enabled())

    def test_saved_tensor_hooks_custom_error_propagaation(self):
        class CustomError(Exception):
            pass

        class error_on_pack_hook(torch.autograd.graph.saved_tensors_hooks):
            def __init__(self):
                def pack_hook(x):
                    raise CustomError("pack")

                super().__init__(pack_hook, lambda x: x)

        class error_on_unpack_hook(torch.autograd.graph.saved_tensors_hooks):
            def __init__(self):
                def unpack_hook(x):
                    raise CustomError("unpack")

                super().__init__(lambda x: x, unpack_hook)

        a = torch.tensor(1., requires_grad=True)

        with error_on_pack_hook():
            with self.assertRaisesRegex(CustomError, "pack"):
                out = torch.sin(a)

        with error_on_unpack_hook():
            out = torch.sin(a)
            with self.assertRaisesRegex(CustomError, "unpack"):
                out.backward()

    def test_saved_tensor_hooks_custom_function_intermediates(self):
        class Func(torch.autograd.Function):
            @staticmethod
            def forward(ctx, x):
                intermediate = x.exp()
                ctx.save_for_backward(intermediate.clone().detach_().requires_grad_(True))
                return x.exp()

            @staticmethod
            def backward(ctx, grad_out):
                intermediate, = ctx.saved_tensors
                return grad_out * intermediate

        a = torch.tensor(1., requires_grad=True)

        with torch.autograd.graph.saved_tensors_hooks(lambda x: x, lambda x: x):
            out = Func.apply(a)
        out.backward()

    def test_save_on_cpu_and_checkpoint(self):
        a = torch.randn(2, 2, requires_grad=True)

        b = a.pow(2).pow(2).pow(2).pow(2)
        b.sum().backward()
        b_grad = a.grad.clone()
        a.grad.zero_()

        with torch.autograd.graph.save_on_cpu():
            h = a.pow(2)
            h = checkpoint(lambda x: x.pow(2).pow(2), h, use_reentrant=False)
            c = h.pow(2)
        c.sum().backward()
        c_grad = a.grad.clone()
        a.grad.zero_()

        def f(a):
            h = a.pow(2)
            with torch.autograd.graph.save_on_cpu():
                h = h.pow(2).pow(2)
            return h.pow(2)

        d = checkpoint(f, a, use_reentrant=False)
        d.sum().backward()
        d_grad = a.grad.clone()

        self.assertEqual(b_grad, c_grad)
        self.assertEqual(b_grad, d_grad)

    def test_pack_hook_with_inplace_modification_should_fail(self):
        a = torch.randn(5, requires_grad=True)

        def inc(x):
            x += 1
            return x
        with torch.autograd.graph.saved_tensors_hooks(inc, lambda x: x):
            with self.assertRaisesRegex(RuntimeError, "A saved tensor pack hook is modifying its input in place."):
                y = torch.exp(a)

        y = torch.exp(a)
        with self.assertRaisesRegex(RuntimeError, "A saved tensor pack hook is modifying its input in place."):
            y.grad_fn._raw_saved_result.register_hooks(inc, lambda x: x)

    def test_saving_variable_to_disk(self):
        with tempfile.TemporaryDirectory() as tmp_dir:
            def pack(x):
                name = os.path.join(tmp_dir, str(uuid.uuid4()))
                torch.save(x, name)
                return name

            def unpack(name):
                return torch.load(name)

            with torch.autograd.graph.saved_tensors_hooks(pack, unpack):
                a = torch.ones(5, requires_grad=True)
                y = a * a
                self.assertEqual(a, y.grad_fn._saved_self)

                y.sum().backward()
                self.assertEqual(2 * a, a.grad)

    def test_default_saved_variable_hooks_double_backward(self):
        with torch.autograd.graph.saved_tensors_hooks(lambda x: x, lambda x: x):
            a = torch.randn(5, requires_grad=True)
            y = a ** 3
            s = torch.sum(y)
            g, = torch.autograd.grad(s, (a, ), create_graph=True)
            g.sum().backward()
            self.assertEqual(6 * a, a.grad)


        with torch.autograd.graph.saved_tensors_hooks(lambda x: 2 * x, lambda x: x):
            a = torch.randn(5, requires_grad=True)
            y = a ** 3
            s = torch.sum(y)
        g, = torch.autograd.grad(s, (a, ), create_graph=True)
        g.sum().backward()
        # factor 2 because only a is saved once
        self.assertEqual(6 * 2 * a, a.grad)


        a = torch.randn(5, requires_grad=True)
        y = a ** 3
        s = torch.sum(y)
        with torch.autograd.graph.saved_tensors_hooks(lambda x: 2 * x, lambda x: x):
            g, = torch.autograd.grad(s, (a, ), create_graph=True)
            g.sum().backward()
            # factor 4 because pow_backward is grad * (exp * self.pow(exp - 1))
            # so grad is saved and self (i.e. a) is saved
            self.assertEqual(6 * 4 * a, a.grad)


        with torch.autograd.graph.saved_tensors_hooks(lambda x: 2 * x, lambda x: x):
            a = torch.randn(5, requires_grad=True)
            y = a ** 3
            s = torch.sum(y)
            g, = torch.autograd.grad(s, (a, ), create_graph=True)
            g.sum().backward()
            # combining the two above blocks: 2 * 4 = 8
            # note that in that sense, a is saved twice
            self.assertEqual(6 * 8 * a, a.grad)

    def test_wrapped_number_saved_variable_hooks(self):
        def err_hook(x):
            raise RuntimeError("this hook should not be called")

        with torch.autograd.graph.saved_tensors_hooks(err_hook, err_hook):
            a = torch.randn(5, requires_grad=True)
            out = (a * 3).sum()
            # 3 is saved as a saved tensor because it is a wrapped number, but
            # wrapped numbers should be special cased to not trigger saved variable hooks
            torch.autograd.grad(out, (a,))

    def test_graph_save_on_cpu(self):
        def test(get_input, cuda, pin_memory):
            with torch.autograd.graph.save_on_cpu(pin_memory):
                a = get_input()
                if cuda:
                    a.cuda()
                y = a * a
                self.assertEqual(a, y.grad_fn._saved_self)
                self.assertEqual(a, y.grad_fn._saved_other)
                self.assertEqual(a.dtype, y.grad_fn._saved_self.dtype)
                self.assertEqual(a.layout, y.grad_fn._saved_self.layout)
                if y.is_sparse:
                    y = y.to_dense()
                y.sum().backward()

                actual = 2 * a
                expected = a.grad
                if a.is_sparse:
                    actual = actual.coalesce()
                    expected = expected.coalesce()

                self.assertEqual(actual, expected)

        for cuda in [False] + ([True] if torch.cuda.is_available() else []):
            for pin_memory in [True, False]:
                # FloatTensor
                test(lambda: torch.randn(5, requires_grad=True), cuda, pin_memory)
                # DoubleTensor
                test(lambda: torch.randn(5, requires_grad=True, dtype=torch.double), cuda, pin_memory)
                # Sparse tensor
                x = torch.sparse_coo_tensor(torch.tensor([[1, 1]]).long(), torch.tensor([1., 1.]), requires_grad=True)
                test(lambda: x, cuda, pin_memory)

    @unittest.skipIf(not TEST_CUDA, "test requires CUDA")
    def test_graph_save_on_cpu_cuda(self):
        def f(x):
            a = x + 1
            return a * a

        # with grad
        a = torch.ones(1, requires_grad=True, device="cuda")
        y = f(a)
        memory_with_grad = torch.cuda.memory_allocated()

        del a
        del y

        # without grad
        a = torch.ones(1, requires_grad=True, device="cuda")
        with torch.no_grad():
            y = f(a)
        memory_without_grad = torch.cuda.memory_allocated()

        self.assertGreater(memory_with_grad, memory_without_grad)

        del a
        del y

        # with hooks
        with torch.autograd.graph.save_on_cpu():
            a = torch.ones(1, requires_grad=True, device="cuda")
            y = f(a)
            memory_with_hooks = torch.cuda.memory_allocated()
            self.assertEqual(memory_with_hooks, memory_without_grad)

    def test_multi_grad_hooks(self):
        t1 = torch.rand(2, requires_grad=True)
        t2 = torch.rand(2, requires_grad=True)
        t3 = torch.rand(2, requires_grad=True)
        t4 = torch.rand(2, requires_grad=True)

        res = [None] * 4
        count = [0]

        def hook(grads):
            nonlocal res
            count[0] += 1
            res = [g is not None for g in grads]

        handle = torch.autograd.graph.register_multi_grad_hook((t1, t2, t3, t4), hook)

        out = t2 * t3

        out.sum().backward(inputs=(t2, t3), retain_graph=True)
        self.assertEqual(count[0], 1)
        self.assertEqual(res, [False, True, True, False])

        out.sum().backward(inputs=(t1, t4), retain_graph=True)
        self.assertEqual(count[0], 1)

        out.sum().backward(inputs=(t1, t3), retain_graph=True)
        self.assertEqual(count[0], 2)
        self.assertEqual(res, [False, False, True, False])

        class Func(torch.autograd.Function):
            @staticmethod
            def forward(ctx, x):
                return x

            @staticmethod
            def backward(ctx, gO):
                raise RuntimeError("error message")

        out = Func.apply(t2) * t3
        with self.assertRaisesRegex(RuntimeError, "error message"):
            out.sum().backward(inputs=(t2, t3), retain_graph=True)
        self.assertEqual(count[0], 2)

        handle.remove()
        out.sum().backward(inputs=(t1, t3), retain_graph=True)
        self.assertEqual(count[0], 2)

    def test_pynode_destruction_deadlock(self):
        script = """
import torch

class Foo(torch.autograd.Function):
    @staticmethod
    def forward(ctx, x):
        return x.clone()

    @staticmethod
    def forward(ctx, gO):
        return gO.clone()

def get_out():
    inp = torch.rand(2, requires_grad=True)

    # The python function is first so that it runs
    # last in the backward pass
    right = Foo.apply(inp)

    # An op that creates new memory
    left1 = inp.clone()
    # An op that saves its input
    left2 = left1 ** 2

    # Inplace modify so that the backward for
    # left2 always raises an error
    left1 += 1

    # An op that takes both side as input.
    # After running, both side's last op will be in
    # the ready queue
    # And the op for left will run first as it was
    # executed last during the forward
    out = left2 + right

    return out

# Nothing should be global variables here as, from what
# I can see, python leaks all the global objects
get_out().sum().backward()

# This used to deadlock when the PyNode is being destroyed after
# the error is raised.
"""
        try:
            subprocess.check_output(
                [sys.executable, '-c', script],
                stderr=subprocess.STDOUT,
                # On Windows, opening the subprocess with the default CWD makes `import torch`
                # fail, so just set CWD to this script's directory
                cwd=os.path.dirname(os.path.realpath(__file__)),
                # It is ok to have an extra long timeout here as a timeout means the test failed
                timeout=20)
        except subprocess.TimeoutExpired as e:
            self.fail(msg="Example code timed out! See the code sample in the test for details.")
        except subprocess.CalledProcessError as e:
            err_msg = "RuntimeError: one of the variables needed for gradient computation"
            self.assertTrue(err_msg in e.output.decode("utf-8"))

    def test_view_func_replay(self):
        def _assert_match_metadata(a, b):
            self.assertEqual(a.size(), b.size())
            self.assertEqual(a.stride(), b.stride())
            self.assertEqual(a.storage_offset(), b.storage_offset())

        def _test_op(fn, inp, args):
            out = fn(inp, *args)
            self.assertTrue(out._is_view)
            self.assertTrue(out._base is inp)

            new_inp = inp.clone()
            _assert_match_metadata(new_inp, inp)
            new_out = out._view_func(new_inp)
            _assert_match_metadata(new_out, out)

        _test_op(torch.select, torch.rand(2, 2), (0, 0))
        _test_op(torch.as_strided, torch.rand(2, 2), ((4,), (1,)))
        _test_op(torch.view_as_complex, torch.rand(2, 2), ())
        _test_op(torch.view_as_real, torch.rand(2, 2, dtype=torch.cfloat), ())


def index_perm_variable(shape, max_indices):
    if not isinstance(shape, tuple):
        shape = (shape,)

    index = torch.randperm(max_indices).narrow(0, 0, reduce(mul, shape)).view(shape)
    return index

def bernoulli_scalar():
    return torch.tensor(0, dtype=torch.uint8).bernoulli_()


class TestAutogradForwardModeBatchedGrad(TestCase):
    def test_out_of_place_basic(self):
        a = torch.rand(4, 4, dtype=torch.double, requires_grad=True)
        b = torch.rand(4, 4, dtype=torch.double, requires_grad=True)
        self.assertTrue(gradcheck(torch.sin, a, check_forward_ad=True, check_batched_grad=True,
                                  check_batched_forward_grad=True))
        self.assertTrue(gradcheck(torch.add, (a, b), check_forward_ad=True, check_batched_grad=True,
                                  check_batched_forward_grad=True))

    def test_out_of_place_not_same_layout(self):
        input = torch.zeros([2, 2]).transpose(0, 1)
        tangent = torch.zeros([2, 2, 2])

        def jvp(tangent):
            with fwAD.dual_level():
                x = fwAD.make_dual(input, tangent)
                return fwAD.unpack_dual(x)[1]
        x_tangent = torch._vmap_internals._vmap(jvp, 0, 0)(tangent)

        self.assertIsNot(x_tangent, tangent)

    def test_inplace_on_view_same_layout(self):
        input = torch.zeros([2, 2])
        tangent = torch.zeros([2, 2, 2])
        base = torch.zeros([2, 2])
        view = base.view_as(base)

        def jvp(tangent):
            with fwAD.dual_level():
                x = fwAD.make_dual(input, tangent)
                view.copy_(x)
                return fwAD.unpack_dual(x)[1], fwAD.unpack_dual(view)[1], fwAD.unpack_dual(view._base)[1]
        x_tangent, view_tangent, base_tangent = torch._vmap_internals._vmap(jvp, 0, 0)(tangent)

        self.assertFalse(view_tangent._is_view())  # Optimization to share the same tensor!
        self.assertIs(view_tangent, base_tangent)
        self.assertIs(x_tangent, tangent)

    def test_inplace_on_view_not_same_layout(self):
        input = torch.zeros([2, 2])
        tangent = torch.zeros([2, 2, 2])
        view = torch.zeros([2, 2]).transpose(0, 1)

        def jvp(tangent):
            with fwAD.dual_level():
                x = fwAD.make_dual(input, tangent)
                view.copy_(x)
                return fwAD.unpack_dual(x)[1], fwAD.unpack_dual(view)[1], fwAD.unpack_dual(view._base)[1]
        x_tangent, view_tangent, base_tangent = torch._vmap_internals._vmap(jvp, 0, 0)(tangent)

        self.assertIs(view_tangent._base, base_tangent)
        self.assertIs(x_tangent, tangent)
        self.assertIsNot(view_tangent, tangent)

    def test_metadata_check_for_storage_numel_skipped(self):
        # See: test_metadata_check_checks_storage_numel for the reverse of this test
        primal = torch.randn(5)[:4].detach()
        self.assertEqual(len(primal.storage()), 5)
        tangent = torch.randn(10, 4)

        def jvp(tangent):
            with fwAD.dual_level():
                dual = fwAD.make_dual(primal, tangent)
                _, unpacked_tangent = fwAD.unpack_dual(dual)

                # No copy is made
                self.assertIs(tangent, unpacked_tangent)

                # as_strided raises
                with self.assertRaisesRegex(RuntimeError, "can access memory outside of `tensor`"):
                    dual.as_strided((5,), (1,), 0)
            return unpacked_tangent

        torch._vmap_internals._vmap(jvp, 0, 0)(tangent)


class TestAutogradForwardMode(TestCase):
    def tearDown(self):
        # Ensure that a failing test won't make others fail
        while fwAD._current_level >= 0:
            fwAD.exit_dual_level()

        super().tearDown()

    def test_forward_level_cleanup(self):
        def get_tensor_and_weak_ref():
            # Create a new Tensor and weak reference
            t = torch.rand(2, requires_grad=True)
            return t, torch._C._WeakTensorRef(t)

        # Sanity check that the helper function works as expected
        t, t_ref = get_tensor_and_weak_ref()
        self.assertFalse(t_ref.expired())

        del t
        self.assertTrue(t_ref.expired())

        # Main test code
        foo = torch.rand(2)

        with fwAD.dual_level():
            tangent, tangent_ref = get_tensor_and_weak_ref()
            self.assertFalse(tangent_ref.expired())

            dual = fwAD.make_dual(foo, tangent)
            self.assertFalse(tangent_ref.expired())

            # Make sure that the tangent we provided has been re-used as is
            self.assertTrue(fwAD.unpack_dual(dual)[1] is tangent)

            # Make sure that dual is keeping the tangent alive
            del tangent
            self.assertFalse(tangent_ref.expired())

            # Make sure that the dual level does not keep the c++
            # version of the tangent alive
            del dual
            self.assertTrue(tangent_ref.expired())

    def test_size_check(self):
        foo = torch.rand(2)
        tangent = torch.rand(3)

        with fwAD.dual_level():
            with self.assertRaisesRegex(RuntimeError, "Trying to set a forward gradient that has a different size"):
                dual = fwAD.make_dual(foo, tangent)

            dual = fwAD.make_dual(foo, tangent[1:])

    def test_metadata_check_checks_storage_numel(self):
        primal = torch.randn(5)[:4].detach()
        self.assertEqual(len(primal.storage()), 5)
        tangent = torch.randn(4)

        with fwAD.dual_level():
            dual = fwAD.make_dual(primal, tangent)
            _, unpacked_tangent = fwAD.unpack_dual(dual)

            # # Verify that mutating unpacked tangent does not affect the original tangent
            tangent_clone = tangent.clone()
            unpacked_tangent *= 2
            self.assertTrue(torch.allclose(tangent_clone, tangent))

            # as_strided runs without error
            dual.as_strided((5,), (1,), 0)

    def test_metadata_check_checks_ignores_size_zero(self):
        a = torch.ones(0).as_strided((0, 1,), (1, 1,), 0)
        b = torch.ones(0).as_strided((0, 1,), (1, 0,), 0)

        with fwAD.dual_level():
            dual = fwAD.make_dual(a, b)
            torch.diagonal(dual, offset=0)

        input = torch.rand([0, 1], dtype=torch.complex128, requires_grad=True)
        func = partial(torch.diagonal, offset=0)
        torch.autograd.gradcheck(func, (input,), check_forward_ad=True)

    def test_metadata_check_when_primal_has_conj_bit(self):
        # Make sure the _has_same_storage_numel is a fallthrough, so that
        # conj bit does not materialize. If it materializes it would
        # cause the layout check to fail for views that do not index the
        # the entire storage.
        a = torch.randn(2, 2, dtype=torch.cdouble).conj()
        b = torch.rand_like(a)

        self.assertTrue(torch.is_conj(a))
        self.assertEqual(len(a.storage()), len(b.storage()))

        with fwAD.dual_level():
            dual = fwAD.make_dual(a, b)
            dual[1:]

    def test_metadata_check_when_primal_has_neg_bit(self):
        # Make sure the _has_same_storage_numel is a fallthrough, so that
        # conj bit does not materialize. If it materializes it would
        # cause the layout check to fail for views that do not index the
        # the entire storage.
        a = torch.randn(2, 2, dtype=torch.cdouble).conj().imag
        b = torch.randn(2, 2, dtype=torch.cdouble).imag

        self.assertTrue(torch.is_neg(a))
        self.assertEqual(len(a.storage()), len(b.storage()))

        with fwAD.dual_level():
            dual = fwAD.make_dual(a, b)
            dual[1:]

    def test_metadata_check_check_conj(self):
        keys = {
            "NEITHER": lambda x: x,
            "CONJ": lambda x: x.conj(),
            "NEG": lambda x: x._neg_view()
        }

        for primal_key, tangent_key in product(keys, keys):
            x = keys[primal_key](torch.randn(2, 3, 4, dtype=torch.cdouble))
            t = keys[tangent_key](torch.randn(2, 3, 4, dtype=torch.cdouble))

            if primal_key == tangent_key:
                with fwAD.dual_level():
                    dual = fwAD.make_dual(x, t)
                    self.assertTrue(fwAD.unpack_dual(dual).tangent is t)
                    torch.real(dual)
                    torch.imag(dual)
            else:
                with fwAD.dual_level():
                    dual = fwAD.make_dual(x, t)
                    self.assertTrue(fwAD.unpack_dual(dual).tangent is not t)
                    torch.real(dual)
                    torch.imag(dual)

    def test_metadata_check_ignore_storage_offset_for_zero_numel_tensor(self):
        # See https://github.com/pytorch/pytorch/issues/80507
        a = torch.tensor([1.]).as_strided((0,), (1,), 1)
        b = torch.tensor([1.]).as_strided((0,), (1,), 2)

        with fwAD.dual_level():
            dual_input = fwAD.make_dual(a, b)
            # Check that no copy is made
            self.assertIs(fwAD.unpack_dual(dual_input).tangent, b)

        a = torch.tensor([1.]).as_strided((1,), (2,), 0)
        b = torch.tensor([1.]).as_strided((1,), (1,), 0)

        with fwAD.dual_level():
            dual_input = fwAD.make_dual(a, b)
            dual_input[1:]

    # The following test functions want to ensure all the following behaviors:
    #   - Ensure that default level system in the python binding works
    #   - Ensure that only level 0 exists and nesting is properly disabled
    #   - Ensure that printing works fine
    #   - Ensure that basic packing/unpacking works
    #   - Ensure that advanced packing/unpacking works
    #     - For memory / version counter share
    #     - For backward AD (regular ops)
    #   - Ensure that view + inplace for both modes work fine
    #   - Ensure we do proper cleanup on exit of a level


    def test_default_level(self):
        foo = torch.rand(2)
        bar = torch.rand(2)

        with fwAD.dual_level():
            baz = fwAD.make_dual(foo, bar)
            baz_primal, baz_tangent = fwAD.unpack_dual(baz)
        self.assertEqual(baz_primal, foo)
        # We don't actually need to enforce that these two are the exact same python
        # object, feel free to relax in the future
        self.assertIs(baz_tangent, bar)

        baz_primal, baz_tangent = fwAD.unpack_dual(baz)
        self.assertEqual(baz_primal, foo)
        self.assertEqual(baz_tangent, None)

    def test_fwd_grad_enabled(self):
        # Tests some private helper functions to enable/disable fwd grad mode
        enabled = fwAD._is_fwd_grad_enabled()
        self.assertTrue(enabled)

        try:
            torch._C._set_fwd_grad_enabled(False)
            enabled = fwAD._is_fwd_grad_enabled()
            self.assertFalse(enabled)
        finally:
            torch._C._set_fwd_grad_enabled(True)

        enabled = fwAD._is_fwd_grad_enabled()
        self.assertTrue(enabled)

    def test_set_fwd_grad_enabled(self):
        # Tests a private helper function
        try:
            torch._C._set_fwd_grad_enabled(False)
            enabled = fwAD._is_fwd_grad_enabled()
            self.assertFalse(enabled)

            with fwAD._set_fwd_grad_enabled(True):
                enabled = fwAD._is_fwd_grad_enabled()
                self.assertTrue(enabled)

            enabled = fwAD._is_fwd_grad_enabled()
            self.assertFalse(enabled)
        finally:
            torch._C._set_fwd_grad_enabled(True)

    def test_nested_level(self):
        with fwAD.dual_level() as level:
            # For now only level 0 exists
            self.assertEqual(level, 0)

        with fwAD.dual_level():
            with self.assertRaisesRegex(RuntimeError, "Nested forward mode AD is not supported at the moment"):
                nest_level = fwAD.enter_dual_level()

    def test_set_fw_grad_having_own_fw_grad_at_same_level(self):
        foo = torch.rand(2)
        bar = torch.rand(2)
        baz = torch.rand(2)

        with fwAD.dual_level():
            dual = fwAD.make_dual(foo, bar)
            with self.assertRaisesRegex(RuntimeError, "has a forward gradient at the same level"):
                fwAD.make_dual(baz, dual)

    def test_codegen_ignores_undefined_outputs(self):
        # This test checks that codegen silently ignores undefined outputs
        # Below, grad_input is specified as False in grad_output_mask, so
        # convolution backward will return a undefined tensor in that position.
        # Note that for this test to work we need to make sure either grad_output
        # or weight to be a dual tensor, so grad_input requires forward grad
        weight = torch.randn(6, 1, 30, 30)
        inp = torch.rand((1, 1, 32, 32))
        out = torch.nn.functional.conv2d(inp, weight)
        grad_out = torch.ones_like(out)

        with fwAD.dual_level():
            dual_weight = fwAD.make_dual(weight, torch.ones_like(weight))
            grad_input, _, _ = torch.ops.aten.convolution_backward(
                grad_out, inp, dual_weight, (0,),
                (1, 1), (0, 0), (1, 1), False, (0, 0), 1, (False, True, False))
        self.assertIsNone(grad_input)

    def test_make_dual_inference_tensor_in_inference_mode(self):
        with torch.inference_mode():
            foo = torch.rand(2)
            bar = torch.rand(2)
            foo_copy = foo.clone()

            with fwAD.dual_level():
                dual = fwAD.make_dual(foo, bar)
                self.assertFalse(dual._is_view())

                dual += 1
                self.assertFalse(torch.allclose(foo, foo_copy))

    def test_make_dual_torch_dispatch(self):
        counter = [0]

        class MySubclass(torch.Tensor):
            def __new__(cls, data=None):
                return torch.Tensor._make_subclass(cls, data)

            __torch_function__ = torch._C._disabled_torch_function_impl

            @classmethod
            def __torch_dispatch__(cls, func, types, args=(), kwargs=None):
                if func.overloadpacket == torch.ops.aten.alias:
                    counter[0] += 1

                    # Make sure we can re-enable autograd here
                    with torch.overrides.enable_reentrant_dispatch():
                        foo = torch.rand(1, requires_grad=True)
                        self.assertIsNotNone(foo.exp().grad_fn)

                with no_dispatch():
                    return func(*args, **kwargs)

        a = torch.tensor(1.)
        s = MySubclass(a)

        with fwAD.dual_level():
            # Only the primal has "alias" called on it
            fwAD.make_dual(s, torch.rand_like(s))
            self.assertEqual(counter[0], 1)
            fwAD.make_dual(torch.rand_like(s), s)
            self.assertEqual(counter[0], 1)

    def test_make_dual_forbid_integral_dtype(self):
        primal_f = torch.ones(2, 2, dtype=torch.float)
        primal_l = torch.ones(2, 2, dtype=torch.long)

        tangent_f = torch.ones(2, 2, dtype=torch.float)
        tangent_l = torch.ones(2, 2, dtype=torch.long)

        with fwAD.dual_level():
            # Float Primal and Long Tangent
            with self.assertRaisesRegex(ValueError, "Expected tangent to be floating point or complex"):
                fwAD.make_dual(primal_f, tangent_l)

            # Long Primal and Long Tangent
            with self.assertRaisesRegex(ValueError, "Expected primal to be floating point or complex"):
                fwAD.make_dual(primal_l, tangent_l)

            # Long Primal and Float Tangent
            with self.assertRaisesRegex(ValueError, "Expected primal to be floating point or complex"):
                fwAD.make_dual(primal_l, tangent_f)

    def test_print(self):
        with fwAD.dual_level() as level:
            a = torch.rand(3)
            self.assertFalse("tangent=" in str(a))

            b = fwAD.make_dual(a, torch.rand(3))
            self.assertFalse("tangent=" in str(a))
            self.assertTrue("tangent=" in str(b))

            b_primal, b_tangent = fwAD.unpack_dual(b)
            self.assertFalse("tangent=" in str(b_primal))
            self.assertFalse("tangent=" in str(b_tangent))

    def test_basic_packing_unpacking(self):
        foo = torch.rand(2)
        bar = torch.rand(2)

        with fwAD.dual_level():
            baz = fwAD.make_dual(foo, bar)
            baz_primal, baz_tangent = fwAD.unpack_dual(baz)
            self.assertEqual(baz_primal, foo)
            self.assertIs(baz_tangent, bar)

            # Check unpacked dual is returned as a named tuple
            # NB: Every invocation of unpack_dual returns a new tensor view
            self.assertIsNot(baz_primal, fwAD.unpack_dual(baz).primal)
            self.assertEqual(baz_primal, fwAD.unpack_dual(baz).primal)
            self.assertIs(baz_tangent, fwAD.unpack_dual(baz).tangent)

            # Check that packing/unpacking did not change the input
            foo_primal, foo_tangent = fwAD.unpack_dual(foo)
            self.assertEqual(foo_primal, foo)
            self.assertIsNone(foo_tangent)

    def test_advanced_packing_unpacking(self):
        foo = torch.rand(2)
        bar = torch.ones(2)

        # Memory and version counter check
        with fwAD.dual_level():
            dual = fwAD.make_dual(foo, bar)

            # Ensure that they are sharing memory and version counter
            self.assertEqual(dual.storage().data_ptr(), foo.storage().data_ptr())

            # Ensure we properly share the version counter
            self.assertEqual(foo._version, dual._version)
            foo.add_(1)
            self.assertEqual(foo._version, dual._version)

            # Unpacking should only create aliases as well
            dual_primal, dual_tangent = fwAD.unpack_dual(dual)
            self.assertEqual(dual_primal.storage().data_ptr(), foo.storage().data_ptr())
            self.assertEqual(dual_tangent.storage().data_ptr(), bar.storage().data_ptr())
            # And the tangent is actually re-used as-is so it is still the same Tensor
            self.assertIs(dual_tangent, bar)

            # Ensure we properly share the version counter
            self.assertEqual(foo._version, dual_primal._version)
            foo.add_(1)
            self.assertEqual(foo._version, dual_primal._version)
            self.assertEqual(bar._version, dual_tangent._version)
            bar.add_(1)
            self.assertEqual(bar._version, dual_tangent._version)

        # backward mode check
        with fwAD.dual_level():
            foo.requires_grad_()
            bar.requires_grad_()

            # Check that backward gradients properly propagates through packing/unpacking
            dual = fwAD.make_dual(foo, bar)
            p, t = fwAD.unpack_dual(dual)

            gfoo, gbar = torch.autograd.grad(p.sum(), (foo, bar), retain_graph=True, allow_unused=True)
            self.assertEqual(gfoo, torch.ones_like(foo))
            self.assertIsNone(gbar)

            gfoo, gbar = torch.autograd.grad(t.sum(), (foo, bar), retain_graph=True, allow_unused=True)
            self.assertIsNone(gfoo)
            self.assertEqual(gbar, torch.ones_like(bar))

            # Check that forward gradients are impacted by detach()
            detached_dual = dual.detach()
            out = detached_dual * 2
            p, t = fwAD.unpack_dual(out)
            self.assertFalse(p.requires_grad)
            self.assertEqual(p, foo * 2)
            self.assertIsNone(t)

            # Check that forward gradients are not impacted by no_grad
            with torch.no_grad():
                out = dual * 3
            p, t = fwAD.unpack_dual(out)
            self.assertFalse(p.requires_grad)
            self.assertFalse(t.requires_grad)
            self.assertEqual(p, foo * 3)
            self.assertEqual(t, bar * 3)

            # Check that forward gradients are not impacted by inplace detach
            dual = dual.clone()
            dual.detach_()
            out = dual * 2
            p, t = fwAD.unpack_dual(out)
            self.assertFalse(p.requires_grad)
            self.assertEqual(p, foo * 2)
            self.assertIsNone(t)

    def test_view_inplace_non_differentiable_views(self):
        original_foo = torch.rand(2, dtype=torch.double)
        original_bar = torch.ones(2, dtype=torch.double)

        # Do clones to be able to compare the values updated inplace
        # with the original content of these Tensors
        foo = original_foo.clone()
        bar = original_bar.clone()

        with fwAD.dual_level():
            # Note that in this test, we use "update" to mean computing the right tangent for the dual
            # All the inplace operations here are expected to update the primal value of the Tensors but
            # not always their tangents.
            # Also all mentions of "non differentiable view" here means non forward differentiable view
            # unless specified otherwise.
            # See note [Forward Grad View/inplace] for more details on how these views work.

            # Check that inplace ops do not update non-differentiable views
            # Non differentiable view
            dual = fwAD.make_dual(foo, bar)
            dual *= 2
            # Check that non differentiable view's tangent was not updated
            self.assertIsNone(fwAD.unpack_dual(foo)[1])
            # Check that the computed result is correct
            self.assertEqual(bar, original_bar * 2)
            self.assertEqual(fwAD.unpack_dual(dual)[1], original_bar * 2)
            self.assertEqual(foo, original_foo * 2)
            self.assertEqual(fwAD.unpack_dual(dual)[0], original_foo * 2)
            # Other non differentiable view
            dual_primal, dual_tangent = fwAD.unpack_dual(dual)
            self.assertIsNone(fwAD.unpack_dual(dual_primal)[1])
            self.assertIsNone(fwAD.unpack_dual(dual_tangent)[1])
            dual_primal *= 2
            # Ensure dual's tangent did not change
            self.assertEqual(fwAD.unpack_dual(dual)[0], original_foo * 4)
            self.assertEqual(fwAD.unpack_dual(dual)[1], original_bar * 2)
            dual_tangent *= 2
            # Ensure dual's primal did not change
            self.assertEqual(fwAD.unpack_dual(dual)[0], original_foo * 4)
            self.assertEqual(fwAD.unpack_dual(dual)[1], original_bar * 4)


    def test_view_inplace_differentiable_views(self):
        original_foo = torch.rand(2)
        original_bar = torch.ones(2)

        # Do clones to be able to compare the values updated inplace
        # with the original content of these Tensors
        foo = original_foo.clone()
        bar = original_bar.clone()

        with fwAD.dual_level():
            # Check that inplace ops do update differentiable view but stop at non differentiable ones
            # A non differentiable view
            dual = fwAD.make_dual(foo, bar)
            # A differentiable view
            view = dual.narrow(0, 0, 1)
            view *= 2
            # Check that non differentiable view was not updated
            self.assertIsNone(fwAD.unpack_dual(foo)[1])
            # Check that differentiable view was updated
            self.assertEqual(fwAD.unpack_dual(dual)[1], torch.tensor([2., 1.]))
            self.assertEqual(fwAD.unpack_dual(view)[1], torch.tensor([2.]))

            # Check that we track differentiable view even for Tensors that are not dual
            baz = torch.rand(2)
            baz += dual
            self.assertEqual(fwAD.unpack_dual(baz)[1], fwAD.unpack_dual(dual)[1])
            # Updates on view should as well
            baz = torch.rand(2)
            baz[0] = dual[0]
            self.assertEqual(fwAD.unpack_dual(baz)[1][0], fwAD.unpack_dual(dual)[1][0])
            # Unused values get a gradient of 0
            self.assertEqual(fwAD.unpack_dual(baz)[1][1], 0.)

            # Check that forward non-differentiable views do prevent gradient update
            baz = torch.rand(2)
            view = baz.detach()
            view += dual
            self.assertIsNone(fwAD.unpack_dual(baz)[1])

    def test_view_inplace_always_creates_a_view(self):
        # See https://github.com/pytorch/pytorch/issues/67800
        # The codepath may depend on the op. At the time writing, when self is not a dual tensor
        # the resulting forward grad for self for...
        # - add_ has the same layout as self
        # - mul_ has the same layout as other
        # This is kind of fragile because the above depends on how the forward grad expression
        # is written. For add and mul at least, the output inherits the layout of LHS.
        # We want to handle at least these two cases.
        inplace_binary_ops = (  # Add more to this list?
            lambda x, y: x.add_(y),
            lambda x, y: x.mul_(y),
            lambda x, y: x.copy_(y),
        )

        for inplace_binary_op in inplace_binary_ops:
            base = torch.randn(2, 2)
            view = base.transpose(0, 1)

            primal = torch.randn(2, 2)
            tangent = torch.randn(2, 2)

            with fwAD.dual_level():
                dual = fwAD.make_dual(primal, tangent)
                inplace_binary_op(view, dual)

                # Verify that a view relationship is created for both the primal and tangent
                p, t = fwAD.unpack_dual(base)
                p_clone = p.clone()
                t_clone = t.clone()
                view *= 2
                p, t = fwAD.unpack_dual(base)

                self.assertTrue(torch.allclose(p_clone * 2, p))
                self.assertTrue(torch.allclose(t_clone * 2, t))

    def test_grad_cleanup(self):
        foo = torch.rand(2)
        bar = torch.rand(2)
        baz = torch.rand(2)

        with fwAD.dual_level():
            dual = fwAD.make_dual(foo, bar)
            self.assertIsNone(fwAD.unpack_dual(foo)[1])
            self.assertIs(fwAD.unpack_dual(dual)[1], bar)

        self.assertIsNone(fwAD.unpack_dual(dual)[1])

        with fwAD.dual_level():
            self.assertIsNone(fwAD.unpack_dual(foo)[1])
            new_dual = fwAD.make_dual(foo, baz)

            dual_primal, dual_tangent = fwAD.unpack_dual(dual)
            new_dual_primal, new_dual_tangent = fwAD.unpack_dual(new_dual)
            self.assertEqual(dual_primal, new_dual_primal)
            self.assertIsNone(dual_tangent)
            self.assertEqual(new_dual_tangent, baz)

    def test_detach_view_tracking(self):
        # Default detach is both forward and backward non-differentiable
        foo = torch.rand(2)
        foo_weak = torch._C._WeakTensorRef(foo)

        out = foo.detach()

        del foo
        self.assertTrue(foo_weak.expired())

    def test_out_variant(self):

        with fwAD.dual_level():
            foo = fwAD.make_dual(torch.rand(2), torch.rand(2))
            bar = torch.rand(2)

            with self.assertRaisesRegex(RuntimeError, "out= function"):
                torch.add(bar, bar, out=foo)

            with self.assertRaisesRegex(RuntimeError, "out= function"):
                torch.add(foo, bar, out=bar)

    def test_non_differentiable(self):
        with fwAD.dual_level():
            foo = fwAD.make_dual(torch.rand(2), torch.rand(2))
            bar = torch.rand(2)

            # No differentiable outputs, shouldn't error
            eq = foo == bar

            # Inplace
            foo.eq_(bar)

    def test_create_new_zeros_with_same_meta(self):
        new_zeroes_fn = torch.ops.aten._new_zeros_with_same_feature_meta

        def check(a, b):
            def assert_same_meta(t, target):
                for num_bdim in range(t.dim()):
                    result = new_zeroes_fn(t, target, self_num_batch_dims=num_bdim)

                    self.assertEqual(result.dim(), target.dim() + num_bdim)

                    # Check size/strides match for feature dims only
                    for i in range(num_bdim, result.dim()):
                        self.assertEqual(result.size()[i], target.size()[i - num_bdim])
                        self.assertEqual(result.stride()[i], target.stride()[i - num_bdim])

                    # Check that we generate strides reasonably
                    if target.is_contiguous():
                        self.assertTrue(result.is_contiguous())

                    self.assertEqual(result.storage_offset(), target.storage_offset())

                    prod_of_t_bdims = reduce(operator.mul, t.size()[:num_bdim], 1)
                    self.assertEqual(len(result.storage()), len(target.storage()) * prod_of_t_bdims)

                    # TensorOptions is same
                    self.assertEqual(result.dtype, target.dtype)

            assert_same_meta(a, b)
            assert_same_meta(b, a)

        a = torch.randn(5, dtype=torch.float)
        b = torch.randn(2, 3, 4, dtype=torch.double)
        check(a, b)

        # non-contiguous case
        a = torch.randn(2, 3, 4).transpose(0, 1).contiguous().transpose(0, 1)
        b = torch.randn(2, 3, 4)
        check(a, b)

        a = torch.randn(5).narrow(0, 1, 2)
        b = torch.randn(2)
        check(a, b)

        # tensor is not a view, but still does not index entirety of storage
        a = torch.randn(5).resize_(4)
        b = torch.randn(4)
        check(a, b)

        # Zero-numel tensors
        a = torch.randn(1, 0, 2)
        b = torch.randn(1, 2)
        check(a, b)

        # Scalar tensor
        a = torch.tensor(1.)
        b = torch.randn(1, 2)
        check(a, b)

    def test_backward_graph_destruction(self):
        def fn():
            a = torch.rand(10, requires_grad=True)

            da = fwAD.make_dual(torch.rand_like(a), a)

            # Create an object with a c++ cycle as:
            # db -> AutogradMeta -> ForwardGrad -> db's grad
            # db's grad -> AutogradMeta -> MulBackward
            # MulBackward -> SavedVariable -> db
            db = da.exp()

        with fwAD.dual_level():
            fn()
        # This test make sure that we don't deadlock on exit of this
        # context manager. If you do, there is something wrong with the
        # locking of the forward ad level most likely

# Generic device type autograd tests.
class TestAutogradDeviceType(TestCase):

    def test_min_max_median_backprops_to_all_values(self, device):
        for f in [torch.min, torch.max, torch.median, torch.nanmedian]:
            x1 = torch.tensor([1., 0., 1., 0., 1., 0.], device=device, requires_grad=True)
            x2 = torch.tensor([float('nan'), float('nan'), float('nan')], requires_grad=True)
            for x in [x1, x2]:
                y = f(x)
                y.backward()
                self.assertEqual(x.grad.sum(), 1.)
                self.assertEqual((x.grad == 1 / 3).sum(), 3)

    def test_scatter_index_reduce_amin_amax_backprops_to_all_values(self, device):
        # tests that gradients are evenly distributed when there are multiple max/min values
        # tested here instead of adding a SampleInput as the backward for this case is non-differentiable for gradgrad
        # as is the case for test_min_max_median_backprops_to_all_values above
        fns = (torch.scatter_reduce, torch.index_reduce)
        reduces = ('amin', 'amax')
        for fn, reduction in product(fns, reduces):
            input = torch.randn((2, 3), device=device, dtype=torch.float64, requires_grad=True)
            src = input.clone().detach_().requires_grad_(True)
            idx = torch.arange(2).to(dtype=torch.long, device=device)
            if fn == torch.scatter_reduce:
                idx = idx.unsqueeze(-1).expand((2, 3))

            gradcheck(fn, (input, 0, idx, src, reduction), check_batched_grad=False)

    def test_scatter_index_reduce_prod_gradgrad_error(self, device):
        # test that double backward raises an error for the case where 2 zeros in src
        # are scattered to the same position in self
        input = torch.tensor([1.], device=device, dtype=torch.float64, requires_grad=True)
        src = torch.tensor([0., 0.], device=device, dtype=torch.float64, requires_grad=True)
        idx = torch.tensor([0, 0], device=device, dtype=torch.long)

        for fn in (torch.scatter_reduce, torch.index_reduce):
            # check that this case passes on gradcheck
            gradcheck(fn, (input, 0, idx, src, 'prod'), check_batched_grad=False)
            with self.assertRaisesRegex(RuntimeError, "Double backward is unsupported for"):
                gradgradcheck(fn, (input, 0, idx, src, 'prod'))

    @skipIfMps  # the test doesn't work on MPS as double types are not supported
    def test_parameter_resize(self, device):
        asd = torch.nn.Parameter(torch.ones(16, dtype=torch.double, device=device))

        for i in range(2):
            with torch.no_grad():
                asd.set_(asd[1:])
                asd.grad = None

            m = torch.cat((asd, asd))
            m.sum().backward()

    @skipIfMps  # the test doesn't work on MPS as double types are not supported
    @dtypes(torch.double, torch.cdouble)
    def test_sparse_ctor_getter_backward(self, device, dtype):
        # See NOTE [ Sparse: autograd and API ] on the expected behavior of this test
        def _test(size, sparse_dim, nnz, device):
            v_size = [nnz] + list(size[sparse_dim:])
            i = torch.rand(sparse_dim, nnz)
            i.mul_(torch.tensor(size[:sparse_dim]).unsqueeze(1).to(i))
            i = i.to(torch.long)

            inp = torch.randn(v_size, dtype=torch.double, device=device, requires_grad=True)
            other = self.genSparseTensor(size, sparse_dim, nnz, is_uncoalesced=True, device=device,
                                         dtype=dtype)[0]

            def fn(v):
                x = torch.sparse_coo_tensor(i, v, size, dtype=dtype, device=device)
                y = (x + other).coalesce()
                yv = y.values()
                new_v = yv.tanh()
                z = torch.sparse_coo_tensor(y.indices(), new_v, y.size())
                return z.coalesce().values()

            gradcheck(fn, (inp,), check_batched_grad=False)
            # FIXME: make gradgradcheck work.
            # gradgradcheck(fn, (inp,), check_batched_grad=False)

            # assert that _values is non-differentiable
            with self.assertRaisesRegex(RuntimeError, "does not have a grad_fn"):
                other.detach().requires_grad_()._values().backward(torch.ones_like(other._values()))

        for empty_i, empty_v, empty_nnz in product([True, False], repeat=3):
            sparse_size = [] if empty_i else [2, 1]
            dense_size = [1, 0, 2] if empty_v else [1, 2]
            nnz = 0 if empty_nnz else 5
            _test(sparse_size + dense_size, len(sparse_size), nnz, device)

    @skipMeta
    @skipIfMps
    @dtypes(torch.double, torch.cdouble)
    def test_sparse_backward(self, device, dtype):
        class FixedGradientFunction(Function):
            @staticmethod
            def forward(ctx, x, grad_x):
                ctx.save_for_backward(grad_x)
                return x

            @staticmethod
            def backward(ctx, grad_x):
                saved_grad_x, = ctx.saved_tensors
                return saved_grad_x, None

        size = torch.Size([6, 3, 2])
        i1 = torch.tensor([
            [0, 3, 4],
            [0, 2, 2],
        ], dtype=torch.long)
        v1 = make_tensor([3, 2], dtype=dtype, device=device)
        sparse_grad1 = torch.sparse_coo_tensor(i1, v1, size, dtype=dtype, device=device)
        i2 = torch.tensor([
            [0, 1, 3, 4],
            [0, 1, 2, 2],
        ], dtype=torch.long)
        v2 = make_tensor([4, 2], dtype=dtype, device=device)
        sparse_grad2 = torch.sparse_coo_tensor(i2, v2, size, dtype=dtype, device=device)
        dense_grad = torch.rand(size, device=device, dtype=dtype)
        fn = FixedGradientFunction

        # sparse first
        x = torch.randn(size, dtype=dtype, device=device, requires_grad=True)
        (fn.apply(x, sparse_grad1) + fn.apply(x, dense_grad) + fn.apply(x, sparse_grad2)).sum().abs().backward()
        self.assertEqual(x.grad, dense_grad + sparse_grad1 + sparse_grad2)
        # dense first
        x = torch.randn(size, dtype=dtype, device=device, requires_grad=True)
        (fn.apply(x, dense_grad) + fn.apply(x, sparse_grad1) + fn.apply(x, sparse_grad2)).sum().abs().backward()
        self.assertEqual(x.grad, dense_grad + sparse_grad1 + sparse_grad2)
        # sparse only
        x = torch.randn(size, dtype=dtype, device=device, requires_grad=True)
        (fn.apply(x, sparse_grad1) + fn.apply(x, sparse_grad2)).sum().abs().backward()
        self.assertEqual(x.grad, sparse_grad1 + sparse_grad2)

    @skipIfMps
    def test_sparse_mask_autograd(self, device):
        tensor = torch.randn(3, requires_grad=True, device=device)
        mask = torch.ones(3, device=device)
        mask[1] = 0
        mask = mask.to_sparse()
        converted = tensor.sparse_mask(mask).to_dense()
        converted.sum().backward()
        self.assertEqual(tensor.grad, mask.to_dense())

    @skipIfMps  # the test doesn't work on MPS as double types are not supported
    def test_pyscalar_conversions(self, device):
        def _test_pyscalar_conversions(t, integral_conv):
            # integral -> integral
            l = t(torch.zeros(1, 1, 1, dtype=torch.long))
            pyscalar = -12345
            l[0] = pyscalar
            self.assertEqual(integral_conv(l), pyscalar)

            # floating point -> floating point
            f = Variable(t(torch.randn(1, 1, dtype=torch.double)))
            pyscalar = -12345.1
            f[0] = pyscalar
            self.assertEqual(float(f), pyscalar)
            f[0] = nan
            self.assertTrue(math.isnan(float(f)))
            f[0] = inf
            self.assertEqual(float(f), inf)
            f[0] = -inf
            self.assertEqual(float(f), -inf)

            # integral -> floating point
            # check we can convert something that loses precision
            pyscalar = 1234567890123456789
            self.assertNotEqual(pyscalar, integral_conv(float(pyscalar)))
            l[0] = pyscalar
            self.assertEqual(float(l), float(pyscalar))

            # floating point -> integral
            f[0] = nan
            self.assertRaises(ValueError, lambda: integral_conv(f[0]))
            f[0] = inf
            self.assertRaises(OverflowError, lambda: integral_conv(f[0]))
            f[0] = -inf
            self.assertRaises(OverflowError, lambda: integral_conv(f[0]))
            f[0] = sys.float_info.max
            self.assertEqual(integral_conv(f), sys.float_info.max)

            # bool, nonzero
            def test_nonzero(tensor, value, expected):
                tensor[0] = value
                self.assertEqual(expected, bool(tensor))
                self.assertEqual(expected, True if tensor else False)

            test_nonzero(l, 0, False)
            test_nonzero(l, -2, True)
            test_nonzero(f, 0.0, False)
            test_nonzero(f, sys.float_info.min, True)
            test_nonzero(f, nan, bool(nan))
            test_nonzero(f, inf, bool(inf))
            test_nonzero(f, -inf, bool(-inf))


        _test_pyscalar_conversions(lambda x: x.to(device), lambda x: int(x))

    @dtypesIfMPS(torch.float32)
    @dtypesIfCUDA(torch.half, torch.float, torch.double, torch.int8, torch.int16, torch.int32, torch.int64)
    @dtypes(torch.float, torch.double, torch.int8, torch.int16, torch.int32, torch.int64)
    def test_set_requires_grad_only_for_floats(self, device, dtype):
        def f1():
            a = torch.ones(1, dtype=dtype, device=device)
            a.requires_grad_()

        def f2():
            a = torch.ones(1, dtype=dtype, device=device)
            a.requires_grad = True

        def f3():
            torch.ones(1, dtype=dtype, device=device, requires_grad=True)

        a = torch.ones(1, dtype=dtype, device=device)
        a.requires_grad = False  # should always work
        a.requires_grad_(False)

        for f in [f1, f2, f3]:
            if dtype.is_floating_point:
                f()
            else:
                with self.assertRaisesRegex(RuntimeError, 'floating point', msg=f"dt: {a.dtype} device: {a.device}"):
                    f()

    @onlyCUDA
    def test_advanced_indexing_backwards_large(self, device):
        # See https://github.com/pytorch/pytorch/issues/22843
        n = (1 << 16)
        x = torch.rand(n, 1, device=device, requires_grad=True)
        a = x[:, [0]]
        a.sum().backward()
        self.assertEqual(x.grad, torch.ones(n, 1, device=device))

    def test_advanced_indexing_backwards_memory_format(self, device):
        # See https://github.com/pytorch/pytorch/issues/36956
        shape = (2, 8, 1, 2)
        i = torch.randint(1, shape, device=device).contiguous(memory_format=torch.channels_last)
        x = torch.randn(shape, requires_grad=True, device=device)
        x[i].sum().backward()

    def _test_reentrant_parent_error_on_cpu(self, device):
        t1 = torch.rand([3, 3], requires_grad=True)
        t2 = torch.rand([3, 3], device=device, requires_grad=True)
        t3 = torch.rand([3, 3], device=device, requires_grad=True)

        # Parent graph cpu graph.
        t4 = t1 * t1
        t5 = TestAutograd.SimulateBackwardError.apply(t4)

        # Child gpu graph (much longer than parent graph).
        prev = t2 * t2
        for i in range(10):
            prev = prev * t2
        reentrant_root = prev

        class ReentrantFunc(Function):
            @staticmethod
            def forward(ctx, inp):
                return inp.clone()

            @staticmethod
            def backward(ctx, grad):
                # Reentrant backward in child will take much longer.
                reentrant_root.backward()
                return grad

        # Parent gpu graph.
        t6 = ReentrantFunc.apply(t3)
        t7 = t6 * t6

        # Parent graph will error out first, while child graph will continue executing.
        with self.assertRaisesRegex(Exception, "Simulate error"):
            torch.autograd.backward([t5.sum(), t7.sum()])

        # No grads should be accumulated since child graph will stop execution
        # after parent receives error.
        self.assertIsNone(t2.grad)
        self.assertIsNone(t1.grad)
        self.assertIsNone(t3.grad)

    @onlyCUDA
    def test_reentrant_parent_error_on_cpu(self, device):
        def _get_cuda_memory_usage():
            # we don't need CUDA synchronize because the statistics are not tracked at
            # actual freeing, but at when marking the block as free.
            num_devices = torch.cuda.device_count()
            gc.collect()
            return tuple(torch.cuda.memory_allocated(i) for i in range(num_devices))

        before = _get_cuda_memory_usage()

        # Run as separate function so that gc can clean up everything when we
        # check for memory usage.
        self._test_reentrant_parent_error_on_cpu(device)

        # Wait for autograd thread to cleanup failed tasks.
        after = _get_cuda_memory_usage()
        start = time.time()
        while before != after and time.time() - start < 30:
            time.sleep(0.1)
            after = _get_cuda_memory_usage()

        self.assertEqual(before, after)

    @skipIfMps  # the test doesn't work on MPS
    # TODO: see if these tests can be ported to OpInfos or moved to where's test suite
    def test_where_functional(self, device):
        x = torch.randn(5, 5, dtype=torch.double, device=device, requires_grad=True)
        y = torch.randn(5, 5, dtype=torch.double, device=device, requires_grad=True)
        cond = mask_not_all_zeros((5, 5)).to(device=device)

        def where(cond, x, y):
            return torch.where(cond, x, y)

        gradcheck(where, [cond, x, y], raise_exception=True)
        gradgradcheck(where, [cond, x, y], [torch.randn(5, 5, device=device)])

        x = torch.randn(5, 1, 5, dtype=torch.double, device=device, requires_grad=True)
        y = torch.randn(5, 5, 1, dtype=torch.double, device=device, requires_grad=True)
        gradcheck(where, [cond, x, y], raise_exception=True)
        gradgradcheck(where, [cond, x, y], [torch.randn(5, 5, 5, device=device)])

    @skipIfMps  # the test doesn't work on MPS
    def test_where_scalar(self, device):
        x = torch.randn(5, 5, dtype=torch.double, device=device, requires_grad=True)
        scalar = 4.
        cond = mask_not_all_zeros((5, 5)).to(device=device)

        def where_scalar_first(cond, x):
            return torch.where(cond, scalar, x)

        def where_scalar_second(cond, x):
            return torch.where(cond, x, scalar)

        gradcheck(where_scalar_first, (cond, x))
        gradgradcheck(where_scalar_first, (cond, x))

        gradcheck(where_scalar_second, (cond, x))
        gradgradcheck(where_scalar_second, (cond, x))

    @onlyCUDA
    def test_free_unneeded_tensor(self, device):
        x = torch.randn(2, 3, 10, 10, device=device, requires_grad=True)
        m = torch.randn(1, 3, 1, 1, device=device)

        z = x.sum()
        base_mem = torch.cuda.memory_allocated()
        z = ((x + 2) * m).sum()
        end_mem = torch.cuda.memory_allocated()

        # In the end the memory usage should remain equal, because neither of
        # (x + 2) and ((x + 2) * m) should be kept alive for backward, while the
        # previous allocation of z had the same size as the current one.
        self.assertEqual(base_mem, end_mem)

    @onlyCUDA
    def test_pin_memory(self, device):
        x = torch.randn(2, 2, dtype=torch.double, requires_grad=True)
        self.assertEqual(x, x.pin_memory())
        self.assertIsNot(x, x.pin_memory())
        self.assertTrue(x.pin_memory().requires_grad)
        gradcheck(lambda x: x.pin_memory(), [x])
        gradgradcheck(lambda x: x.pin_memory(), [x])

    @onlyCUDA
    def test_profiler_emit_nvtx(self, device):
        # This test is not intended to ensure correctness of nvtx ranges.
        # That would require something a great deal more complex (you'd have to create a
        # profile in a subprocess, open it, and parse the sql somehow).
        # This test is merely intended to catch if emit_nvtx breaks on construction.
        a = torch.tensor([1, 2, 3], dtype=torch.float32, device=device)
        with torch.cuda.profiler.profile():
            with emit_nvtx():
                a.add(1.0)

    @onlyCUDA
    def test_rnn_backward_to_input_but_not_parameters(self, device):
        # this checks whether it is possible to not require
        # weight parameters, but require inputs, see #7722
        l = torch.nn.LSTM(2, 3).to(device)
        for p in l.parameters():
            p.requires_grad = False
        s = torch.randn(1, 1, 2, requires_grad=True, device=device)
        out, _ = l(s)
        out.sum().backward()
        self.assertFalse(s.grad is None or s.grad.abs().sum().item() == 0)

    @unittest.skipIf(not torch.profiler.itt.is_available(), "ITT is required")
    def test_profiler_emit_itt(self, device):
        # This test is not intended to ensure correctness of itt ranges.
        # That would require something a great deal more complex (you'd have to create a
        # profile in a subprocess, open it, and parse the sql somehow).
        # This test is merely intended to catch if emit_itt breaks on construction.
        a = torch.tensor([1, 2, 3], dtype=torch.float32, device=device)
        with emit_itt():
            a.add(1.0)

    @skipIfMps  # the test doesn't work as randn is not supported with type long
    @deviceCountAtLeast(1)
    def test_grad_assignment(self, devices):
        x = torch.randn(5, 5, device=devices[0])

        # Tests that the wrong type raises
        with self.assertRaisesRegex(TypeError, "expected to be a Tensor or None"):
            x.grad = 0

        # Tests that the wrong shape raises
        with self.assertRaises(RuntimeError):
            x.grad = torch.randn(2, 2, device=devices[0])

        # Tests that the wrong dtype raises
        with self.assertRaises(RuntimeError):
            x.grad = torch.randn(5, 5, dtype=torch.long, device=devices[0])

        # Tests that self-assignment raises
        with self.assertRaises(RuntimeError):
            x.grad = x

        # Tests device -> cpu grad assignment raises
        if self.device_type != 'cpu':
            with self.assertRaises(RuntimeError):
                t_cpu = torch.rand(5, 5)
                t_cpu.grad = torch.randn(5, 5, device=devices[0])

        # Tests half type on CUDA
        if self.device_type == 'cuda':
            x = x.to(dtype=torch.half, device=devices[0])
            x.grad = torch.zeros_like(x)

        # Tests cross-device assignment raises
        if len(devices) > 1:
            x = torch.randn(5, 5, device=devices[0])
            with self.assertRaises(RuntimeError):
                x.grad = torch.randn(5, 5, device=devices[1])

    @dtypesIfMPS(torch.float32)
    @deviceCountAtLeast(1)
    @dtypes(torch.float, torch.double)
    def test_requires_grad_factory(self, devices, dtype):
        fns = [torch.ones_like, torch.randn_like]
        x = torch.randn(2, 3, dtype=dtype, device=devices[0])

        for fn in fns:
            for requires_grad in [True, False]:
                output = fn(x, dtype=dtype, device=devices[0], requires_grad=requires_grad)
                self.assertEqual(requires_grad, output.requires_grad)
                self.assertIs(dtype, output.dtype)
                self.assertEqual(devices[0], str(x.device))

    @deviceCountAtLeast(2)
    def test_unused_output_device(self, devices):
        from torch.nn.parallel._functions import Broadcast
        x = torch.randn(5, 5, dtype=torch.float, device=devices[0], requires_grad=True)
        outputs = Broadcast.apply(list(range(len(devices))), x)
        y = outputs[-1] * 2
        y.sum().backward()
        self.assertEqual(x.grad, torch.ones(5, 5) * 2)

    @deviceCountAtLeast(2)
    def test_backward_device(self, devices):
        # check that current device matches the variable's device
        device = [None]

        class Identity(torch.autograd.Function):
            @staticmethod
            def forward(ctx, x):
                return x.clone()

            @staticmethod
            def backward(ctx, grad_output):
                device[0] = grad_output.device
                return grad_output.clone()

        v = torch.randn(1, device=devices[1], requires_grad=True)
        Identity.apply(v).backward()
        self.assertEqual(str(device[0]), devices[1])

    @deviceCountAtLeast(2)
    def test_inputbuffer_add_multidevice(self, devices):
        input = torch.randn(1, device=devices[0], requires_grad=True)
        output = input.to(device=devices[1]) + input.to(device=devices[1])
        output.backward()

    @onlyCPU
    def test_copy_(self, device):
        # At the time of writing this test, copy_ is not generated from native_functions.yaml
        # there was a bug that bfloat16 was not recognized as floating.
        x = torch.randn(10, device=device, requires_grad=True)
        floating_dt = floating_types_and(torch.half, torch.bfloat16)
        for dt in floating_dt:
            y = torch.empty(10, device=device, dtype=dt)
            y.copy_(x)
            self.assertTrue(y.requires_grad)
            z = x.to(torch.bfloat16)
            self.assertTrue(z.requires_grad)

    def test_copy_forward_ad_broadcasting(self, device):
        # copy_ allows the src to have a different shape from self as long as src is
        # broadcastable to self. Make sure forward AD handles this case.
        primal = torch.rand(3, 3, device=device)
        tangent = torch.rand(3, 3, device=device)
        non_dual = torch.rand(1, 3, 3, device=device)

        with fwAD.dual_level():
            dual = fwAD.make_dual(primal, tangent)
            non_dual.copy_(dual)

    def test_copy_forward_ad_same_layout_copies_grad(self, device):
        primal = torch.tensor([[3.], [4.]], device=device)
        tangent = torch.tensor([[5.], [6.]], device=device)

        with fwAD.dual_level():
            x_dual = fwAD.make_dual(primal, tangent)
            non_dual = torch.tensor([[1.], [2.]])
            non_dual.copy_(x_dual)
            self.assertTrue(fwAD.unpack_dual(non_dual).tangent is not tangent)

    @onlyCUDA
    def test_simple_reentrant_cross_device(self, device):
        class ReentrantFunc(Function):
            _cpu_mode = True

            @staticmethod
            def forward(ctx, x):
                return x * (x + 2)

            @staticmethod
            def backward(ctx, grad_output):
                with torch.enable_grad():
                    if ReentrantFunc._cpu_mode:
                        new_param = torch.randn(2, 2, requires_grad=True)
                        (new_param ** 2).sum().backward()
                    else:
                        new_param = torch.randn(2, 2, device=device, requires_grad=True)
                        (new_param ** 2).sum().backward()
                return grad_output

        # Reentrant starts on GPU thread, finishs on GPU thread
        x = torch.randn(2, 2, device=device, requires_grad=True)
        out = ReentrantFunc.apply(x)
        out.sum().backward()

        # Reentrant starts on CPU thread, finishs on GPU thread
        x = torch.randn(2, 2, requires_grad=True)
        # set ReentrantFunc node to GPU to emit tasks to GPU queue
        ReentrantFunc._cpu_mode = False
        out = ReentrantFunc.apply(x)
        out.sum().backward()

        # Reentrant starts on GPU thread, finishs on CPU thread
        x = torch.randn(2, 2, device=device, requires_grad=True)
        # set ReentrantFunc node to CPU to emit tasks to CPU queue
        ReentrantFunc._cpu_mode = True
        out = ReentrantFunc.apply(x)
        out.sum().backward()

    @onlyCUDA
    def test_cross_device_reentrant_autograd(self, device):
        # Output on gpu so that this task will be associated with the gpu thread
        def fn_on_gpu(inp):
            # Artificially increase the priority of the next op to make sure it runs
            # as soon as we reach it before the ops of branch1.
            dummy = inp * 2 * 2 * 2 * 2
            return inp.to(device=device)

        def parent_on_cpu(inp):
            # Slow branch of ops on gpu so that the work queue for the gpu thread
            # won't empty too quickly. They also have smaller priorities than the
            # ones created by fn_on_gpu
            branch1 = inp.to(device=device)
            branch1 = branch1 / branch1
            branch1 = branch1 / branch1
            branch1 = branch1 / branch1
            # Perform checkpoint on cpu tensors. So the last op performed in the reentrant
            # autograd is an AccumulateGrad that runs on the cpu thread for the gpu thread.
            # So the cpu thread will notify the gpu thread with an empty NodeTask.
            branch2 = checkpoint(fn_on_gpu, inp, use_reentrant=True)
            out = branch2 + branch1
            return out

        inp = torch.rand(2, requires_grad=True)
        out = parent_on_cpu(inp)
        # This will segfault if the empty NodeTask is not handled properly in the
        # gpu thread ReadyQueue
        out.sum().backward()

    def test_inplace_on_view_backprop_base(self, device):
        # modify view and back-prop through base
        root = torch.randn(2, 2, device=device, requires_grad=True)
        x = root.clone()
        v1 = x.narrow(0, 0, 1)
        v1.mul_(2)
        x.sum().backward()
        self.assertEqual(root.grad.tolist(), [[2, 2], [1, 1]])

    def test_inplace_on_view_backprop_view_of_view(self, device):
        # modify view and backprop through view-of-view
        root = torch.randn(2, 2, device=device, requires_grad=True)
        x = root.clone()
        v1 = x.narrow(0, 0, 1)
        v2 = x.narrow(0, 0, 1)
        v1.mul_(2)
        v2.sum().backward()
        self.assertEqual(root.grad.tolist(), [[2, 2], [0, 0]])

    def test_inplace_on_view_of_view(self, device):
        # modify view-of-view and backprop through base
        root = torch.randn(2, 2, device=device, requires_grad=True)
        x = root.clone()

        v1 = x.narrow(0, 0, 1)
        v2 = v1.narrow(1, 1, 1)
        v2.mul_(2)
        x.sum().backward()
        self.assertEqual(root.grad.tolist(), [[1, 2], [1, 1]])

    @skipIfMps  # the test doesn't work on MPS as double types are not supported
    def test_inplace_on_view_then_no_grad(self, device):
        # Perform an in-place operation on a view of a non-leaf variable.
        a = torch.ones(3, 1, dtype=torch.double, device=device, requires_grad=True)
        b = a * 2
        c = b.view_as(b)
        c[0][0] = 3

        # Force a graph update with grad disabled.
        with torch.no_grad():
            c.grad_fn

        c.sum().backward()

    @skipIfMps  # the test doesn't work on MPS as double types are not supported
    def test_inplace_on_view_gradcheck(self, device):
        # gradcheck modifications to views
        a = torch.randn(4, 4, dtype=torch.double, device=device, requires_grad=True)
        b = torch.randn(2, 2, dtype=torch.double, device=device, requires_grad=True)

        def func(root, b):
            x = root.clone()
            x.narrow(1, 2, 2).narrow(0, 1, 2).mul_(b)
            x.narrow(1, 0, 2).narrow(0, 1, 2).mul_(b)
            return x

        gradcheck(func, [a, b], raise_exception=True)
        go = torch.randn(a.size(), dtype=torch.double, device=device, requires_grad=True)
        gradgradcheck(func, (a, b), (go,))

    def test_inplace_on_view_multiple_outputs(self, device):
        root = torch.arange(9., dtype=torch.double).reshape(3, 3).requires_grad_()
        x = root.clone()
        v1 = x.unbind()
        with self.assertRaises(RuntimeError):
            v1[0].mul_(2)

    @skipIfMps  # the test doesn't work on MPS as double types are not supported
    def test_inplace_on_view_of_multiple_output_view(self, device):
        a = torch.rand(10, dtype=torch.double, device=device, requires_grad=True).clone()
        b = a.unbind(0)
        c = b[0].view_as(b[0])
        with self.assertRaises(RuntimeError):
            c.mul_(2)

    @skipIfMps  # MPS backend doesn't support double types
    def test_inplace_multiple_output_view_of_view(self, device):
        a = torch.rand(10, dtype=torch.double, device=device, requires_grad=True).clone()
        b = a.view_as(a)
        c = b.unbind(0)
        with self.assertRaises(RuntimeError):
            c[0].mul_(2)

    @skipIfMps  # MPS backend doesn't support double types
    def test_inplace_on_view_makes_base_require_grad(self, device):
        # in-place modification to view makes base require grad
        a = torch.randn(4, 4, dtype=torch.double, device=device, requires_grad=False)
        b = torch.randn(4, 2, dtype=torch.double, device=device, requires_grad=True)

        def func(root, b):
            x = root.clone()
            self.assertFalse(x.requires_grad)
            x.narrow(1, 2, 2).mul_(b)
            self.assertTrue(x.requires_grad)
            return x

        gradcheck(func, [a, b], raise_exception=True)
        go = torch.randn(a.size(), dtype=torch.double, device=device, requires_grad=True)
        gradgradcheck(func, (a, b), (go,))

    def test_inplace_on_view_backprop_view(self, device):
        # modify view and backprop through view
        a = torch.tensor([2., 5.], device=device, requires_grad=False)
        b = torch.tensor([3.], device=device, requires_grad=True)
        res = a.narrow(0, 1, 1).mul_(b)
        res.sum().backward()
        self.assertEqual(b.grad.tolist(), [5])
        self.assertIsNone(a.grad)

    @skipIfMps  # the test doesn't work on MPS as double types are not supported
    def test_inplace_on_view_modify_base(self, device):
        # Test that an in-place operation on a base that forced it to require
        # grad also forces any previous views to require grad and backprop
        # correctly
        r = torch.ones(1, dtype=torch.double, device=device, requires_grad=True)

        def fn(r):
            x = torch.ones(5, dtype=torch.double, device=device)
            v = x.select(0, 1)
            self.assertFalse(v.requires_grad)
            self.assertIsNone(v.grad_fn)
            x.add_(r)  # v is now dependent on r due to the in-place op on x
            self.assertTrue(v.requires_grad)
            return v

        gradcheck(fn, [r])
        gradgradcheck(fn, [r])

    @skipIfMps  # the test doesn't work on MPS as double types are not supported
    def test_inplace_on_view_python(self, device):
        # in-place modifications of Python-autograd created view
        a = torch.randn(4, 4, dtype=torch.double, device=device, requires_grad=True)
        b = torch.randn(2, 2, dtype=torch.double, device=device, requires_grad=True)

        class PyAdd(torch.autograd.Function):
            @staticmethod
            def forward(ctx, x, y):
                ctx.mark_dirty(x)
                x.add_(y)
                return x

            @staticmethod
            def backward(ctx, grad):
                return grad, grad

        def func(root, b):
            x = root.clone()
            PyAdd.apply(x.narrow(1, 2, 2).narrow(0, 1, 2), b)
            PyAdd.apply(x.narrow(1, 0, 2).narrow(0, 1, 2), b)
            return x

        gradcheck(func, [a, b], raise_exception=True)
        go = torch.randn(a.size(), dtype=torch.double, device=device, requires_grad=True)
        gradgradcheck(func, (a, b), (go,))

    def test_inplace_on_view_non_contig(self, device):
        root = torch.ones(2, 3, 2, device=device).select(2, 1).t().requires_grad_(True)
        x = root.clone()
        v1 = x.narrow(0, 0, 1)
        v2 = v1.narrow(1, 1, 1)
        v2.mul_(2)
        x.sum().backward()
        self.assertEqual(root.grad.tolist(), [[1, 2], [1, 1], [1, 1]])

    def test_inplace_on_view_multi_output_unsafe(self, device):
        for f in [lambda t: t.unsafe_split(1),
                  lambda t: t.unsafe_split_with_sizes((1, 1, 1)),
                  lambda t: t.unsafe_chunk(3)]:
            a = torch.randn(3, 3, device=device, requires_grad=True)
            b = a + a
            s1, s2, s3 = f(b)
            s1.mul_(s2)
            s1.sum().backward()

    def test_inplace_on_view_multi_output_safe(self, device):
        for f in [lambda t: t.split(1),
                  lambda t: t.split_with_sizes((1, 1, 1)),
                  lambda t: t.chunk(3)]:
            a = torch.randn(3, 3, device=device, requires_grad=True)
            b = a + a
            s1, s2, s3 = f(b)
            error_msg = 'This view is the output of a function that returns multiple views.'
            with self.assertRaisesRegex(RuntimeError, error_msg):
                s1.mul_(s2)

    @skipIfMps  # the test doesn't work on MPS as double types are not supported
    def test_mv_grad_stride_0(self, device):
        # Reference: https://github.com/pytorch/pytorch/issues/38315
        mat = torch.randn(2, 2, dtype=torch.double, device=device)
        vec = torch.randn(1, dtype=torch.double, device=device).requires_grad_(True)

        def fn(vec):
            # Expand inside the function to make sure the input to
            # gradcheck does not have overlapping memory
            vec = vec.expand(2)
            return (mat @ vec).sum()

        gradcheck(fn, (vec))
        gradgradcheck(fn, (vec))

    @onlyCUDA
    def test_gradcheck_input_output_different_device(self, device):
        x = torch.ones((1,), dtype=torch.double, device="cuda", requires_grad=True)
        gradcheck(lambda x: x.to("cpu"), (x,))

        x = torch.ones((1,), dtype=torch.double, device="cpu", requires_grad=True)
        gradcheck(lambda x: x.to("cuda"), (x,))

    def test_strided_leaf_grad_layout(self, device):
        # (1) If leaf is non-overlapping and dense, grad's layout should match its leaf.
        for fmt_a in (torch.contiguous_format, torch.channels_last):
            for fmt_b in (torch.contiguous_format, torch.channels_last):
                a = torch.rand((2, 3, 4, 5), device=device).to(memory_format=fmt_a)
                b = torch.rand((2, 3, 4, 5), device=device).to(memory_format=fmt_b)
                a.requires_grad_()
                b.requires_grad_()
                # checks (1) for broadcasted gradients
                a.sum().backward()
                self.assertEqual(a.grad.stride(), a.stride())
                b.sum().backward()
                self.assertEqual(b.grad.stride(), b.stride())
                # checks (1) for non-broadcasted gradients
                a.grad = None
                b.grad = None
                (a * b).sum().backward()
                self.assertEqual(a.grad.stride(), a.stride())
                self.assertEqual(b.grad.stride(), b.stride())

        # (2) If leaf isn't dense, checks that grads are rowmajor contiguous.
        c = torch.empty_strided((2, 2), (4, 2), device=device).copy_(torch.rand((2, 2), device=device))
        c.requires_grad_()
        d = torch.rand((2, 2), device=device)
        # checks (2) for broadcasted gradients
        c.sum().backward()
        self.assertEqual(c.grad.stride(), (2, 1))
        # checks (2) for non-broadcasted gradients
        c.grad = None
        (c * d).sum().backward()
        self.assertEqual(c.grad.stride(), (2, 1))

    @skipIfMps
    def test_copy_r_to_c(self, device):
        out_c = torch.empty(3, 2, dtype=torch.cdouble, device=device)
        inp_r = torch.randn(3, 2, dtype=torch.double, device=device,
                            requires_grad=True)

        def do_test():
            out_c.copy_(inp_r)
            out_c_inter = out_c.sum()
            out_c_inter.abs().backward()
            with torch.no_grad():
                self.assertEqual(inp_r.grad, torch.ones_like(inp_r) * torch.sgn(out_c_inter).real)

        self.assertNotWarn(do_test)

    def test_to_r_to_c(self, device):
        def do_test():
            inp_r = torch.randn(3, 2, dtype=torch.double, device=device,
                                requires_grad=True)
            out = inp_r.to(torch.complex128)
            out_inter = out.sum()
            out_inter.abs().backward()
            with torch.no_grad():
                self.assertEqual(inp_r.grad, torch.ones_like(inp_r) * torch.sgn(out_inter).real)

        self.assertNotWarn(do_test)

    def test_non_differentiable_ops(self, device):
        # Just make sure the op doesn't raise an error
        # and resulting tensor has requires_grad=False.
        x = torch.tensor([[1, 2], [3, 4.]], requires_grad=True, device=device)
        out = torch.isin(x, torch.tensor([2, 3], device=device))
        self.assertFalse(out.requires_grad)

        x = torch.randn(3, 3, requires_grad=True)
        out = torch.signbit(x)
        self.assertFalse(out.requires_grad)

    def test_warning_in_backward(self, device):
        # Test warning during backward are always propagated as python warnings (gh-50209)
        # NOTE: For device=cuda, warning gets propagated from a worker thread
        a = torch.zeros((), device=device, requires_grad=True)
        b = torch._C._nn._test_warn_in_autograd(a)

        with self.assertWarnsRegex(UserWarning, "Warn from backward"):
            b.backward()

    def test_complex_scalar_backward(self, device):
        a = torch.zeros(1, device=device, requires_grad=True)
        b = a * 0.5j

        msg = "grad can be implicitly created only for real scalar outputs"
        with self.assertRaisesRegex(RuntimeError, msg):
            b.backward()

        with self.assertRaisesRegex(RuntimeError, msg):
            torch.autograd.grad(b, a)

    def test_pow_real_negative_base_complex_exponent(self, device):
        # OpInfo doesn't naturally support input of mixed types, hence this test here.
        base = -torch.ones(2, device=device, dtype=torch.double)
        exponent = torch.randn(2, device=device, dtype=torch.cdouble, requires_grad=True)

        def fn(exponent):
            return torch.pow(base, exponent)

        torch.autograd.gradcheck(fn, (exponent,))

        def fn(exponent):
            return torch.pow(-1, exponent)

        torch.autograd.gradcheck(fn, (exponent,))

    def test_resize_version_bump(self, device):
        x = torch.rand((1,), device=device)
        y = torch.randn((3,), device=device)
        x.resize_((1, 2))
        self.assertEqual(x._version, 1)
        x.resize_as_(y)
        self.assertEqual(x._version, 2)

        # In the following cases, `resize` is no-op,
        # so no version bumps.
        x.resize_((3,))
        self.assertEqual(x._version, 2)

        x.resize_as_(y)
        self.assertEqual(x._version, 2)


class TestAllowMutationOnSaved(TestCase):
    def assertClonedLenEqual(self, ctx, n):
        self.assertEqual(len(list(ctx.cloned.items())), n)

    def assertTIDMapLenEqual(self, ctx, n):
        self.assertEqual(len(list(ctx.tid_to_weakhandle.items())), n)

    def test_basic(self):
        a = torch.rand(2, 3, requires_grad=True)

        def fn(a):
            b = a.clone()
            out = (b**2).sum()
            b.sin_()
            out.sum().backward()
            return a.grad
        msg = "variables needed for gradient computation has been modified by an inplace"
        with self.assertRaisesRegex(RuntimeError, msg):
            fn(a)

        with torch.autograd.graph.allow_mutation_on_saved_tensors() as ctx:
            da = fn(a)

        self.assertTrue(torch.allclose(a * 2, da))
        self.assertClonedLenEqual(ctx, 0)

    def test_views(self):
        a = torch.rand(2, 3, requires_grad=True)

        def fn(a):
            b = a.clone()
            c = b.view_as(b)
            out = (b**2).sum()  # How does this work?
            c.sin_()
            out.sum().backward()
            return a.grad

        msg = "variables needed for gradient computation has been modified by an inplace"
        with self.assertRaisesRegex(RuntimeError, msg):
            fn(a)

        with torch.autograd.graph.allow_mutation_on_saved_tensors() as ctx:
            da = fn(a)

        self.assertClonedLenEqual(ctx, 0)
        self.assertTrue(torch.allclose(a * 2, da))

    def test_save_base_and_modify_view(self):
        with torch.autograd.graph.allow_mutation_on_saved_tensors() as ctx:
            a = torch.rand(2, 3, requires_grad=True)
            b = a.clone()
            c = b[:1]
            out = b**2
            # modify the view
            c *= 10
            # self.assertClonedLenEqual(ctx, 1)
            out.sum().backward()
            self.assertClonedLenEqual(ctx, 0)

        self.assertClonedLenEqual(ctx, 0)
        self.assertTrue(torch.allclose(a * 2, a.grad))

    def test_save_view_modify_base(self):
        with torch.autograd.graph.allow_mutation_on_saved_tensors() as ctx:
            a = torch.rand(2, 3, requires_grad=True)
            b = a.clone()
            c = b[:]
            out = (c**2).sum()
            b *= 2
            out.backward()
            self.assertTrue(torch.allclose(a * 2, a.grad))

    def test_double_backward(self):
        with torch.autograd.graph.allow_mutation_on_saved_tensors() as ctx:
            a = torch.rand(2, 3, requires_grad=True)
            b = a.clone()
            out = (b**2).sum()
            b.sin_()
            torch.autograd.grad(out, a, create_graph=True)
            da, = torch.autograd.grad(out, a, create_graph=True)
            d2a, = torch.autograd.grad(da.sum(), a)

        self.assertTrue(torch.allclose(torch.ones_like(a) * 2, d2a))
        self.assertClonedLenEqual(ctx, 0)

    def test_saved_but_not_anymore(self):
        # Make sure we don't clone if the tensor was once saved, but
        # by the time we do in-place, it is no longer saved
        with torch.autograd.graph.allow_mutation_on_saved_tensors() as ctx:
            a = torch.randn(2, 3, requires_grad=True).clone()
            out = (a**2).sum()
            self.assertTIDMapLenEqual(ctx, 1)
            self.assertClonedLenEqual(ctx, 0)
            out.backward()
            a.sin_()
            self.assertClonedLenEqual(ctx, 0)
            out = (a**2).sum()
            a.sin_()
            self.assertClonedLenEqual(ctx, 1)
            del out
            self.assertClonedLenEqual(ctx, 0)

    def test_saved_same_tensor_many_times(self):
        # We should only clone once
        with torch.autograd.graph.allow_mutation_on_saved_tensors() as ctx:
            a = torch.randn(2, 3, requires_grad=True).clone()
            b = a**2
            c = a**2
            a.sin_()
            self.assertClonedLenEqual(ctx, 1)
            del b, c
            self.assertClonedLenEqual(ctx, 0)

    def test_saved_same_tensor_different_versions(self):
        with torch.autograd.graph.allow_mutation_on_saved_tensors() as ctx:
            a = torch.randn(2, 3, requires_grad=True).clone()
            b = a**2
            a.sin_()
            c = a**2
            a.sin_()
            self.assertClonedLenEqual(ctx, 2)
            del b
            self.assertClonedLenEqual(ctx, 1)
            del c
            self.assertClonedLenEqual(ctx, 0)

    def test_with_math_views(self):
        with torch.autograd.graph.allow_mutation_on_saved_tensors() as ctx:
            a = torch.tensor([1 + 1j], requires_grad=True).clone()
            b = a.conj()
            out = (b**2).sum()
            a.sin_()
            out.abs().backward()

            a = torch.tensor([1 + 1j], requires_grad=True).clone()
            b = a.conj()
            out = (b**2).sum()
            # in this case, it is no longer a view it seems
            b.sin_()
            out.abs().backward()

    def test_with_out_variant(self):
        with torch.autograd.graph.allow_mutation_on_saved_tensors() as ctx:
            a = torch.tensor([1.], requires_grad=True)
            b = torch.tensor([1.])
            c = torch.tensor([2.])
            out = a * b
            self.assertTIDMapLenEqual(ctx, 1)
            torch.sin(c, out=b)
            self.assertClonedLenEqual(ctx, 1)
            out.backward()
            self.assertClonedLenEqual(ctx, 0)

    def test_backward_out_of_context(self):
        # Out of context
        with torch.autograd.graph.allow_mutation_on_saved_tensors() as ctx:
            a = torch.rand(2, 3, requires_grad=True)
            out = (a**2).sum()

        msg = "Trying to backward outside of the 'allow_mutation_on_saved_tensors' context"
        with self.assertRaisesRegex(AssertionError, msg):
            out.backward()

        # Different context
        with torch.autograd.graph.allow_mutation_on_saved_tensors() as ctx:
            a = torch.rand(2, 3, requires_grad=True)
            out = (a**2).sum()

        with torch.autograd.graph.allow_mutation_on_saved_tensors() as ctx:
            with self.assertRaisesRegex(AssertionError, msg):
                out.backward()

    def test_disallow_nesting(self):
        with torch.autograd.graph.allow_mutation_on_saved_tensors() as ctx:
            msg = "allow_mutation_on_saved_tensors contexts cannot be nested"
            with self.assertRaisesRegex(RuntimeError, msg):
                with torch.autograd.graph.allow_mutation_on_saved_tensors() as ctx:
                    pass

class TestAutogradInferenceMode(TestCase):
    def _is_inference_tensor(self, tensor):
        try:
            err_msg = "Inference tensors do not track version counter"
            with self.assertRaisesRegex(RuntimeError, err_msg):
                tensor._version
            return True
        except AssertionError as e:
            return False

    def test_inference_mode_context_manager(self):
        self.assertFalse(torch.is_inference_mode_enabled())
        with torch.inference_mode():
            self.assertTrue(torch.is_inference_mode_enabled())
            with torch.inference_mode(False):
                self.assertFalse(torch.is_inference_mode_enabled())
            self.assertTrue(torch.is_inference_mode_enabled())
        self.assertFalse(torch.is_inference_mode_enabled())

    def test_inference_mode_decorator(self):
        def func(x):
            self.assertEqual(torch.is_inference_mode_enabled(), mode)
            return x * x
        for mode, use_kwarg in product((True, False, None), (True, False)):
            if mode is None:
                if use_kwarg:
                    decorated = torch.inference_mode(mode=func)
                else:
                    decorated = torch.inference_mode(func)
                mode = True
            else:
                if use_kwarg:
                    decorated = torch.inference_mode(mode=mode)(func)
                else:
                    decorated = torch.inference_mode(mode)(func)

            for requires_grad in (True, False):
                c = torch.ones(1, 2, 3, requires_grad=requires_grad)
                d = decorated(c)
                self.assertTrue(not mode or torch.is_inference(d))
                self.assertEqual(d.requires_grad, requires_grad and not mode)

    def test_inference_mode_tensor_creation(self):
        with torch.inference_mode():
            # new tensors created through constructors are inference tensors
            c = torch.ones(1, 2, 3)
            self.assertFalse(c.requires_grad)
            self.assertTrue(torch.is_inference(c))

            # requires_grad doesn't change inference tensor behavior in InferenceMode
            tmp = torch.ones(1, 2, 3, requires_grad=True)
            self.assertTrue(tmp.requires_grad)
            self.assertTrue(torch.is_inference(tmp))

            tmp = torch.ones(1, 2, 3).requires_grad_(False)
            self.assertFalse(tmp.requires_grad)
            self.assertTrue(torch.is_inference(tmp))

    def test_inference_mode_existing_autograd_session(self):
        s = torch.ones(1, 2, 3, requires_grad=True)
        a = s.clone()

        # `a` gets saved outside of inference mode
        out = a * a
        with torch.inference_mode():
            a.add_(2)

        self.assertFalse(torch.is_inference(a))
        # tensors created outside of inference mode aren't
        # inference tensors, so they will still have their
        # version counters tracked
        err_msg = ("one of the variables needed for gradient computation has been "
                   "modified by an inplace operation")
        with self.assertRaisesRegex(RuntimeError, err_msg):
            out.backward(torch.ones_like(out))

    def test_inference_mode_inf_tensor_in_inf_mode_functional_op(self):
        def functional_op(x):
            return x * x

        with torch.inference_mode():
            for requires_grad in (True, False):
                c = torch.ones(1, 2, 3, requires_grad=requires_grad)

                # performing a non-view operation produces a inference tensor
                # that does not require grad
                func_out = functional_op(c)
                self.assertTrue(torch.is_inference(func_out))
                self.assertFalse(func_out.requires_grad)

    def test_inference_mode_inf_tensor_in_inf_mode_inplace_op(self):
        @torch.inference_mode()
        def run_test(fn):
            for requires_grad in (True, False):
                c = torch.ones(1, 2, 3, requires_grad=requires_grad)

                # after performing inplace operation, tensor is still
                # an inference tensor
                fn(c)
                self.assertTrue(torch.is_inference(c))
                self.assertEqual(c.requires_grad, requires_grad)
        run_test(lambda x: x.add_(2))
        run_test(lambda x: x.transpose_(0, 1))

        # inplace ops with manual kernel for ADInplaceOrView key in VariableTypeManual.cpp
        run_test(lambda x: x.resize_(1, 2))
        run_test(lambda x: x.resize_as_(torch.ones(1, 2)))
        run_test(lambda x: x.copy_(torch.ones(1, 2, 3)))

    def test_inference_mode_inf_tensor_in_inf_mode_view_op(self):
        with torch.inference_mode():
            for requires_grad in (True, False):
                c = torch.ones(1, 2, 3, requires_grad=requires_grad)

                # perform view operation produces inference tensor
                # that does not require grad
                view_out = c.view(-1)
                self.assertTrue(torch.is_inference(view_out))
                self.assertFalse(view_out.requires_grad)

    def test_inference_mode_inf_tensor_in_normal_mode_functional_op(self):
        def functional_op(x):
            return x * x

        for requires_grad in (True, False):
            with torch.inference_mode():
                c = torch.ones(1, 2, 3, requires_grad=requires_grad)

        func_out = functional_op(c)
        self.assertFalse(torch.is_inference(func_out))
        self.assertFalse(func_out.requires_grad)
        self.assertTrue(func_out.is_leaf)

    def test_inference_mode_inf_tensor_in_normal_mode_inplace_op(self):
        def run_test(fn):
            for requires_grad in (False, True):
                with torch.inference_mode():
                    c = torch.ones(1, 2, 3, requires_grad=requires_grad)

                if requires_grad:
                    # leaf variable that requires grad is being used in an inplace
                    # operation when requires_grad=True
                    pass
                else:
                    err_msg = "Inplace update to inference tensor outside InferenceMode"
                    with self.assertRaisesRegex(RuntimeError, err_msg):
                        fn(c)
        run_test(lambda x: x.add_(2))
        run_test(lambda x: x.transpose_(0, 1))

    def test_inference_mode_inf_tensor_in_normal_mode_view_op(self):
        for requires_grad in (True, False):
            with torch.inference_mode():
                c = torch.ones(1, 2, 3, requires_grad=requires_grad)

            out = c.view(-1)
            self.assertTrue(torch.is_inference(out))
            self.assertFalse(out.requires_grad)
            self.assertFalse(out._is_view())
            self.assertTrue(out.is_leaf)

    def test_normal_tensor_inplace_output_in_inference_mode(self):
        def run_test(fn):
            for requires_grad in (True, False):
                s = torch.ones(1, 2, 3, requires_grad=requires_grad)
                a = s.clone()

                with torch.inference_mode():
                    fn(a)
                    self.assertFalse(torch.is_inference(a))
                    self.assertEqual(a.requires_grad, requires_grad)

                    # inplace -> inplace
                    fn(a)
                    self.assertFalse(torch.is_inference(a))
                    self.assertEqual(a.requires_grad, requires_grad)

                    # inplace -> inplace -> view
                    view_out = a.view(-1)
                    self.assertFalse(torch.is_inference(view_out))
                    self.assertEqual(view_out.requires_grad, requires_grad)
        run_test(lambda x: x.add_(2))
        run_test(lambda x: x.transpose_(0, 1))

    def test_normal_tensor_inplace_output_in_normal_mode(self):
        def run_test(fn):
            for requires_grad in (True, False):
                s = torch.ones(1, 2, 3, requires_grad=requires_grad)
                a = s.clone()

                with torch.inference_mode():
                    fn(a)
                    self.assertFalse(torch.is_inference(a))
                    self.assertEqual(a.requires_grad, requires_grad)

                fn(a)
                self.assertFalse(torch.is_inference(a))
                self.assertEqual(a.requires_grad, requires_grad)

                # inplace -> inplace
                fn(a)
                self.assertFalse(torch.is_inference(a))
                self.assertEqual(a.requires_grad, requires_grad)

                # inplace -> inplace -> view
                view_out = a.view(-1)
                self.assertFalse(torch.is_inference(view_out))
                self.assertEqual(view_out.requires_grad, requires_grad)
            run_test(lambda x: x.add_(2))
            run_test(lambda x: x.transpose_(0, 1))

    def test_normal_tensor_view_output_in_inference_mode(self):
        for requires_grad in (True, False):
            s = torch.ones(1, 2, 3, requires_grad=requires_grad)
            a = s.clone()

            with torch.inference_mode():
                out = a.view(-1)
                self.assertFalse(torch.is_inference(out))
                self.assertEqual(out.requires_grad, requires_grad)
                self.assertTrue(out._is_view())

                # view -> view
                tmp = out.view(-1)
                self.assertFalse(torch.is_inference(tmp))
                self.assertEqual(tmp.requires_grad, requires_grad)
                self.assertTrue(tmp._is_view())
                self.assertTrue(tmp.is_leaf)

                # view -> view -> inplace
                self.assertTrue(torch.is_inference_mode_enabled())
                tmp.add_(2)
                self.assertFalse(torch.is_inference(tmp))
                self.assertEqual(tmp.requires_grad, requires_grad)
                # Accessing is_leaf in python tries to update grad_fn and raises:
                # A view was created in inference mode and its base or
                # another view of its base has been modified inplace in normal mode
                # tmp.is_leaf
                self.assertEqual(a._version, tmp._version)

    def test_normal_tensor_view_output_in_normal_mode(self):
        def functional_op(x):
            return x * x

        for requires_grad in (True, False):
            s = torch.ones(1, 2, 3, requires_grad=requires_grad)
            a = s.clone()

            with torch.inference_mode():
                out = a.view(-1)
                self.assertFalse(torch.is_inference(out))
                self.assertEqual(out.requires_grad, requires_grad)
                self.assertTrue(out._is_view())
                self.assertTrue(out.is_leaf)

            tmp = functional_op(out)
            self.assertFalse(torch.is_inference(tmp))
            self.assertEqual(tmp.requires_grad, requires_grad)

            if requires_grad:
                err_msg = "A view was created in inference mode and is being modified inplace"
                with self.assertRaisesRegex(RuntimeError, err_msg):
                    out.add_(2)
                pass
            else:
                out.add_(2)

            tmp = out.view(2, 3)
            self.assertFalse(torch.is_inference(tmp))
            self.assertEqual(tmp.requires_grad, requires_grad)

    def test_mix_inference_and_normal_tensor_functional_op(self):
        for requires_grad in (True, False):
            s = torch.ones(1, 2, 3, requires_grad=requires_grad)

            with torch.inference_mode():
                c = torch.ones(1, 2, 3, requires_grad=requires_grad)

            # add is safe since it doesn't save any variable for backward
            out = c.add(s)
            self.assertFalse(torch.is_inference(out))
            self.assertEqual(out.requires_grad, requires_grad)
            if requires_grad:
                # leaf inference tensor with requires_grad=True can still have gradient
                out.backward(torch.ones_like(out))
                self.assertEqual(c.grad, torch.ones_like(c))

            if requires_grad:
                err_msg = "Inference tensors cannot be saved for backward"
                with self.assertRaisesRegex(RuntimeError, err_msg):
                    c * s

                # TODO: Test this with an autograd.Function when it works
                #       stack stopped capturing a TensorList input
                # # inference tensor in TensorList input
                # inputs = [s, c]
                # with self.assertRaisesRegex(RuntimeError, err_msg):
                #     torch.stack(inputs)


    def test_mix_inference_and_normal_tensor_inplace_op(self):
        for requires_grad in (True, False):
            s = torch.ones(1, 2, 3, requires_grad=requires_grad)
            a = s.clone()

            with torch.inference_mode():
                c = torch.ones(1, 2, 3)

            self.assertTrue(torch.is_inference(c))
            if requires_grad:
                err_msg = "Inference tensors cannot be saved for backward"
                with self.assertRaisesRegex(RuntimeError, err_msg):
                    a.mul_(c)

                # inference tensor in TensorList input
                err_msg = ("out=... arguments don't support automatic differentiation, "
                           "but one of the arguments requires grad")
                with self.assertRaisesRegex(RuntimeError, err_msg):
                    torch.mul(s, s, out=c)
            else:
                a.mul_(c)
                err_msg = "Inplace update to inference tensor outside InferenceMode is not allowed"
                with self.assertRaisesRegex(RuntimeError, err_msg):
                    torch.mul(s, s, out=c)

    def test_mix_inference_and_normal_tensor_view_op(self):
        for requires_grad in (True, False):
            s = torch.ones(1, 2, 3, requires_grad=requires_grad)

            with torch.inference_mode():
                c = torch.ones(1, 2, 3)

            # view_as is a composite op which calls view with only one
            # tensor argument. So there isn't a mixed inference and normal
            # tensor inputs for view ops
            tmp1 = c.view_as(s)
            self.assertTrue(torch.is_inference(tmp1))
            self.assertFalse(tmp1.requires_grad)

            # this is fine since its equivalent as s.view(c.sizes()) which
            # isn't a mixed input scenario
            tmp2 = s.view_as(c)
            self.assertFalse(torch.is_inference(tmp2))
            self.assertEqual(tmp2.requires_grad, requires_grad)

    def test_inference_mode_handle_direct_view_on_rebase(self):
        def run_test(fn):
            for requires_grad in (True, False):
                s = torch.ones(1, 2, 3, requires_grad=requires_grad)
                a = s.clone()

                with torch.inference_mode():
                    view_out = a.view_as(a)

                if requires_grad:
                    err_msg = "A view was created in inference mode and is being modified inplace"
                    with self.assertRaisesRegex(RuntimeError, err_msg):
                        fn(view_out)
                    pass
                else:
                    fn(view_out)
        run_test(lambda x: x.add_(2))
        run_test(lambda x: x.transpose_(0, 1))

    def test_inference_mode_handle_indirect_view_on_rebase(self):
        def run_test(fn):
            for requires_grad in (True, False):
                s = torch.ones(1, 2, 3, requires_grad=requires_grad)
                a = s.clone()

                with torch.inference_mode():
                    view_out = a.view(-1)

                fn(a)
                if requires_grad:
                    err_msg = "A view was created in inference mode and its base or another view "
                    with self.assertRaisesRegex(RuntimeError, err_msg):
                        view_out.grad_fn
                    pass
                else:
                    view_out.grad_fn
        run_test(lambda x: x.add_(2))
        run_test(lambda x: x.transpose_(0, 1))


class TestMultithreadAutograd(TestCase):
    def _run_py_multithread_fn(self, fn, args=(), num_threads=10, kwargs=None, pass_idx=False):

        class PropagatingThread(threading.Thread):
            '''Helper class to propagate exception from child
            thread to main thread on join.

            Reference: https://stackoverflow.com/a/31614591/5602957
            '''

            def run(self):
                self.exception = None
                try:
                    self.ret = super().run()
                except Exception as e:
                    self.exception = e

            def join(self, timeout=None):
                super().join(timeout)
                if self.exception:
                    raise self.exception from self.exception
                return self.ret

        threads = []
        for idx in range(num_threads):
            p = PropagatingThread(target=fn, args=((idx, *args) if pass_idx else args))
            p.start()
            threads.append(p)

        for p in threads:
            p.join()

    def test_multithreaded_exception_propagation(self):
        # Test whether exception in child thread
        # are propagated to main thread.
        def fn():
            self.assertTrue(False)

        with self.assertRaises(AssertionError):
            self._run_py_multithread_fn(fn)

    def test_simple_backward(self):
        # simple multithreaded backward that create threads in the beginning of training
        # and everything else is training separately, i.e. inputs, operations, etc.
        def train_fn():
            x = torch.ones(5, 5, requires_grad=True)
            y = (x + 3) * (x + 4) * 0.5
            y.sum().backward()
            self.assertEqual(x.grad, x + 3.5)

        self._run_py_multithread_fn(train_fn)

    def test_simple_backward_same_input(self):
        # simple multithreaded backward with only shared inputs (i.e. This is common
        # for things like Hogwild multithreaded training with multiple CPU threads)
        def train_fn_backward(x):
            y = (x + 3) * (x + 4) * 0.5
            y.sum().backward()

        x = torch.ones(5, 5, requires_grad=True)
        self._run_py_multithread_fn(train_fn_backward, (x,))
        # Since we are calling backward from multiple threads
        # and all threads share the same input, when we do backward
        # concurrently, different backwards will all accumulate to
        # the same .grad for each input, and the gradients should
        # be equal to num_threads * gradient
        self.assertEqual(x.grad, 10 * (x + 3.5))

        def train_fn_grad(x):
            y = (x + 3) * (x + 4) * 0.5
            grads = torch.autograd.grad(y.sum(), x)
            self.assertEqual(len(grads), 1)
            self.assertEqual(grads[0], x + 3.5)

        # since we use functional grad() api, gradients will not
        # be accumulate to the same place and should be the same
        self._run_py_multithread_fn(train_fn_grad, (x,))

    def test_multi_grad_hooks(self):
        # Multihooks should behave independently per execution of backward
        # Test that the hook fired the number of times we ran backward
        # even if those executions occur concurrently on different threads
        t1 = torch.rand(2, requires_grad=True)
        t2 = torch.rand(2, requires_grad=True)
        t3 = torch.rand(2, requires_grad=True)
        t4 = torch.rand(2, requires_grad=True)

        res = None
        count = [0]

        def hook(grads):
            nonlocal res
            count[0] += 1
            grad_is_none = [g is not None for g in grads]
            if res is None:
                res = grad_is_none
            else:
                self.assertEqual(res, grad_is_none)

        torch.autograd.graph.register_multi_grad_hook((t1, t2, t3, t4), hook)

        out = (t2 * t3).sum()

        def backward_retain_graph(out, t2, t3):
            out.backward(inputs=(t2, t3), retain_graph=True)

        self._run_py_multithread_fn(backward_retain_graph, (out, t2, t3), num_threads=5)

        self.assertEqual(count[0], 5)
        self.assertEqual(res, [False, True, True, False])

        # Leave one hook partially applied
        res = None
        count = [0]
        err_count = [0]
        bw_count = [0]

        class Func(torch.autograd.Function):
            @staticmethod
            def forward(ctx, x):
                return x

            @staticmethod
            def backward(ctx, gO):
                bw_count[0] += 1
                if bw_count[0] == 1:
                    raise RuntimeError("error message")
                else:
                    return gO

        out = (Func.apply(t2) * t3).sum()

        def backward_retain_graph(out, t2, t3):
            try:
                out.backward(inputs=(t2, t3), retain_graph=True)
            except RuntimeError:
                err_count[0] += 1

        self._run_py_multithread_fn(backward_retain_graph, (out, t2, t3), num_threads=5)

        self.assertEqual(count[0], 4)
        self.assertEqual(err_count[0], 1)
        self.assertEqual(res, [False, True, True, False])


    def test_dataparallel_saved_tensors_hooks(self):
        def pack(x):
<<<<<<< HEAD
            warnings.warn("pack", stacklevel=2)
=======
            warnings.warn("pack", stacklevel=TO_BE_DETERMINED)
>>>>>>> fff02e67
            return x

        _self = self

        class Model(torch.nn.Module):
            def forward(self, x):
                with warnings.catch_warnings(record=True) as w:
                    y = x * x
                    if torch.cuda.device_count() >= 2:
                        # DataParallel is calling the forward in different threads
                        # without progating TLS, so hooks should not be called here
                        _self.assertEqual(len(w), 0)
                    else:
                        # DataParallel only uses one thread
                        # so hooks should be called here
                        _self.assertGreater(len(w), 0)

        x = torch.ones(5, 5, requires_grad=True)
        model = torch.nn.DataParallel(Model())

        with torch.autograd.graph.saved_tensors_hooks(pack, lambda x: x):
            model(x)
            with warnings.catch_warnings(record=True) as w:
                y = x * x
                # hooks should be called here
                _self.assertGreater(len(w), 0)

    def test_python_thread_in_middle(self):
        # User might write a network that starts on one CPU thread, then runs its second half
        # concurrently with other threads (either via python threading or fork/join calls),
        # then calls backward()/grad() on BOTH threads, like a Y pattern from input at the
        # bottom to output at the top. This way part of the GraphTask is being shared across
        # different threads and we need to ensure user specify retain_graph=True, otherwise
        # error out with the correct error message

        # Case 1: multiple backward with python threads, retain_graph=False
        # should throw error in some threads with no retain_graph.
        success_vs_raises = [0, 0]

        def train_fn_no_retain_graph(x):
            y = x + x ** 2
            try:
                y.sum().backward()
                success_vs_raises[0] += 1
            except RuntimeError as error:
                success_vs_raises[1] += 1
                self.assertRegex(str(error), "Specify retain_graph=True")

        x_no_retain = torch.ones(5, 5, requires_grad=True)
        y_no_retain = x_no_retain + x_no_retain ** 2
        self._run_py_multithread_fn(train_fn_no_retain_graph, (y_no_retain,), num_threads=5)
        # at least one thread will be success in this case, all other threads should raise
        # with the error that throw to user to recommend them specify retain_graph=True
        self.assertTrue(success_vs_raises[0] >= 1)

        # multiple backward with python threads, no error with retain_graph=True
        def train_fn_retain_graph(x):
            y = x + x ** 2
            y.sum().backward(retain_graph=True)

        x_retain = torch.ones(5, 5, requires_grad=True)
        y_retain = x_retain + x_retain ** 2
        self._run_py_multithread_fn(train_fn_retain_graph, (y_retain,), num_threads=5)
        # result should equal to num_thread * gradients
        self.assertEqual(x_retain.grad, 5 * (4 * x_retain ** 3 + 6 * (x_retain ** 2) + 4 * x_retain + 1))

    def test_fork_join_in_middle(self):
        # multiple backward with jit threads (fork/join primitive)
        # similar to test_python_thread_in_middle, we test with retain_graph=False/True

        # Case 1: multiple grad() calls with jit threads, retain_graph=False
        # should throw error in some threads with no retain_graph.
        @torch.jit.script
        def train_fn_jit_no_retain(middle, orig_x):
            y = middle + middle ** 2
            return torch.autograd.grad([y.sum()], [orig_x])

        @torch.jit.script
        def train_fn_fork_join_calls_no_retain(x):
            y_no_retain = (x + 3) * (x + 4) * 0.5

            fut = torch.jit._fork(train_fn_jit_no_retain, y_no_retain, x)
            grad_hat = train_fn_jit_no_retain(y_no_retain, x)
            grad = torch.jit._wait(fut)
            return grad, grad_hat

        try:
            train_fn_fork_join_calls_no_retain(torch.randn(5, 5, requires_grad=True))
        except RuntimeError as error:
            self.assertRegex(str(error), "Specify retain_graph=True")

        # Case 2: no error with retain_graph=True
        @torch.jit.script
        def train_fn_jit_retain(middle, orig_x):
            y = middle + middle ** 2
            return torch.autograd.grad([y.sum()], [orig_x], retain_graph=True)

        @torch.jit.script
        def train_fn_fork_join_calls_retain(x):
            y_retain = (x + 3) * (x + 4) * 0.5
            fut1 = torch.jit._fork(train_fn_jit_retain, y_retain, x)
            fut2 = torch.jit._fork(train_fn_jit_retain, y_retain, x)
            grad = train_fn_jit_retain(y_retain, x)
            grad1 = torch.jit._wait(fut1)
            grad2 = torch.jit._wait(fut2)
            return grad, grad1, grad2

        grad, grad1, grad2 = train_fn_fork_join_calls_retain(torch.randn(5, 5, requires_grad=True))
        self.assertEqual(grad, grad1)
        self.assertEqual(grad, grad2)

    def test_preserve_backtrace(self):
        class Foo(torch.autograd.Function):
            @staticmethod
            def forward(ctx, input):
                return input

            @staticmethod
            def backward(ctx, *grad):
                raise ValueError("something")

        t = torch.rand(10, requires_grad=True)
        try:
            Foo.apply(t).sum().backward()
        except Exception:
            import traceback
            tb = sys.exc_info()[2]
            tb_str = "\n".join(traceback.format_tb(tb))
            self.assertTrue('raise ValueError("something")' in tb_str)

    # TODO(@anjali411): add an OpInfo based test for torch.cat
    # Issue: https://github.com/pytorch/pytorch/issues/51627
    #        https://github.com/pytorch/pytorch/issues/75852
    def test_cat_stack_r_to_c(self):
        inp_c = torch.rand(3, 2, dtype=torch.cdouble, requires_grad=True)
        inp_r = torch.randn(3, 2, dtype=torch.double, requires_grad=True)

        def fn(x1, x2):
            return torch.cat((x1, x2), dim=-1)

        def fn2(x1, x2):
            return torch.stack((x1, x2), dim=-1)

        torch.autograd.gradcheck(fn, [inp_r, inp_c], check_forward_ad=True)
        torch.autograd.gradcheck(fn, [inp_c, inp_r], check_forward_ad=True)

        torch.autograd.gradcheck(fn2, [inp_r, inp_c], check_forward_ad=True)
        torch.autograd.gradcheck(fn2, [inp_c, inp_r], check_forward_ad=True)

    def test_set_multithreading_enabled_as_context_manager_and_function(self):
        # Test as a context manager
        with torch.autograd.set_multithreading_enabled(False):
            self.assertFalse(torch.autograd.is_multithreading_enabled())
        self.assertTrue(torch.autograd.is_multithreading_enabled())

        with torch.autograd.set_multithreading_enabled(True):
            self.assertTrue(torch.autograd.is_multithreading_enabled())
        self.assertTrue(torch.autograd.is_multithreading_enabled())

        with torch.autograd.set_multithreading_enabled(False):
            torch.autograd.set_multithreading_enabled(True)
            self.assertTrue(torch.autograd.is_multithreading_enabled())
        self.assertTrue(torch.autograd.is_multithreading_enabled())

        torch.autograd.set_multithreading_enabled(False)
        self.assertFalse(torch.autograd.is_multithreading_enabled())

        torch.autograd.set_multithreading_enabled(True)
        self.assertTrue(torch.autograd.is_multithreading_enabled())

class TestNestedCheckpoint(TestCase):
    @staticmethod
    def grad(fn):
        def wrapper(x):
            with torch.enable_grad():
                out = fn(x)
                grad_input, = torch.autograd.grad(out, inputs=(x,), create_graph=True)
            return grad_input
        return wrapper

    @staticmethod
    def sum(fn):
        def wrapped(x):
            return fn(x).sum()
        return wrapped

    @staticmethod
    def checkpoint(fn):
        def wrapped(*args, **kwargs):
            return torch.utils.checkpoint.checkpoint(fn, *args, use_reentrant=False, **kwargs)
        return wrapped

    def get_tests(self, fn):
        grad, c = self.grad, self.checkpoint

        tests = (
            # function <> tuple of function arbitrarily wrapped in checkpoint in various ways
            (fn, (c(fn), c(c(fn)))),
            (grad(fn), (grad(c(fn)), grad(c(c(fn))))),
            (grad(grad(fn)), (grad(c(grad(fn))), c(grad(grad(c(fn)))), grad(c(grad(c(fn)))))),
            (grad(grad(grad(fn))), (grad(c(grad(grad(c(fn))))), grad(c(grad(c(grad(c(fn)))))))),
        )
        return tests

    def check_graph_dies(self, fn):
        def iter_graph(roots):
            if not roots:
                return
            seen = set()
            q = collections.deque()
            for node in roots:
                if node is not None:
                    seen.add(node)
                    q.append(node)

            while q:
                node = q.popleft()
                for fn, _idx in node.next_functions:
                    if fn in seen or fn is None:
                        continue
                    seen.add(fn)
                    q.append(fn)

                yield node

        class Handle:
            __slot__ = ["node_name"]

            def __init__(self, node_name):
                self.node_name = node_name

        def scope():
            a = torch.randn((), requires_grad=True)
            out = fn(a)
            refs = []
            for node in iter_graph([out.grad_fn]):
                handle = Handle(node.name())
                refs.append(weakref.ref(handle))
                node.metadata["blah"] = handle
            return refs

        refs = scope()
        node_names = [ref().node_name for ref in refs if ref() is not None]
        if len(node_names) > 0:
            print("Nodes still alive:", node_names)

        self.assertEqual(len(node_names), 0)

    @parametrize("early_stop", [True, False])
    def test_nested_checkpoint(self, early_stop):
        with torch.utils.checkpoint.set_checkpoint_early_stop(early_stop):
            x = torch.randn((), requires_grad=True)

            def f(x):
                out = x.sin().exp().sin()
                return out

            def g(x):
                a = x.sin().exp().sin()
                b = x.sin().exp().sin()
                ga, = torch.autograd.grad(a, x)
                gb, = torch.autograd.grad(b, x)
                return x.sin()

            for fn in (f, g):
                for expected_fn, actual_fns in self.get_tests(fn):
                    expected = expected_fn(x)

                    for actual_fn in actual_fns:
                        actual = actual_fn(x)
                        self.assertTrue(torch.allclose(expected, actual))
                        self.check_graph_dies(actual_fn)


    @parametrize("early_stop", [True, False])
    def test_nested_checkpoint_two_children(self, early_stop):
        with torch.utils.checkpoint.set_checkpoint_early_stop(early_stop):
            grad, sum, c = self.grad, self.sum, self.checkpoint

            def f(x):
                return x.sin().exp().sin()

            def g(x):
                return x.cos().sin().exp()

            def hc(x):
                return c(g)(c(f)(x))

            def h(x):
                return g(f(x))

            a = torch.randn(3, 3, requires_grad=True)
            expected = grad(sum(grad(sum(h))))(a)
            actual = grad(sum(grad(sum(c(hc)))))(a)
            self.assertTrue(torch.allclose(expected, actual))

            actual = grad(sum(c(grad(sum(c(hc))))))(a)
            self.assertTrue(torch.allclose(expected, actual))

            self.check_graph_dies(grad(c(hc)))
            self.check_graph_dies(grad(sum(grad(sum(c(hc))))))
            self.check_graph_dies(grad(sum(c(grad(sum(c(hc)))))))

    @parametrize("early_stop", [True, False])
    def test_nested_checkpoint_non_tensor_inputs_and_outputs(self, early_stop):
        def fn(k, a, b, f):
            return f(k * a * b.exp()), 1, "abcd"

        k = 3
        a = torch.tensor(2., requires_grad=True)
        b = torch.tensor(3., requires_grad=True)

        def f(x):
            return x.sin()

        with torch.utils.checkpoint.set_checkpoint_early_stop(early_stop):
            out, _unused1, _unused2 = checkpoint(fn, k, a, b, f, use_reentrant=False)
        actual_grads = torch.autograd.grad(out, (a, b))

        out, _unused1, _unused2 = fn(k, a, b, f)
        expected_grads = torch.autograd.grad(out, (a, b))
        for actual, expected in zip(actual_grads, expected_grads):
            self.assertTrue(torch.allclose(actual, expected))

    @parametrize("early_stop", [True, False])
    def test_nested_checkpoint_kwargs(self, early_stop):
        def fn(a, blah=None):
            out = a.sin().exp()
            if blah is not None:
                out = out * blah
            return out.sin().exp()

        a = torch.tensor(2., requires_grad=True)
        b = torch.tensor(3., requires_grad=True)

        with torch.utils.checkpoint.set_checkpoint_early_stop(early_stop):
            out = checkpoint(fn, a, blah=b, use_reentrant=False)
            actual_grads = torch.autograd.grad(out, (a, b))

            out = fn(a, blah=b)
            expected_grads = torch.autograd.grad(out, (a, b))
            for actual, expected in zip(actual_grads, expected_grads):
                self.assertTrue(torch.allclose(actual, expected))

    @parametrize("early_stop", [True, False])
    def test_nested_checkpoint_same_graph(self, early_stop):
        counter = [0]

        def hook(*_unused_args):
            counter[0] += 1

        def fn(a):
            return a.sin().cos().sin()

        a = torch.tensor(1., requires_grad=True)

        with torch.utils.checkpoint.set_checkpoint_early_stop(early_stop):
            out = checkpoint(fn, a, use_reentrant=False)
        # The hook is registered on the original graph
        out.grad_fn.next_functions[0][0].register_hook(hook)
        # And backward is performed on the original graph
        out.backward()

        self.assertEqual(counter[0], 1)

    @parametrize("early_stop", [True, False])
    def test_nested_checkpoint_reentrant_backwards(self, early_stop):
        def fn(a):
            x = a.sin().cos()
            out = x.sin()
            return x, out

        def hook(*_unused_args):
            # do backward again, but skip over the part of the graph where
            # the hook was registered
            x.backward(retain_graph=True)

        a = torch.tensor(1., requires_grad=True)
        with torch.utils.checkpoint.set_checkpoint_early_stop(early_stop):
            x, out = checkpoint(fn, a, use_reentrant=False)
        out.grad_fn.register_hook(hook)
        out.backward(retain_graph=True)

    def test_nested_checkpoint_set_early_stop(self):
        counter = [0]

        def clone(x):
            counter[0] += 1
            return x.clone()

        def fn(x):
            # Since clone does not save anything, it is not recomputed iff
            # early stop is enabled.
            return clone(x.sin().cos())

        # Early stopping is enabled by default
        a = torch.tensor(1., requires_grad=True)
        out = checkpoint(fn, a, use_reentrant=False)
        out.backward()
        self.assertEqual(counter[0], 1)

        # Try using the context manager to set early stopping to False.
        # Expect early stopping to be disabled for all checkpoints ran under
        # the context manager, even though context manager is no longer active
        # when backward/recomputation is performed.
        counter = [0]
        a = torch.tensor(1., requires_grad=True)
        with torch.utils.checkpoint.set_checkpoint_early_stop(False):
            out = checkpoint(fn, a, use_reentrant=False)

        out.backward()
        self.assertEqual(counter[0], 2)

    def test_nested_checkpoint_set_early_stop_no_recompution_needed(self):
        # Case 1: We have one tensor saved and its the input

        # We have two different counters here because in this case we actually
        # do call into x.sin() at the python level during recomputation whether
        # or not early stop is enabled. This is because the early stopping
        # only happens at the autograd level (preventing us from reaching the
        # backend).
        python_dispatch_counter = [0]
        counter = [0]

        class SinCounterMode(TorchDispatchMode):
            def __init__(self):
                self.count = 0

            def __torch_dispatch__(self, func, types, args=(), kwargs=None):
                kwargs = {} if kwargs is None else kwargs
                if func is torch.ops.aten.sin.default:
                    self.count += 1
                return func(*args, **kwargs)

        def fn(x):
            counter[0] += 1
            return x.sin()

        # With early stopping (enabled by default)
        a = torch.tensor(1., requires_grad=True)
        with SinCounterMode() as python_dispatch_counter:
            out = checkpoint(fn, a, use_reentrant=False)
            out.backward()
        self.assertEqual(counter[0], 2)
        self.assertEqual(python_dispatch_counter.count, 1)

        # Without early stopping
        counter = [0]
        a = torch.tensor(1., requires_grad=True)
        with SinCounterMode() as python_dispatch_counter:
            with torch.utils.checkpoint.set_checkpoint_early_stop(False):
                out = checkpoint(fn, a, use_reentrant=False)
            out.backward()
        self.assertEqual(counter[0], 2)
        self.assertEqual(python_dispatch_counter.count, 2)

        # Case 2: Forward saves no tensors

        # Since unpack isn't even called, counter is 1 whether or not early stop
        # is enabled!
        counter = [0]

        def fn2(x):
            counter[0] += 1
            return x.clone()

        # With early stopping (enabled by default)
        a = torch.tensor(1., requires_grad=True)
        out = checkpoint(fn2, a, use_reentrant=False)
        out.backward()
        self.assertEqual(counter[0], 1)

        # Without early stopping
        counter = [0]
        a = torch.tensor(1., requires_grad=True)
        with torch.utils.checkpoint.set_checkpoint_early_stop(False):
            out = checkpoint(fn2, a, use_reentrant=False)
        out.backward()
        self.assertEqual(counter[0], 1)


class TestAutogradMultipleDispatch(TestCase):
    def test_autograd_multiple_dispatch_registrations(self, device):
        t = torch.randn(3, 3, device=device, requires_grad=True)
        # using _test_autograd_multiple_dispatch.fullcoverage which has
        # registrations in derivatives.yaml for Default, AutogradCUDA and NestedTensorAutograd
        out = torch._test_autograd_multiple_dispatch(t)
        grad = torch.randn(3, 3, device=device)
        out.backward(grad)

        if 'cuda' not in device:
            # bogus default gradient registered for Autograd is grad + 1
            self.assertEqual(t.grad, grad + 1)
        else:
            # bogus gradient registered for AutogradCUDA is grad * 2
            self.assertEqual(t.grad, grad * 2)

        # test registered AutogradNestedTensor formula
        a = torch.arange(6, dtype=torch.float, device=device).reshape(2, 3).requires_grad_(True)
        b = torch.arange(8, dtype=torch.float, device=device).reshape(2, 4).requires_grad_(True)
        nt = torch.nested.as_nested_tensor([a, b], dtype=torch.float, device=device)

        nt_out = torch._test_autograd_multiple_dispatch(nt)
        c = torch.randn(2, 3, device=device)
        d = torch.randn(2, 4, device=device)
        nt_grad = torch.nested.nested_tensor([c, d], dtype=torch.float, device=device)
        nt_out.backward(nt_grad)

        # bogus gradient for AutogradNestedTensor is grad * grad
        self.assertEqual(a.grad, c * c)
        self.assertEqual(b.grad, d * d)

    def test_autograd_composite_implicit_and_dispatch_registration(self, device):
        t = torch.randn(3, 3, device=device, requires_grad=True)
        # using _test_autograd_multiple_dispatch.ntonly
        # which has registrations in derivatives.yaml for NestedTensorAutograd and otherwise is CompositeImplicit
        out = torch._test_autograd_multiple_dispatch(t, True)
        grad = torch.randn(3, 3, device=device)
        out.backward(grad)

        # t.grad is just out.grad by composite op since _test_autograd_multiple_dispatch is just a clone
        self.assertEqual(t.grad, grad)

        # test registered AutogradNestedTensor formula
        a = torch.arange(6, dtype=torch.float, device=device).reshape(2, 3).requires_grad_(True)
        b = torch.arange(8, dtype=torch.float, device=device).reshape(2, 4).requires_grad_(True)
        nt = torch.nested.as_nested_tensor([a, b], dtype=torch.float, device=device)

        nt_out = torch._test_autograd_multiple_dispatch(nt, True)
        c = torch.randn(2, 3, device=device)
        d = torch.randn(2, 4, device=device)
        nt_grad = torch.nested.nested_tensor([c, d], dtype=torch.float, device=device)
        nt_out.backward(nt_grad)

        # bogus gradient for AutogradNestedTensor is grad * grad + grad
        self.assertEqual(a.grad, c * c + c)
        self.assertEqual(b.grad, d * d + d)

    def test_foward_mode_AD(self, device):
        # check that forward mode AD is only registered for the Default
        # dispatch for _test_autograd_multiple_dispatch.fullcoverage and not AutogradCUDA

        primal = torch.randn(3, device=device)
        tangent = torch.randn(3, device=device)

        with fwAD.dual_level():
            dual_input = fwAD.make_dual(primal, tangent)

            err_msg = r"Trying to use forward AD with .* that does not support it"
            hint_msg = "Running forward AD for an OP that does not implement it should raise a NotImplementedError"

            if 'cuda' in device:
                with self.assertRaisesRegex(NotImplementedError, err_msg, msg=hint_msg):
                    torch._test_autograd_multiple_dispatch(dual_input)
            else:
                torch._test_autograd_multiple_dispatch(dual_input)

    def test_view_copy(self, device):
        # tests that view_copy derivative formulas are also generated per dispatch key
        # from their respective view ops in derivatives.yaml
        t = torch.randn(2, 2, device=device, requires_grad=True)
        t_ref = t.clone().detach().requires_grad_()
        # _test_autograd_multiple_dispatch_view does a .view(-1) on the input
        t_view = torch._test_autograd_multiple_dispatch_view(t_ref)
        t_view_copy = torch._test_autograd_multiple_dispatch_view_copy(t)

        grad = torch.randn(4, device=device)
        t_view_copy.backward(grad)
        t_view.backward(grad.clone())

        # forward and backward give the same shape + result
        self.assertEqual(t_view_copy, t_view)
        self.assertEqual(t.grad, t_ref.grad)
        # backward results are per-dispatch-key in derivatives.yaml
        if 'cuda' in device:
            # gradient registered to AutogradCUDA is grad.reshape_as(self) + 1
            self.assertEqual(t.grad, grad.reshape_as(t) + 1)
        else:
            # Default gradient registered is grad.reshape_as(self)
            self.assertEqual(t.grad, grad.reshape_as(t))

    @onlyCPU
    def test_per_dispatch_key_input_saving(self, device):
        # Tests that sum.dim_IntList's input is not saved for regular tensors but is saved for nested tensors
        def foo(x):
            # Don't modify the input inplace
            x = x.clone()
            res = x.sum(-1, keepdim=True)
            x.add_(x)
            return res

        inp = torch.rand(2, device=device, requires_grad=True)
        # sum's input is not saved for regular Tensors
        foo(inp).backward()

        # sum's input is saved for Nested Tensors
        nt = torch.nested.nested_tensor([torch.rand(2), torch.rand(2)], device=device, requires_grad=True)
        with self.assertRaisesRegex(RuntimeError, "modified by an inplace operation"):
            foo(nt).backward(torch.nested.nested_tensor([torch.rand(1), torch.rand(1)], device=device))

    @onlyCUDA
    def test_backward_single_threaded(self):

        threads_eq = None

        class TestFn(Function):
            @staticmethod
            def forward(ctx, x, self):
                ctx.self = self
                ctx.tid = threading.get_ident()
                return x.clone()

            @staticmethod
            def backward(ctx, gO):
                nonlocal threads_eq
                threads_eq = ctx.tid == threading.get_ident()
                return gO, None

        inp = torch.rand(10, device="cuda", requires_grad=True)

        with torch.autograd.set_multithreading_enabled(False):
            TestFn.apply(inp, None).sum().backward()
        self.assertTrue(threads_eq)

        TestFn.apply(inp, None).sum().backward()
        self.assertFalse(threads_eq)

    @onlyCUDA
    def test_backward_tls_stash(self):

        local = threading.local()
        local.my_obj = {}
        local.my_obj[10] = 10
        test_self = self
        torch._C._stash_obj_in_tls("my_obj", local.my_obj)

        class TestFn(Function):
            @staticmethod
            def forward(ctx, x, self):
                return x.clone()

            @staticmethod
            def backward(ctx, gO):
                test_self.assertTrue(torch._C._is_key_in_tls("my_obj"))
                test_self.assertTrue(torch._C._get_obj_in_tls("my_obj")[10] == 10)
                torch._C._get_obj_in_tls("my_obj")[10] = 5
                return gO, None

        inp = torch.rand(10, device="cuda", requires_grad=True)

        TestFn.apply(inp, None).sum().backward()
        self.assertEqual(local.my_obj[10], 5)


# Import test cases from below autograd/ here. These are found
# implicitly by the loader, so Flake8 thinks they are unused, hence
# the suppressions.

from autograd.test_complex import TestAutogradComplex  # noqa: F401
from autograd.test_functional import TestAutogradFunctional  # noqa: F401

# e.g., TestAutogradDeviceTypeCPU and TestAutogradDeviceTypeCUDA
instantiate_device_type_tests(
    TestAutogradDeviceType,
    globals(),
    except_for=None
)

instantiate_device_type_tests(
    TestAutogradMultipleDispatch,
    globals(),
    only_for=('cpu', 'cuda')
)

instantiate_parametrized_tests(TestAutograd)
instantiate_parametrized_tests(TestNestedCheckpoint)

if __name__ == '__main__':
    run_tests()<|MERGE_RESOLUTION|>--- conflicted
+++ resolved
@@ -7849,11 +7849,7 @@
         #  - test_saved_variable_packing_unpacking_saved_original_with_hooks
 
         def pack(x):
-<<<<<<< HEAD
-            warnings.warn("pack", stacklevel=2)
-=======
-            warnings.warn("pack", stacklevel=TO_BE_DETERMINED)
->>>>>>> fff02e67
+            warnings.warn("pack", stacklevel=1)
             return x
 
         with torch.autograd.graph.saved_tensors_hooks(pack, lambda x: x):
@@ -10689,11 +10685,7 @@
 
     def test_dataparallel_saved_tensors_hooks(self):
         def pack(x):
-<<<<<<< HEAD
-            warnings.warn("pack", stacklevel=2)
-=======
-            warnings.warn("pack", stacklevel=TO_BE_DETERMINED)
->>>>>>> fff02e67
+            warnings.warn("pack", stacklevel=1)
             return x
 
         _self = self
