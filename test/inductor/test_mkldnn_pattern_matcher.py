# Owner(s): ["module: inductor"]
import contextlib
import copy
import itertools

import torch
import torch._dynamo as torchdynamo
import torch.ao.quantization.quantizer.x86_inductor_quantizer as xiq

from torch._dynamo import config as dynamo_config
from torch._dynamo.test_case import run_tests, TestCase
from torch._dynamo.utils import counters
from torch._inductor import config
from torch._inductor.utils import run_and_get_code
from torch.ao.quantization.quantize_pt2e import convert_pt2e, prepare_pt2e
from torch.ao.quantization.quantizer import X86InductorQuantizer
from torch.nn import functional as F
from torch.testing._internal.common_quantization import (
    skipIfNoDynamoSupport,
    skipIfNoONEDNN,
)
from torch.testing._internal.common_utils import IS_LINUX
from torch.testing._internal.inductor_utils import HAS_CPU

# The dict value is match_nodes(computation_op+unary_op)

unary_list = {
    torch.nn.ReLU(): 2,
    torch.nn.Sigmoid(): 2,
    torch.nn.Tanh(): 2,
    torch.nn.Hardswish(): 6,
    torch.nn.LeakyReLU(0.1, inplace=False): 4,
    torch.nn.Hardtanh(min_val=-0.5, max_val=4, inplace=False): 3,
    torch.nn.Hardtanh(min_val=-0.5, max_val=float("inf"), inplace=False): 3,
    torch.nn.GELU(approximate="none"): 6,
    torch.nn.GELU(approximate="tanh"): 10,
    torch.nn.ReLU6(): 3,
    torch.nn.SiLU(): 3,
    torch.nn.Hardsigmoid(): 5,
}

non_decomposed_unary_list = [
    torch.nn.ReLU,
    torch.nn.Sigmoid,
    torch.nn.Tanh,
]

quantization_unary_list = {
    None: 0,
    torch.nn.ReLU(): 1,
}

# The dict value is (match_count, match_nodes, inplace)
binary_list = {
    lambda x, y: torch.add(x, y): (1, 2, False),  # call_function
    lambda x, y: torch.add(y, x): (1, 2, False),  # call_function
    lambda x, y: x.add(y): (1, 2, False),  # call_method
    lambda x, y: x.add_(y): (1, 2, True),  # call_method
    lambda x, y: torch.sub(x, y): (1, 2, False),  # call_function
    lambda x, y: x.sub(y): (1, 2, False),  # call_method
    lambda x, y: x.sub_(y): (1, 2, True),  # call_method
}

quantization_binary_list = [
    lambda x, y: torch.add(x, y),
    lambda x, y: x.add(y),
    lambda x, y: x.add_(y),
]


@config.patch({"freezing": True})
class TestPatternMatcherBase(TestCase):
    def _check_unary_is_decomposed(self, unary_fn):
        return not any(
            isinstance(unary_fn, fn)
            for fn in [torch.nn.ReLU, torch.nn.Sigmoid, torch.nn.Tanh]
        )

    def _clone_inputs(self, inputs):
        def clone(x):
            if not isinstance(x, torch.Tensor):
                return x
            return x.clone()

        return tuple(clone(x) for x in inputs)

    def _test_common(
        self,
        mod,
        inputs,
        matcher_count,
        matcher_nodes,
        atol=1e-5,
        rtol=1.3e-6,
        check_autocast=False,
        check_quantization=False,
    ):
        counters.clear()
        maybe_autocast = contextlib.nullcontext()
        if check_autocast and torch.ops.mkldnn._is_mkldnn_bf16_supported():
            maybe_autocast = torch.cpu.amp.autocast()
            atol, rtol = 1e-2, 1e-2
        if check_quantization:
            with torch.no_grad():
                export_model, guards = torchdynamo.export(
                    mod,
                    *copy.deepcopy(inputs),
                    aten_graph=True,
                )
                quantizer = X86InductorQuantizer()
                quantizer.set_global(xiq.get_default_x86_inductor_quantization_config())
                prepare_model = prepare_pt2e(export_model, quantizer)
                prepare_model(*inputs)
                convert_model = convert_pt2e(prepare_model).eval()
                _ = torch.compile(convert_model)(*inputs)
                self.assertEqual(
                    counters["inductor"]["pattern_matcher_count"], matcher_count
                )
                self.assertEqual(
                    counters["inductor"]["pattern_matcher_nodes"],
                    matcher_nodes,
                )
        else:
            with torch.no_grad(), maybe_autocast:
                clone_inputs = self._clone_inputs(inputs)
                expected = mod(*inputs)
                actual = torch.compile(mod)(*clone_inputs)
                torch.testing.assert_close(actual, expected, atol=atol, rtol=rtol)
                self.assertEqual(
                    counters["inductor"]["pattern_matcher_count"], matcher_count
                )
                self.assertEqual(
                    counters["inductor"]["pattern_matcher_nodes"],
                    matcher_nodes,
                )

    def _test_code_common(
        self, mod, inputs, include_ops, exclude_ops, atol=1e-5, rtol=1.3e-6
    ):
        with torch.no_grad():
            clone_inputs = self._clone_inputs(inputs)
            expected = mod(*inputs)
            actual, (source_code,) = run_and_get_code(
                torch.compile(mod, fullgraph=True), *clone_inputs
            )
            torch.testing.assert_close(actual, expected, atol=atol, rtol=rtol)
            for op in include_ops:
                self.assertIn(op, source_code)
            for op in exclude_ops:
                self.assertNotIn(op, source_code)


class TestPatternMatcher(TestPatternMatcherBase):
    def test_conv2d_unary_cpu(self):
        class M(torch.nn.Module):
            def __init__(
                self,
                unary_fn,
                **kwargs,
            ):
                super().__init__()
                self.conv = torch.nn.Conv2d(3, 16, kernel_size=3, stride=1)
                self.unary_fn = unary_fn

            def forward(self, x):
                x = self.conv(x)
                return self.unary_fn(x)

        options = itertools.product(
            unary_list.keys(),
            [torch.contiguous_format, torch.channels_last],
            [True, False] if torch.ops.mkldnn._is_mkldnn_bf16_supported() else [False],
        )

        for (
            unary_fn,
            memory_format,
            check_autocast,
        ) in options:
            x_shape = (1, 3, 56, 56)
            mod = M(unary_fn).to(memory_format=memory_format).eval()

            v = (
                torch.randn(x_shape, dtype=torch.float32)
                .add(1)
                .to(memory_format=memory_format)
            )
            # Add 1 for weight packing pass.
            match_nodes = unary_list[unary_fn] + 1
            if check_autocast and self._check_unary_is_decomposed(unary_fn):
                # Has extra dtype conversion nodes for autocast.
                match_nodes += 2
            self._test_common(mod, (v,), 2, match_nodes, check_autocast=check_autocast)

    def test_linear_unary(self):
        class M(torch.nn.Module):
            def __init__(
                self,
                unary_fn,
                in_features,
                out_features,
                bias,
                **kwargs,
            ):
                super().__init__()
                self.linear = torch.nn.Linear(
                    in_features,
                    out_features,
                    bias,
                    **kwargs,
                )
                self.unary_fn = unary_fn

            def forward(self, x):
                x = self.linear(x)
                return self.unary_fn(x)

        options = itertools.product(unary_list, [True, False])
        dtype = torch.bfloat16
        if torch.ops.mkldnn._is_mkldnn_bf16_supported():
            for unary_fn, bias in options:
                mod = M(unary_fn, 10, 30, bias=bias).eval()
                # only fuse for linear when the dtype is bf16
                mod = mod.to(dtype)
                v = torch.randn(2, 10).to(dtype)
                # packing pass + unary fusion.
                matcher_count = 2
                # Add 1 for weight packing pass.
                matcher_nodes = unary_list[unary_fn] + 1
                if self._check_unary_is_decomposed(unary_fn):
                    # Has extra dtype conversion nodes for autocast.
                    matcher_nodes += 2
                self._test_common(
                    mod, (v,), matcher_count, matcher_nodes, check_autocast=True
                )

    def test_linear_fp32(self):
        class M(torch.nn.Module):
            def __init__(self, bias):
                super().__init__()
                self.linear = torch.nn.Linear(10, 30, bias)

            def forward(self, x):
                return self.linear(x)

        for bias in [True, False]:
            mod = M(bias=bias).eval()
            v = torch.randn(2, 10)
            # packing pass.
            matcher_count = 1
            matcher_nodes = 1
            self._test_common(mod, (v,), matcher_count, matcher_nodes)

    def test_conv_transpose2d_unary(self):
        class M(torch.nn.Module):
            def __init__(
                self,
                unary_fn,
                **kwargs,
            ):
                super().__init__()
                self.conv_transpose2d = torch.nn.ConvTranspose2d(
                    3, 16, 3, stride=2, padding=1
                )
                self.unary_fn = unary_fn

            def forward(self, x):
                x = self.conv_transpose2d(x)
                return self.unary_fn(x)

        options = itertools.product(
            unary_list,
            [torch.contiguous_format, torch.channels_last],
            [True, False] if torch.ops.mkldnn._is_mkldnn_bf16_supported() else [False],
        )

        for unary_fn, memory_format, check_autocast in options:
            x_shape = (1, 3, 28, 28)
            mod = M(unary_fn).eval()

            v = torch.randn(x_shape, dtype=torch.float32).to(
                memory_format=memory_format
            )
            # Add 1 for weight packing pass.
            match_nodes = unary_list[unary_fn] + 1
            if check_autocast and self._check_unary_is_decomposed(unary_fn):
                # Has extra dtype conversion nodes for autocast.
                match_nodes += 2
            self._test_common(mod, (v,), 2, match_nodes, check_autocast=check_autocast)

    def test_conv2d_binary(self):
        class M(torch.nn.Module):
            def __init__(
                self,
                binary_fn,
                has_relu,
                **kwargs,
            ):
                super().__init__()
                self.conv1 = torch.nn.Conv2d(3, 16, kernel_size=3, stride=1)
                self.conv2 = torch.nn.Conv2d(3, 16, kernel_size=3, stride=1)
                self.binary_fn = binary_fn
                self.has_relu = has_relu

            def forward(self, x):
                x1 = self.conv1(x)
                x2 = self.conv2(x)
                if has_relu:
                    return self.binary_fn(x1, x2).relu()
                else:
                    return self.binary_fn(x1, x2)

        test_memory_format = [torch.contiguous_format, torch.channels_last]
        options = itertools.product(
            binary_list,
            [True, False],
            test_memory_format,
        )

        for (
            binary_fn,
            has_relu,
            memory_format,
        ) in options:
            x_shape = (1, 3, 56, 56)
            mod = M(binary_fn, has_relu).eval()
            v = (
                torch.randn(x_shape, dtype=torch.float32, requires_grad=True)
                .add(1)
                .to(memory_format=memory_format)
            )
            match_count = binary_list[binary_fn][0] + 2
            match_nodes = binary_list[binary_fn][1]
            if has_relu:
                match_nodes += 1
            self._test_common(mod, (v,), match_count, match_nodes + 2)

    def test_linear_binary(self):
        class M(torch.nn.Module):
            def __init__(self, binary_fn, in_channels, out_channels, bias, **kwargs):
                super().__init__()
                self.linear = torch.nn.Linear(
                    in_channels, out_channels, bias=bias, **kwargs
                )
                self.binary_fn = binary_fn

            def forward(self, x, y):
                x = self.linear(x)
                x = self.binary_fn(x, y.clone())
                return x

        options = itertools.product(binary_list, [[2, 3, 10], [2, 10]], [True, False])
        dtype = torch.bfloat16
        out_feature = 30
        if torch.ops.mkldnn._is_mkldnn_bf16_supported():
            for binary_fn, input_shape, bias in options:
                torch._dynamo.reset()
                # addmm(mm) + (linear+add)
                match_count = 2
                match_nodes = 3
                if len(input_shape) == 3:
                    is_inplace = binary_list[binary_fn][2]
                    # view + linear + view(joint_graph+freeze pass)
                    match_count = match_count + 5 if is_inplace else match_count + 3
                    match_nodes = match_nodes + 7 if is_inplace else match_nodes + 5
                mod = M(binary_fn, input_shape[-1], out_feature, bias).to(dtype).eval()
                v = torch.randn(input_shape).to(dtype)
                other = torch.randn(input_shape[:-1] + [out_feature]).to(dtype)
                self._test_common(
                    mod, (v, other), match_count, match_nodes, rtol=1e-2, atol=1e-2
                )

<<<<<<< HEAD
    @skipIfNoDynamoSupport
    @skipIfNoONEDNN
    def test_qconv2d_binary(self):
        class M(torch.nn.Module):
            def __init__(
                self,
                binary_fn,
                has_relu,
                **kwargs,
            ):
                super().__init__()
                self.conv1 = torch.nn.Conv2d(3, 6, kernel_size=3, stride=1)
                self.conv2 = torch.nn.Conv2d(3, 6, kernel_size=3, stride=1)
                self.binary_fn = binary_fn
                self.has_relu = has_relu
                self.relu = torch.nn.ReLU()

            def forward(self, x):
                x1 = self.conv1(x)
                x2 = self.conv2(x)
                if self.has_relu:
                    return self.relu(self.binary_fn(x1, x2))
                else:
                    return self.binary_fn(x1, x2)

        options = itertools.product(
            quantization_binary_list,
            [True, False],  # has_relu
        )

        for binary_fn, has_relu in options:
            mod = M(binary_fn, has_relu=has_relu).eval()
            v = torch.randn((1, 3, 8, 8), dtype=torch.float32, requires_grad=False).add(
                1
            )
            # Totally 9 pattern_matcher_count, 41 pattern_matcher_nodes + 1 optional(unary post op)
            # 1. Pair of to_int8 and to_fp32 at conv input * 2, extra input of add * 1, and graph output * 1
            #    matched in pointless_convert pass at
            #    torch/_inductor/fx_passes/joint_graph.py: [convert_element_type, convert_element_type_1]
            # 2. Dequant pattern matcher for dequant promotion * 1
            #    [convert_element_type_3, sub_1, mul_3]
            # 3. Dequant-conv pattern matched in quantization weight prepack * 2
            #    [convert_element_type_1, sub, mul_1, dequantize_per_channel, clone, convolution]
            # 4. Quantization fusion in post-grad fusion pass * 1
            #    [qconv2d_pointwise_default, div_1, round_2, add_1, clamp_min_1, clamp_max_1, convert_element_type_2]
            # 5. Qconv2d_add * 1
            #    [qconv2d_pointwise_default_1, convert_element_type_5, sub_2, mul_5, add_3, optional(relu),
            #     mul_6, round_4, add_4, clamp_min_3, clamp_max_3, convert_element_type_6]
            self._test_common(
                mod,
                (v,),
                9,
                42 if has_relu else 41,
                check_quantization=True,
            )

    @skipIfNoDynamoSupport
    @skipIfNoONEDNN
    def test_qconv2d_unary(self):
        class M(torch.nn.Module):
            def __init__(
                self,
                unary_fn,
                **kwargs,
            ):
                super().__init__()
                if (
                    "auto_insert_channel_last_node" in kwargs
                    and kwargs["auto_insert_channel_last_node"]
                ):
                    self.conv = torch.nn.Conv2d(3, 128, kernel_size=3, stride=1)
                else:
                    self.conv = torch.nn.Conv2d(3, 6, kernel_size=3, stride=1)
                self.unary_fn = unary_fn

            def forward(self, x):
                x = self.conv(x)
                return self.unary_fn(x) if self.unary_fn else x

        options = itertools.product(
            quantization_unary_list.keys(),
            [True, False],  # auto_insert_channel_last_node
        )

        for unary_fn, auto_insert_channel_last_node in options:
            if auto_insert_channel_last_node and unary_fn is not None:
                # Skip trivial test combinations to reduce test time.
                continue
            mod = M(
                unary_fn, auto_insert_channel_last_node=auto_insert_channel_last_node
            ).eval()
            v = torch.randn((1, 3, 8, 8), dtype=torch.float32, requires_grad=False).add(
                1
            )

            # Totally pattern_matcher_count 4,
            # pattern_matcher_nodes 17 + 1 for optional(unary_post_op)
            # 1. pair of to_int8 and to_fp32 at conv input matched in pointless_convert pass
            #    at torch/_inductor/fx_passes/joint_graph.py: [convert_element_type, convert_element_type_1]
            # 2. dequant-conv pattern matched in quantization weight prepack
            #    [convert_element_type_1, sub, mul_1, dequantize_per_channel, clone, convolution]
            # 3. pair of to_int8 and to_fp32 at conv output matched in pointless_convert pass
            #    at torch/_inductor/fx_passes/joint_graph.py: [convert_element_type_2, convert_element_type_3]
            # 4. Quantization fusion in post-grad fusion pass
            #    [qconv2d_pointwise_default, optional(unary_post_op), div_1, round_2, add_1,
            #     clamp_min_1, clamp_max_1, convert_element_type_2]
            self._test_common(
                mod,
                (v,),
                4,
                17 + quantization_unary_list[unary_fn],
                check_quantization=True,
            )

    @skipIfNoDynamoSupport
    @skipIfNoONEDNN
    def test_dequant_promotion(self):
        class M(torch.nn.Module):
            def __init__(
                self,
            ):
                super().__init__()
                self.conv1 = torch.nn.Conv2d(3, 6, kernel_size=3, stride=1)
                self.conv2 = torch.nn.Conv2d(6, 6, kernel_size=3, stride=1)
                self.conv3 = torch.nn.Conv2d(6, 6, kernel_size=3, stride=1)

            def forward(self, x):
                temp = self.conv1(x)
                temp = self.conv2(temp) + self.conv3(temp)
                return temp

        mod = M().eval()
        v = torch.randn((1, 3, 8, 8), dtype=torch.float32, requires_grad=False).add(1)

        # Totally 11 pattern_matcher_count, 54 pattern_matcher_nodes
        # 1. Pair of to_int8 and to_fp32 at conv input * 2, extra input of add * 1, and graph output * 1
        #    matched in pointless_convert pass at
        #    torch/_inductor/fx_passes/joint_graph.py: [convert_element_type, convert_element_type_1]
        # 2. Dequant pattern matcher for dequant promotion * 1
        #    [convert_element_type_3, sub_1, mul_3]
        # 3. Dequant-conv pattern matched in quantization weight prepack * 3
        #    [convert_element_type_1, sub, mul_1, dequantize_per_channel, clone, convolution]
        # 4. Quantization fusion in post-grad fusion pass * 2
        #    [qconv2d_pointwise_default, div_1, round_2, add_1, clamp_min_1, clamp_max_1, convert_element_type_2]
        # 5. Qconv2d_add * 1
        #    [qconv2d_pointwise_default_1, convert_element_type_5, sub_2, mul_5, add_3, mul_6, round_4, add_4,
        #     clamp_min_3, clamp_max_3, convert_element_type_6]
        self._test_common(
            mod,
            (v,),
            11,
            54,
            check_quantization=True,
        )

    @skipIfNoDynamoSupport
    def test_qmaxpool2d(self):
        class M(torch.nn.Module):
            def __init__(
                self,
                kwargs,
            ):
                super().__init__()
                self.conv = torch.nn.Conv2d(
                    3, 64, 7, bias=True, stride=2, padding=3, dilation=1
                )
                self.relu = torch.nn.ReLU()
                self.maxpool = torch.nn.MaxPool2d(3, **kwargs)

            def forward(self, x):
                return self.maxpool(self.relu(self.conv(x)))

        kwargs_list = [
            {"stride": 2},
            {"stride": 2, "padding": 1},
            {"stride": 2, "padding": 1, "dilation": 1},
            {"stride": 2, "padding": 1, "dilation": 1, "ceil_mode": False},
        ]
        for kwargs in kwargs_list:
            mod = M(kwargs).eval()
            v = torch.randn((1, 3, 8, 8), dtype=torch.float32, requires_grad=False).add(
                1
            )
            # Totally 6 pattern_matcher_count, 31 pattern_matcher_nodes
            # 1. Pair of to_int8 and to_fp32 * 3, matched in pointless_convert pass at
            #    torch/_inductor/fx_passes/joint_graph.py: [convert_element_type, convert_element_type_1]
            # 2. Dequant-conv pattern matched in quantization weight prepack * 1
            #    [convert_element_type_1, sub, mul_1, dequantize_per_channel, clone, convolution]
            # 3. qconv2d_relu fusion in post-grad fusion pass * 1
            #    [qconv2d_pointwise_default, relu, mul_2, round_2, add_1, clamp_min_1, clamp_max_1, convert_element_type_2]
            # 4. qmaxpool2d * 1
            #    [convert_element_type_3, sub_1, mul_3, max_pool2d_with_indices, getitem, mul_4, round_3, add_2,
            #    clamp_min_2, clamp_max_2, convert_element_type_4]
            self._test_common(
                mod,
                (v,),
                6,
                31,
                check_quantization=True,
            )
=======
    def test_multi_linear_share_same_input(self):
        # llama pattern.
        class M(torch.nn.Module):
            def __init__(
                self,
            ):
                super().__init__()
                self.w1 = torch.nn.Linear(16, 16, bias=False)
                self.w2 = torch.nn.Linear(16, 16, bias=False)

            def forward(self, x):
                return F.silu(self.w1(x)) * F.relu(self.w2(x))

        mod = M().to(torch.bfloat16).eval()
        if torch.ops.mkldnn._is_mkldnn_bf16_supported():
            v = torch.randn(2, 4, 16).to(torch.bfloat16)
            # 1. view(match_count=4, match_nodes=4).
            # 2. mm to packed linear(match_count=2, match_nodes=2).
            # 3. view+linear+view to linear(match_count=2, match_nodes=6).
            # 4. linear+silu fusion(match_count=1, match_nodes=5)
            # 5. linear+relu fusion(match_count=1, match_nodes=2)

            match_count = 10
            match_nodes = 19
            self._test_common(mod, (v,), match_count, match_nodes, rtol=1e-2, atol=1e-2)
>>>>>>> 8ef7512d

    # https://github.com/pytorch/pytorch/issues/99841.
    def test_hardtanh_pattern_fallback(self):
        class Model(torch.nn.Module):
            def __init__(self):
                super().__init__()
                self.conv_transpose = torch.nn.ConvTranspose2d(
                    in_channels=3, out_channels=32, kernel_size=3, stride=1, padding=1
                )

            def forward(self, x, min_value, max_value):
                conv_transpose_output = self.conv_transpose(x)
                clamp_min_output = torch.clamp_min(conv_transpose_output, min_value)
                clamp_max_output = torch.clamp_max(clamp_min_output, max_value)
                return clamp_max_output

        # check works for min_value > max_value.
        min_values = [3, torch.randn(1, 32, 28, 28)]
        max_values = [0, torch.randn(1, 32, 28, 28)]
        v = torch.randn(1, 3, 28, 28)
        for min_value, max_value in zip(min_values, max_values):
            mod = Model().eval()
            self._test_common(mod, (v, min_value, max_value), 2, 4)

    def test_leaky_relu_pattern_fallback(self):
        class Model(torch.nn.Module):
            def __init__(self):
                super().__init__()
                self.conv = torch.nn.Conv2d(
                    in_channels=3, out_channels=32, kernel_size=3, stride=1, padding=1
                )

            def forward(self, x, negative_slope):
                conv_out = self.conv(x)
                return torch.where(conv_out > 0, conv_out, conv_out * negative_slope)

        negative_slopes = [0.1, torch.randn(1, 32, 28, 28)]
        with torch.no_grad():
            v = torch.randn(1, 3, 28, 28)
            for negative_slope in negative_slopes:
                mod = Model().eval()
                self._test_common(mod, (v, negative_slope), 2, 5)

    # https://github.com/pytorch/pytorch/issues/99838.
    def test_conv2d_add_scalar(self):
        class Model(torch.nn.Module):
            def __init__(self):
                super().__init__()
                self.conv = torch.nn.Conv2d(
                    in_channels=3, out_channels=32, kernel_size=3, stride=1, padding=1
                )

            def forward(self, x):
                out_conv = self.conv(x)
                out = torch.add(out_conv, 1.0)
                return out

        with torch.no_grad():
            mod = Model().eval()
            v = torch.randn(1, 3, 28, 28)
            self._test_common(mod, (v,), 1, 1)

    def test_conv2d_binary_inplace_fusion_pass_cpu(
        self, include_ops=None, exclude_ops=None
    ):
        class Model(torch.nn.Module):
            def __init__(self):
                super().__init__()
                self.conv = torch.nn.Conv2d(
                    in_channels=3, out_channels=32, kernel_size=3, stride=1, padding=1
                )

            def forward(self, x, other):
                conv_out = self.conv(x)
                return torch.add(conv_out, other.relu())

        inputs = [
            torch.randn(1, 3, 28, 28).to(memory_format=torch.channels_last),
            torch.randn(1, 32, 28, 28).to(memory_format=torch.channels_last),
        ]
        mod = Model().to(memory_format=torch.channels_last).eval()

        if include_ops is None:
            include_ops = ["mkldnn._convolution_pointwise_.binary"]
        if exclude_ops is None:
            exclude_ops = ["mkldnn._convolution_pointwise.binary"]

        self._test_code_common(mod, inputs, include_ops, exclude_ops)

    def test_conv2d_binary_inplace_fusion_failed_cpu(
        self, include_ops=None, exclude_ops=None
    ):
        # Written buffer is graph input, we can't fuse inplace.
        class Model_v1(torch.nn.Module):
            def __init__(self):
                super().__init__()
                self.conv = torch.nn.Conv2d(
                    in_channels=3, out_channels=32, kernel_size=3, stride=1, padding=1
                )

            def forward(self, x, other):
                conv_out = self.conv(x)
                return torch.add(conv_out, other)

        # Written buffer is an alias tensor, we can't fuse inplace.
        class Model_v2(torch.nn.Module):
            def __init__(self):
                super().__init__()
                self.conv = torch.nn.Conv2d(
                    in_channels=3, out_channels=32, kernel_size=3, stride=1, padding=1
                )

            def forward(self, x, other):
                conv_out = self.conv(x)
                return torch.add(conv_out, other[1:2, :, :, :]), other

        input = torch.randn(1, 3, 28, 28).to(memory_format=torch.channels_last)
        others = [
            torch.randn(1, 32, 28, 28).to(memory_format=torch.channels_last),
            torch.randn(2, 32, 28, 28).to(memory_format=torch.channels_last),
        ]
        mod_v1 = Model_v1().to(memory_format=torch.channels_last).eval()
        mod_v2 = Model_v2().to(memory_format=torch.channels_last).eval()

        if include_ops is None:
            include_ops = ["mkldnn._convolution_pointwise.binary"]
        if exclude_ops is None:
            exclude_ops = ["mkldnn._convolution_pointwise_.binary"]

        for other, mod in zip(others, [mod_v1, mod_v2]):
            self._test_code_common(mod, (input, other), include_ops, exclude_ops)

    def test_conv2d_binary_fusion_failed(self):
        # we don't support alpha !=1 case or other has different size with conv's output.
        class Model(torch.nn.Module):
            def __init__(self):
                super().__init__()
                self.conv = torch.nn.Conv2d(
                    in_channels=3, out_channels=32, kernel_size=3, stride=1, padding=1
                )

            def forward(self, x, other, alpha):
                conv_out = self.conv(x)
                return torch.add(conv_out, other, alpha=alpha)

        # https://github.com/pytorch/pytorch/issues/100802.
        # we can't do the fusion when add's inputs are same tensor.
        class Model2(torch.nn.Module):
            def __init__(self):
                super().__init__()
                self.conv = torch.nn.Conv2d(
                    in_channels=3, out_channels=16, kernel_size=3, stride=1, padding=1
                )

            def forward(self, x):
                out = self.conv(x)
                out = torch.add(out, out)
                return out

        # https://github.com/pytorch/pytorch/issues/101374.
        # we can't do the fusion when add's inputs are mixed dtype.
        class Model3(torch.nn.Module):
            def __init__(self):
                super().__init__()
                self.conv = torch.nn.Conv2d(
                    in_channels=3, out_channels=16, kernel_size=3, stride=1, padding=1
                )

            def forward(self, x):
                temp = self.conv(x)
                other = torch.ones(temp.shape, dtype=torch.double)
                out = torch.add(temp, other)
                return out

        input = torch.randn(1, 3, 28, 28).to(memory_format=torch.channels_last)
        others = [
            torch.randn(1, 32, 28, 28).to(memory_format=torch.channels_last),
            torch.randn(32, 28, 28),
        ]
        include_ops = ["mkldnn._convolution_pointwise"]
        exclude_ops = [
            "mkldnn._convolution_pointwise.binary",
            "mkldnn._convolution_pointwise_.binary",
        ]

        # case1
        for other, alpha in zip(others, [0.1, 1.0]):
            mod = Model().to(memory_format=torch.channels_last).eval()
            self._test_code_common(mod, (input, other, alpha), include_ops, exclude_ops)
        # case2:
        mod = Model2().to(memory_format=torch.channels_last).eval()
        self._test_code_common(mod, (input,), include_ops, exclude_ops)
        # case3:
        mod = Model3().to(memory_format=torch.channels_last).eval()
        self._test_code_common(mod, (input,), include_ops, exclude_ops)

    def test_reproduce_99842_issue(self):
        class Model(torch.nn.Module):
            def __init__(self):
                super().__init__()
                self.conv = torch.nn.Conv2d(3, 64, kernel_size=3, stride=1, padding=1)

            def forward(self, input_tensor):
                x = self.conv(input_tensor)
                x = F.relu(x + torch.ones(x.size()))
                return x

        input = torch.randn(1, 3, 14, 14)
        mod = Model().eval()
        include_ops = ["mkldnn._convolution_pointwise_.binary"]
        self._test_code_common(mod, (input,), include_ops, [])


@dynamo_config.patch({"dynamic_shapes": True, "assume_static_by_default": False})
class TestDynamicPatternMatcher(TestPatternMatcherBase):
    test_conv2d_unary_dynamic_shapes = TestPatternMatcher.test_conv2d_unary_cpu
    test_conv2d_binary_dynamic_shapes = TestPatternMatcher.test_conv2d_binary
    test_linear_unary_dynamic_shapes = TestPatternMatcher.test_linear_unary

    def test_conv_transpose2d_dynamic_shapes(self):
        # We don't support conv_transpose2d for now.
        class M(torch.nn.Module):
            def __init__(self):
                super().__init__()
                self.conv_transpose2d = torch.nn.ConvTranspose2d(
                    3, 16, 3, stride=2, padding=1
                )

            def forward(self, x):
                return self.conv_transpose2d(x)

        x_shape = (1, 3, 28, 28)
        mod = M().eval()
        v = torch.randn(x_shape, dtype=torch.float32)
        self._test_common(mod, (v,), 0, 0)


if __name__ == "__main__":
    if IS_LINUX and HAS_CPU and torch.backends.mkldnn.is_available():
        run_tests()<|MERGE_RESOLUTION|>--- conflicted
+++ resolved
@@ -370,7 +370,32 @@
                     mod, (v, other), match_count, match_nodes, rtol=1e-2, atol=1e-2
                 )
 
-<<<<<<< HEAD
+    def test_multi_linear_share_same_input(self):
+        # llama pattern.
+        class M(torch.nn.Module):
+            def __init__(
+                self,
+            ):
+                super().__init__()
+                self.w1 = torch.nn.Linear(16, 16, bias=False)
+                self.w2 = torch.nn.Linear(16, 16, bias=False)
+
+            def forward(self, x):
+                return F.silu(self.w1(x)) * F.relu(self.w2(x))
+
+        mod = M().to(torch.bfloat16).eval()
+        if torch.ops.mkldnn._is_mkldnn_bf16_supported():
+            v = torch.randn(2, 4, 16).to(torch.bfloat16)
+            # 1. view(match_count=4, match_nodes=4).
+            # 2. mm to packed linear(match_count=2, match_nodes=2).
+            # 3. view+linear+view to linear(match_count=2, match_nodes=6).
+            # 4. linear+silu fusion(match_count=1, match_nodes=5)
+            # 5. linear+relu fusion(match_count=1, match_nodes=2)
+
+            match_count = 10
+            match_nodes = 19
+            self._test_common(mod, (v,), match_count, match_nodes, rtol=1e-2, atol=1e-2)
+
     @skipIfNoDynamoSupport
     @skipIfNoONEDNN
     def test_qconv2d_binary(self):
@@ -571,33 +596,6 @@
                 31,
                 check_quantization=True,
             )
-=======
-    def test_multi_linear_share_same_input(self):
-        # llama pattern.
-        class M(torch.nn.Module):
-            def __init__(
-                self,
-            ):
-                super().__init__()
-                self.w1 = torch.nn.Linear(16, 16, bias=False)
-                self.w2 = torch.nn.Linear(16, 16, bias=False)
-
-            def forward(self, x):
-                return F.silu(self.w1(x)) * F.relu(self.w2(x))
-
-        mod = M().to(torch.bfloat16).eval()
-        if torch.ops.mkldnn._is_mkldnn_bf16_supported():
-            v = torch.randn(2, 4, 16).to(torch.bfloat16)
-            # 1. view(match_count=4, match_nodes=4).
-            # 2. mm to packed linear(match_count=2, match_nodes=2).
-            # 3. view+linear+view to linear(match_count=2, match_nodes=6).
-            # 4. linear+silu fusion(match_count=1, match_nodes=5)
-            # 5. linear+relu fusion(match_count=1, match_nodes=2)
-
-            match_count = 10
-            match_nodes = 19
-            self._test_common(mod, (v,), match_count, match_nodes, rtol=1e-2, atol=1e-2)
->>>>>>> 8ef7512d
 
     # https://github.com/pytorch/pytorch/issues/99841.
     def test_hardtanh_pattern_fallback(self):
