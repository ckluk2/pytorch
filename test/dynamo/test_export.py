--- conflicted
+++ resolved
@@ -3668,7 +3668,141 @@
         ):
             out_graph, _ = torch._dynamo.export(mod, xs)
 
-<<<<<<< HEAD
+    def test_param_buffer_safe_from_mutation_simple(self):
+        class Module(torch.nn.Module):
+            def __init__(self):
+                super().__init__()
+                self.register_buffer("buffer1", torch.zeros(5, 5))
+
+            def forward(self, x):
+                self.buffer1.add_(1)
+                return x + self.buffer1
+
+        gm, _ = torch._dynamo.export(Module(), torch.ones(5, 5), aten_graph=False)
+        buffers = [(name, buffer) for name, buffer in gm.named_buffers()]
+        self.assertEqual(len(buffers), 1)
+
+        name, buffer = buffers[0]
+        self.assertEqual(name, "L__self___buffer1")
+
+        self.assertTrue(torch.allclose(buffer, torch.zeros(5)))
+
+    def test_param_buffer_safe_from_mutation_recurse(self):
+        class Child(torch.nn.Module):
+            def __init__(self):
+                super().__init__()
+                self.register_buffer("buffer2", torch.zeros(5))
+
+            def forward(self, x):
+                return x.sum() + self.buffer2.sum()
+
+        class Module(torch.nn.Module):
+            def __init__(self):
+                super().__init__()
+                self.register_buffer("buffer1", torch.zeros(5))
+                self.child = Child()
+
+            def forward(self, x):
+                self.buffer1.add_(1)
+                self.child.buffer2.add_(2)
+                return x.sum() + self.buffer1.sum() + self.child(x)
+
+        gm, _ = torch._dynamo.export(Module(), torch.ones(5), aten_graph=False)
+        for name, buffer in gm.named_buffers():
+            self.assertTrue(torch.allclose(buffer, torch.zeros(5)))
+
+    def test_predispatch_with_higher_order(self):
+        def f(x):
+            return cond(x.shape[0] > 4, lambda x: x + 5, lambda x: x - 3, [x])
+
+        gm, _ = torch._dynamo.export(f, aten_graph=True, pre_dispatch=True)(
+            torch.randn(4, 4)
+        )
+        inp1 = torch.randn(4, 4)
+        inp2 = torch.randn(6, 4)
+        self.assertTrue(torch.allclose(f(inp1), gm(inp1)))
+        self.assertTrue(torch.allclose(f(inp2), gm(inp2)))
+
+    def test_predispatch_with_higher_order_nested(self):
+        def f(x):
+            def true_fn(x):
+                return cond(x.shape[0] > 6, lambda x: x + 10, lambda x: x - 10, [x])
+
+            return cond(x.shape[0] > 4, true_fn, lambda x: x - 3, [x])
+
+        gm, _ = torch._dynamo.export(f, aten_graph=True, pre_dispatch=True)(
+            torch.randn(4, 4)
+        )
+        inp1 = torch.randn(4, 4)
+        inp2 = torch.randn(6, 4)
+        inp3 = torch.randn(8, 4)
+        self.assertTrue(torch.allclose(f(inp1), gm(inp1)))
+        self.assertTrue(torch.allclose(f(inp2), gm(inp2)))
+        self.assertTrue(torch.allclose(f(inp3), gm(inp3)))
+
+    def test_predispatch_with_for_out_dtype(self):
+        class M(torch.nn.Module):
+            def __init__(self, weight):
+                super().__init__()
+                self.weight = weight
+
+            def forward(self, x):
+                return out_dtype(torch.ops.aten.mm.default, torch.int32, x, self.weight)
+
+        weight = torch.randint(-128, 127, (5, 5), dtype=torch.int8)
+        m = M(weight)
+        x = torch.randint(-128, 127, (5, 5), dtype=torch.int8)
+        gm, _ = torch._dynamo.export(m, x, aten_graph=True, pre_dispatch=True)
+
+        self.assertTrue(torch.allclose(m(x), gm(x)))
+
+    @unittest.expectedFailure
+    def test_predispatch_with_for_out_dtype_nested(self):
+        class M(torch.nn.Module):
+            def __init__(self, weight):
+                super().__init__()
+                self.weight = weight
+
+            def true_fn(self, x):
+                return out_dtype(
+                    torch.ops.aten.mm.default, torch.int32, x, self.weight
+                ).sum()
+
+            def false_fn(self, x):
+                return out_dtype(
+                    torch.ops.aten.mul.Tensor, torch.int32, x, self.weight
+                ).sum()
+
+            def forward(self, x):
+                return cond(x.sum() != 0, self.true_fn, self.false_fn, [x])
+
+        weight = torch.randint(-128, 127, (5, 5), dtype=torch.int8)
+        m = M(weight)
+        x = torch.ones((5, 5), dtype=torch.int8)
+        gm, _ = torch._dynamo.export(m, x, aten_graph=True, pre_dispatch=True)
+
+        self.assertTrue(torch.allclose(m(x), gm(x)))
+        y = torch.zeros((5, 5), dtype=torch.int8)
+        self.assertTrue(torch.allclose(m(y), gm(y)))
+
+        self.assertExpectedInline(
+            gm.true_graph_0.code.strip(),
+            """\
+def forward(self, arg0_1, arg1_1, arg2_1):
+    out_dtype = torch.ops.higher_order.out_dtype(torch.ops.aten.mm.default, torch.int32, arg0_1, arg2_1);  arg0_1 = arg2_1 = None
+    sum_1 = torch.ops.aten.sum.default(out_dtype);  out_dtype = None
+    return sum_1""",
+        )
+
+        self.assertExpectedInline(
+            gm.false_graph_0.code.strip(),
+            """\
+def forward(self, arg0_1, arg1_1, arg2_1):
+    out_dtype = torch.ops.higher_order.out_dtype(torch.ops.aten.mul.Tensor, torch.int32, arg0_1, arg2_1);  arg0_1 = arg2_1 = None
+    sum_1 = torch.ops.aten.sum.default(out_dtype);  out_dtype = None
+    return sum_1""",
+        )
+
     def test_reexport_preserves_fx_node_metadata(self):
         class Module1(torch.nn.Module):
             def forward(self, x):
@@ -3742,142 +3876,6 @@
 
         self.assertIn("return torch.sin(x)", gm1.print_readable(print_output=False))
         self.assertIn("return torch.sin(x)", gm2.print_readable(print_output=False))
-=======
-    def test_param_buffer_safe_from_mutation_simple(self):
-        class Module(torch.nn.Module):
-            def __init__(self):
-                super().__init__()
-                self.register_buffer("buffer1", torch.zeros(5, 5))
-
-            def forward(self, x):
-                self.buffer1.add_(1)
-                return x + self.buffer1
-
-        gm, _ = torch._dynamo.export(Module(), torch.ones(5, 5), aten_graph=False)
-        buffers = [(name, buffer) for name, buffer in gm.named_buffers()]
-        self.assertEqual(len(buffers), 1)
-
-        name, buffer = buffers[0]
-        self.assertEqual(name, "L__self___buffer1")
-
-        self.assertTrue(torch.allclose(buffer, torch.zeros(5)))
-
-    def test_param_buffer_safe_from_mutation_recurse(self):
-        class Child(torch.nn.Module):
-            def __init__(self):
-                super().__init__()
-                self.register_buffer("buffer2", torch.zeros(5))
-
-            def forward(self, x):
-                return x.sum() + self.buffer2.sum()
-
-        class Module(torch.nn.Module):
-            def __init__(self):
-                super().__init__()
-                self.register_buffer("buffer1", torch.zeros(5))
-                self.child = Child()
-
-            def forward(self, x):
-                self.buffer1.add_(1)
-                self.child.buffer2.add_(2)
-                return x.sum() + self.buffer1.sum() + self.child(x)
-
-        gm, _ = torch._dynamo.export(Module(), torch.ones(5), aten_graph=False)
-        for name, buffer in gm.named_buffers():
-            self.assertTrue(torch.allclose(buffer, torch.zeros(5)))
-
-    def test_predispatch_with_higher_order(self):
-        def f(x):
-            return cond(x.shape[0] > 4, lambda x: x + 5, lambda x: x - 3, [x])
-
-        gm, _ = torch._dynamo.export(f, aten_graph=True, pre_dispatch=True)(
-            torch.randn(4, 4)
-        )
-        inp1 = torch.randn(4, 4)
-        inp2 = torch.randn(6, 4)
-        self.assertTrue(torch.allclose(f(inp1), gm(inp1)))
-        self.assertTrue(torch.allclose(f(inp2), gm(inp2)))
-
-    def test_predispatch_with_higher_order_nested(self):
-        def f(x):
-            def true_fn(x):
-                return cond(x.shape[0] > 6, lambda x: x + 10, lambda x: x - 10, [x])
-
-            return cond(x.shape[0] > 4, true_fn, lambda x: x - 3, [x])
-
-        gm, _ = torch._dynamo.export(f, aten_graph=True, pre_dispatch=True)(
-            torch.randn(4, 4)
-        )
-        inp1 = torch.randn(4, 4)
-        inp2 = torch.randn(6, 4)
-        inp3 = torch.randn(8, 4)
-        self.assertTrue(torch.allclose(f(inp1), gm(inp1)))
-        self.assertTrue(torch.allclose(f(inp2), gm(inp2)))
-        self.assertTrue(torch.allclose(f(inp3), gm(inp3)))
-
-    def test_predispatch_with_for_out_dtype(self):
-        class M(torch.nn.Module):
-            def __init__(self, weight):
-                super().__init__()
-                self.weight = weight
-
-            def forward(self, x):
-                return out_dtype(torch.ops.aten.mm.default, torch.int32, x, self.weight)
-
-        weight = torch.randint(-128, 127, (5, 5), dtype=torch.int8)
-        m = M(weight)
-        x = torch.randint(-128, 127, (5, 5), dtype=torch.int8)
-        gm, _ = torch._dynamo.export(m, x, aten_graph=True, pre_dispatch=True)
-
-        self.assertTrue(torch.allclose(m(x), gm(x)))
-
-    @unittest.expectedFailure
-    def test_predispatch_with_for_out_dtype_nested(self):
-        class M(torch.nn.Module):
-            def __init__(self, weight):
-                super().__init__()
-                self.weight = weight
-
-            def true_fn(self, x):
-                return out_dtype(
-                    torch.ops.aten.mm.default, torch.int32, x, self.weight
-                ).sum()
-
-            def false_fn(self, x):
-                return out_dtype(
-                    torch.ops.aten.mul.Tensor, torch.int32, x, self.weight
-                ).sum()
-
-            def forward(self, x):
-                return cond(x.sum() != 0, self.true_fn, self.false_fn, [x])
-
-        weight = torch.randint(-128, 127, (5, 5), dtype=torch.int8)
-        m = M(weight)
-        x = torch.ones((5, 5), dtype=torch.int8)
-        gm, _ = torch._dynamo.export(m, x, aten_graph=True, pre_dispatch=True)
-
-        self.assertTrue(torch.allclose(m(x), gm(x)))
-        y = torch.zeros((5, 5), dtype=torch.int8)
-        self.assertTrue(torch.allclose(m(y), gm(y)))
-
-        self.assertExpectedInline(
-            gm.true_graph_0.code.strip(),
-            """\
-def forward(self, arg0_1, arg1_1, arg2_1):
-    out_dtype = torch.ops.higher_order.out_dtype(torch.ops.aten.mm.default, torch.int32, arg0_1, arg2_1);  arg0_1 = arg2_1 = None
-    sum_1 = torch.ops.aten.sum.default(out_dtype);  out_dtype = None
-    return sum_1""",
-        )
-
-        self.assertExpectedInline(
-            gm.false_graph_0.code.strip(),
-            """\
-def forward(self, arg0_1, arg1_1, arg2_1):
-    out_dtype = torch.ops.higher_order.out_dtype(torch.ops.aten.mul.Tensor, torch.int32, arg0_1, arg2_1);  arg0_1 = arg2_1 = None
-    sum_1 = torch.ops.aten.sum.default(out_dtype);  out_dtype = None
-    return sum_1""",
-        )
->>>>>>> b515d229
 
 
 common_utils.instantiate_parametrized_tests(ExportTests)
