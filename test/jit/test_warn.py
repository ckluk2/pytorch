--- conflicted
+++ resolved
@@ -24,11 +24,7 @@
     def test_warn(self):
         @torch.jit.script
         def fn():
-<<<<<<< HEAD
-            warnings.warn("I am warning you", stacklevel=2)
-=======
-            warnings.warn("I am warning you", stacklevel=TO_BE_DETERMINED)
->>>>>>> fff02e67
+            warnings.warn("I am warning you", stacklevel=1)
 
         f = io.StringIO()
         with redirect_stderr(f):
@@ -45,11 +41,7 @@
         @torch.jit.script
         def fn():
             for _ in range(10):
-<<<<<<< HEAD
-                warnings.warn("I am warning you", stacklevel=2)
-=======
-                warnings.warn("I am warning you", stacklevel=TO_BE_DETERMINED)
->>>>>>> fff02e67
+                warnings.warn("I am warning you", stacklevel=1)
 
         f = io.StringIO()
         with redirect_stderr(f):
@@ -64,11 +56,7 @@
 
     def test_warn_only_once_in_loop_func(self):
         def w():
-<<<<<<< HEAD
-            warnings.warn("I am warning you", stacklevel=2)
-=======
-            warnings.warn("I am warning you", stacklevel=TO_BE_DETERMINED)
->>>>>>> fff02e67
+            warnings.warn("I am warning you", stacklevel=1)
 
         @torch.jit.script
         def fn():
@@ -88,17 +76,10 @@
 
     def test_warn_once_per_func(self):
         def w1():
-<<<<<<< HEAD
-            warnings.warn("I am warning you", stacklevel=2)
+            warnings.warn("I am warning you", stacklevel=1)
 
         def w2():
-            warnings.warn("I am warning you", stacklevel=2)
-=======
-            warnings.warn("I am warning you", stacklevel=TO_BE_DETERMINED)
-
-        def w2():
-            warnings.warn("I am warning you", stacklevel=TO_BE_DETERMINED)
->>>>>>> fff02e67
+            warnings.warn("I am warning you", stacklevel=1)
 
         @torch.jit.script
         def fn():
@@ -118,17 +99,10 @@
 
     def test_warn_once_per_func_in_loop(self):
         def w1():
-<<<<<<< HEAD
-            warnings.warn("I am warning you", stacklevel=2)
+            warnings.warn("I am warning you", stacklevel=1)
 
         def w2():
-            warnings.warn("I am warning you", stacklevel=2)
-=======
-            warnings.warn("I am warning you", stacklevel=TO_BE_DETERMINED)
-
-        def w2():
-            warnings.warn("I am warning you", stacklevel=TO_BE_DETERMINED)
->>>>>>> fff02e67
+            warnings.warn("I am warning you", stacklevel=1)
 
         @torch.jit.script
         def fn():
@@ -150,11 +124,7 @@
     def test_warn_multiple_calls_multiple_warnings(self):
         @torch.jit.script
         def fn():
-<<<<<<< HEAD
-            warnings.warn("I am warning you", stacklevel=2)
-=======
-            warnings.warn("I am warning you", stacklevel=TO_BE_DETERMINED)
->>>>>>> fff02e67
+            warnings.warn("I am warning you", stacklevel=1)
 
         f = io.StringIO()
         with redirect_stderr(f):
@@ -170,11 +140,7 @@
 
     def test_warn_multiple_calls_same_func_diff_stack(self):
         def warn(caller: str):
-<<<<<<< HEAD
-            warnings.warn("I am warning you from " + caller, stacklevel=2)
-=======
-            warnings.warn("I am warning you from " + caller, stacklevel=TO_BE_DETERMINED)
->>>>>>> fff02e67
+            warnings.warn("I am warning you from " + caller, stacklevel=1)
 
         @torch.jit.script
         def foo():
