--- conflicted
+++ resolved
@@ -551,8 +551,6 @@
             # Intentionally not wrapping `inp` in a tuple to trigger the error
             _ = export(fn, inp)
 
-<<<<<<< HEAD
-=======
     def test_constrain_value_with_no_default(self):
         def fn(x, y):
             n = x.max().item()
@@ -708,7 +706,6 @@
                 case_5(torch.tensor(5), torch.ones(4, 5)),
             )
         )
->>>>>>> 11602ac5
 
 if __name__ == '__main__':
     run_tests()