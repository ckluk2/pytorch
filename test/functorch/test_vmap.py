# Owner(s): ["module: functorch"]

# Copyright (c) Facebook, Inc. and its affiliates.
# All rights reserved.
#
# This source code is licensed under the BSD-style license found in the
# LICENSE file in the root directory of this source tree.

from typing import OrderedDict
from unittest.case import skipIf
from torch.testing._internal.common_utils import TestCase, run_tests
import torch
import torch.nn.functional as F
from torch import Tensor
import functools
import itertools
import warnings
import unittest
import random
from torch.testing._internal.common_methods_invocations import op_db
from torch.testing._internal.common_cuda import with_tf32_off
from torch.testing._internal.common_device_type import instantiate_device_type_tests, \
    OpDTypes
from torch.testing._internal.common_device_type import ops
from torch.testing._internal.common_utils import (
    parametrize,
    instantiate_parametrized_tests,
    subtest,
    skipIfRocm,
    TEST_WITH_TORCHDYNAMO
)
from torch.testing._internal.common_device_type import \
    toleranceOverride, tol
from functorch_additional_op_db import additional_op_db
from common_utils import (
    get_fallback_and_vmap_exhaustive,
    xfail,
    skip,
    skipOps,
    check_vmap_fallback,
    tol1,
    opsToleranceOverride,
    is_batch_norm_training,
    generate_vmap_inputs,
    compute_quantities_for_vmap_test,
    is_valid_inplace_sample_input,
    decorate,
    DisableVmapFallback,
)
import types
import os
from collections import namedtuple
import contextlib

import functorch
from functorch import vmap, grad, grad_and_value, jvp, vjp, jacfwd
from functorch.experimental import chunk_vmap
from torch._C._functorch import reshape_dim_into, reshape_dim_outof
from torch._functorch.make_functional import functional_init_with_buffers
from torch.testing._internal.autograd_function_db import autograd_function_db
from torch._functorch.vmap import restore_vmap

FALLBACK_REGEX = 'There is a performance drop'


class EnableVmapFallbackWarnings:
    def __enter__(self):
        self.prev_state = torch._C._debug_only_are_vmap_fallback_warnings_enabled()
        torch._C._debug_only_display_vmap_fallback_warnings(True)

    def __exit__(self, *ignored):
        torch._C._debug_only_display_vmap_fallback_warnings(self.prev_state)


class TestVmapAPI(TestCase):
    def test_non_tensor_output_raises(self):
        with self.assertRaisesRegex(ValueError, "got type <class 'float'>"):
            vmap(lambda x: 3.14)(torch.ones(3))

        def multiple_outputs(x):
            return x, 3

        with self.assertRaisesRegex(ValueError, "got type <class 'int'>"):
            vmap(multiple_outputs)(torch.ones(3))

    def test_different_map_dim_size_raises(self):
        x = torch.randn(2)
        y = torch.randn(3)
        expected_msg = 'Expected all tensors to have the same size in the mapped dimension'
        with self.assertRaisesRegex(ValueError, expected_msg):
            vmap(torch.mul)(x, y)
        with self.assertRaisesRegex(ValueError, expected_msg):
            vmap(lambda z: z[0] + z[1], in_dims=((0, 0),))((x, y))
        with self.assertRaisesRegex(ValueError, expected_msg):
            vmap(lambda z: z['x'] + z['y'], in_dims=({'x': 0, 'y': 0},))({'x': x, 'y': y})

    def test_func_with_no_inputs(self):
        expected_msg = 'got no inputs'

        def foo():
            return torch.randn(3)

        def bar(x):
            return torch.randn(3)

        with self.assertRaisesRegex(ValueError, expected_msg):
            vmap(foo)()

        with self.assertRaisesRegex(ValueError, expected_msg):
            vmap(bar)()

    def test_func_with_no_tensors(self):
        def foo(x):
            return torch.randn(3)

        with self.assertRaisesRegex(ValueError, 'at least one Tensor'):
            vmap(foo, (None,))(1)

    def test_constant_function(self):
        output = vmap(lambda x: torch.tensor(3.14))(torch.ones(3))
        self.assertEqual(output, torch.tensor([3.14, 3.14, 3.14]))

    def test_single_input(self):
        x = torch.randn(2, 3)

        def square(x):
            return x * x

        output = vmap(square)(x)
        self.assertEqual(output, x * x)

    def test_multiple_inputs(self):
        x = torch.randn(2, 3)
        y = torch.randn(2, 3)
        output = vmap(torch.mul)(x, y)
        self.assertEqual(output, x * y)

    def test_multiple_outputs(self):
        def foo(x):
            return x * x, x * x * x

        x = torch.randn(3)
        outputs = vmap(foo)(x)
        self.assertEqual(outputs[0], x * x)
        self.assertEqual(outputs[1], x * x * x)

    def test_multiple_outputs2(self):
        # This is the same thing as
        # def returns_tuple_of_tensors(x):
        #     return x, x
        def returns_tuple_of_tensors(x):
            return (x, x)

        def returns_list_of_two_tensors(x):
            return [x, x]

        def returns_list_of_one_tensor(x):
            return [x]

        x = torch.randn(3)

        # should not throw
        vmap(returns_tuple_of_tensors)(x)
        vmap(returns_list_of_two_tensors)(x)
        vmap(returns_list_of_one_tensor)(x)

    def test_nested_with_same_map_dim(self):
        x = torch.randn(2, 3, 5)
        y = torch.randn(2, 3, 5)
        output = vmap(vmap(torch.mul))(x, y)
        self.assertEqual(output, x * y)

        output = vmap(vmap(vmap(torch.mul)))(x, y)
        self.assertEqual(output, x * y)

    def test_nested_with_diag_embed(self):
        # diag_embed requires special testing because it is registered with conditional functionalization.
        x = torch.randn(3, 3, 5)
        output = vmap(vmap(torch.diag_embed))(x)
        self.assertEqual(output, torch.diag_embed(x))

    def test_nested_with_different_map_dim(self):
        x = torch.randn(2, 3)
        y = torch.randn(5, 3)
        output = vmap(lambda x: vmap(lambda y: x * y)(y))(x)
        self.assertEqual(output.shape, (2, 5, 3))
        self.assertEqual(output, x.view(2, 1, 3) * y)

        z = torch.randn(7, 3)
        output = vmap(lambda x: vmap(lambda y: vmap(lambda z: x * y * z)(z))(y))(x)
        self.assertEqual(output.shape, (2, 5, 7, 3))
        self.assertEqual(output, x.view(2, 1, 1, 3) * y.view(5, 1, 3) * z)

    def test_noop_in_inner_vmap(self):
        x = torch.randn(3)
        y = torch.randn(5)
        output = vmap(lambda x: vmap(lambda y: x)(y))(x)
        self.assertEqual(output, x.view(3, 1).expand(3, 5))

    def test_unsupported_op_err_msg(self):
        # Unsupported view op
        tensor = torch.randn(2, 3)
        msg = (
            r"Batching rule not implemented for aten::.+; the "
            r"fallback path doesn't work on out= or view ops"
        )
        # TODO: find a view op
        # with self.assertRaisesRegex(RuntimeError, msg):
        #     vmap(torch.ravel)(tensor)

        def out_op(x, y):
            return torch.abs(x, out=y)

        with self.assertRaisesRegex(RuntimeError, msg):
            vmap(out_op)(tensor, tensor)

        # Don't support non-tensor returns. This is a limitation of vmap;
        # functions that don't return tensors must be special cased
        with self.assertRaisesRegex(RuntimeError, 'Batching rule not implemented'):
            vmap(torch.equal)(tensor, tensor)

    def test_nonzero_out_dims(self):
        # Basic test
        tensor = torch.randn(2, 3)
        result = vmap(lambda x: x, out_dims=1)(tensor)
        self.assertEqual(result, tensor.permute(1, 0))
        self.assertEqual(result.data_ptr(), tensor.data_ptr())

        # Test that the batch dimension gets permuted to dim 2
        tensor = torch.randn(2, 3, 5, 7)
        result = vmap(lambda x: x, out_dims=2)(tensor)
        self.assertEqual(result, tensor.permute(1, 2, 0, 3))
        self.assertEqual(result.data_ptr(), tensor.data_ptr())

        # negative out_dim
        tensor = torch.randn(2, 3, 5, 7)
        result = vmap(lambda x: x, out_dims=-1)(tensor)
        self.assertEqual(result, tensor.permute(1, 2, 3, 0))
        self.assertEqual(result.data_ptr(), tensor.data_ptr())

        # check that out_dims works on ALL outputs
        tensor = torch.randn(2, 3, 5, 7)
        other = torch.randn(2, 3, 5, 7)
        result = vmap(lambda x, y: (x, y), out_dims=2)(tensor, other)
        self.assertEqual(result, (tensor.permute(1, 2, 0, 3), other.permute(1, 2, 0, 3)))

        # use out_dims with the maximum vmap-able tensor dims (64 dims)
        ndims = 64
        shape = [2] + [1] * (ndims - 1)
        expected_shape = [1, 1, 2] + [1] * (ndims - 3)
        tensor = torch.randn(shape)
        result = vmap(lambda x: x, out_dims=2)(tensor)
        self.assertEqual(result.shape, expected_shape)

        # test something that is not the identity function
        def foo(x, y):
            return x, x * y, x * y * y
        x = torch.randn(2, 3, 5)
        y = torch.randn(2, 3, 5)
        result = vmap(foo, out_dims=1)(x, y)
        self.assertEqual(
            result,
            (x.permute(1, 0, 2), (x * y).permute(1, 0, 2), (x * y * y).permute(1, 0, 2)))

    def test_multiple_out_dims(self):
        def foo(x):
            return x, x

        def bar(x, y):
            return x, x, x, x * y

        x = torch.randn(2, 3, 5)
        y = torch.randn(2, 3, 5)
        result = vmap(foo, out_dims=(0, 1))(x)
        self.assertEqual(result, (x, x.permute(1, 0, 2)))

        result = vmap(bar, out_dims=(-1, 0, 1, 2))(x, y)
        expected = (
            x.permute(1, 2, 0),
            x,
            x.permute(1, 0, 2),
            (x * y).permute(1, 2, 0),
        )
        self.assertEqual(result, expected)

    def test_nested_out_dims(self):
        y = torch.randn(2, 3, 5, 7)

        # Inner vmap has non-zero out_dim
        result = vmap(lambda y: vmap(lambda x: x, out_dims=1)(y))(y)
        self.assertEqual(result.shape, (2, 5, 3, 7))
        self.assertEqual(result, y.permute(0, 2, 1, 3))

        # all vmaps have non-zero out_dim
        result = vmap(lambda y: vmap(lambda x: x, out_dims=1)(y), out_dims=1)(y)
        self.assertEqual(result.shape, (5, 2, 3, 7))
        self.assertEqual(result, y.permute(2, 0, 1, 3))

        # throwing in some negative out_dims
        result = vmap(lambda y: vmap(lambda x: x, out_dims=-1)(y), out_dims=-1)(y)
        self.assertEqual(result.shape, (5, 7, 3, 2))
        self.assertEqual(result, y.permute(2, 3, 1, 0))

        # testing fn that isn't the identity
        x = torch.randn(2, 3)
        y = torch.randn(5, 3)
        result = vmap(lambda y: vmap(lambda x: x * y, out_dims=1)(x), out_dims=-1)(y)
        self.assertEqual(result.shape, (3, 2, 5))
        self.assertEqual(result, (y.view(5, 1, 3) * x).permute(2, 1, 0))

    def test_out_dims_edge_case(self):
        def foo(x):
            return x

        # Test that we accept out_dims=(1,) for a function with one output.
        tensor = torch.randn(2, 3)
        expected = vmap(foo, out_dims=1)(tensor)
        result = vmap(foo, out_dims=(1,))(tensor)
        self.assertEqual(result, expected)

    def test_out_dims_none_tuple(self):
        def foo(x):
            return x, 'hello world'

        tensor = torch.randn(2, 3)
        result = vmap(foo, out_dims=(0, None))(tensor)
        self.assertEqual(result[1], 'hello world')
        self.assertEqual(result[0], tensor)

        def foo(x):
            x.add_(1)
            return None, 'hello world'
        result = vmap(foo, out_dims=(None, None))(tensor)
        self.assertEqual(result, (None, 'hello world'))


    def test_out_dims_none(self):
        def foo(x):
            return x

        tensor = torch.randn(2, 3)
        with self.assertRaisesRegex(ValueError, 'can not return a BatchedTensor when out_dim is None'):
            vmap(foo, out_dims=None)(tensor)

        def foo(x):
            x.add_(1)
            return 'hello world'
        result = vmap(foo, out_dims=None)(tensor)
        self.assertEqual(result, 'hello world')

    def test_out_dims_normal_tensor(self):

        def foo(x):
            return torch.arange(3)

        tensor = torch.randn(2, 3)
        result = vmap(foo)(tensor)
        self.assertEqual(result.shape, [2, 3])

        result = vmap(foo, out_dims=None)(tensor)
        self.assertEqual(result, torch.arange(3))


    def test_pytree_returns(self):
        x = torch.randn(2, 3)

        def f(x):
            y = x.sin()
            return y, (y, y), [y, (y, y)]

        y0, (y1, y2), (y3, (y4, y5)) = vmap(f)(x)
        self.assertEqual(y0, x.sin())
        self.assertEqual(y0, y1)
        self.assertEqual(y2, y1)
        self.assertEqual(y2, y3)
        self.assertEqual(y4, y3)
        self.assertEqual(y5, y4)

    def test_pytree_odict_returns(self):
        x = torch.randn(2, 3)

        def f(t):
            y = t.sin()
            return OrderedDict([("sin", y), ("cos", t.cos())])

        out = vmap(f)(x)
        assert isinstance(out, OrderedDict)
        expected = f(x)
        self.assertEqual(out["sin"], expected["sin"])
        self.assertEqual(out["cos"], expected["cos"])

    def test_pytree_returns_outdims(self):
        x = torch.randn(2, 3)

        def f(x):
            y = x.sin()
            return y, (y, y)

        y0, (y1, y2) = vmap(f, out_dims=(0, (0, 1)))(x)
        self.assertEqual(y0, x.sin())
        self.assertEqual(y1, x.sin())
        self.assertEqual(y2, x.sin().t())

    def test_pytree_returns_broadcast_simple(self):
        x = torch.randn(2, 3)

        def f(x):
            y = x.sin()
            return y, (y, y)

        y0, (y1, y2) = vmap(f, out_dims=1)(x)
        self.assertEqual(y0, x.sin().t())
        self.assertEqual(y1, y0)
        self.assertEqual(y2, y0)

    def test_pytree_returns_broadcast_nested(self):
        x = torch.randn(2, 3)

        def f(x):
            y = x.sin()
            return y, (y, y)

        y0, (y1, y2) = vmap(f, out_dims=(0, 1))(x)
        self.assertEqual(y0, x.sin())
        self.assertEqual(y1, y0.t())
        self.assertEqual(y2, y0.t())

    def test_out_dims_must_be_int_or_collection_of_int_err_msg(self):
        msg = 'must be an int, None or a python collection of ints'
        tensor = torch.randn(2, 3)
        with self.assertRaisesRegex(ValueError, msg):
            vmap(lambda x: x, out_dims='lol')(tensor)
        with self.assertRaisesRegex(ValueError, msg):
            vmap(lambda x: x, out_dims=('lol',))(tensor)

    def test_out_dims_and_num_outputs_mismatch_err_msg(self):
        msg = 'not compatible'
        x = torch.randn(2, 3, 5)

        # Too many out_dims
        with self.assertRaisesRegex(ValueError, msg):
            vmap(lambda x: x, out_dims=(0, 0))(x)
        with self.assertRaisesRegex(ValueError, msg):
            vmap(lambda x: (x, x, x), out_dims=(0, 0, 0, 0))(x)

        # Too few out_dims
        with self.assertRaisesRegex(ValueError, msg):
            vmap(lambda x: (x, x), out_dims=(0,))(x)
        with self.assertRaisesRegex(ValueError, msg):
            vmap(lambda x: (x, x, x), out_dims=(0, 0))(x)

    def test_out_dim_out_of_bounds_err_msg(self):
        # TODO(rzou): This error message isn't that great. It comes straight
        # from maybe_wrap_dim. Consider doing a try-catch-(add some context) to
        # the error message in the future in C++
        msg = 'Dimension out of range'
        x = torch.randn(2, 3, 5)
        with self.assertRaisesRegex(IndexError, msg):
            vmap(lambda x: x, out_dims=3)(x)
        with self.assertRaisesRegex(IndexError, msg):
            vmap(lambda x: x, out_dims=-4)(x)

    def test_non_zero_in_dims(self):
        tensor = torch.randn(2, 3, 5)

        # Implicit out_dims = 0; vmap will move the batch dim to the front.
        output = vmap(lambda x: x, (1,))(tensor)
        self.assertEqual(output, tensor.permute(1, 0, 2))
        self.assertEqual(output.data_ptr(), tensor.data_ptr())

        x = torch.randn(2, 3)
        y = torch.randn(3, 2)
        output = vmap(torch.mul, (0, 1))(x, y)
        self.assertEqual(output, x * y.t())
        output = vmap(torch.mul, (1, 0))(x, y)
        self.assertEqual(output, x.t() * y)

    def test_none_in_dims(self):
        x = torch.randn(2, 3)
        y = torch.randn(2, 3)

        # None in_dim for a Tensor means we don't map over it
        output = vmap(torch.mul, (0, None))(x, y)
        self.assertEqual(output.shape, (2, 2, 3))
        self.assertEqual(output, x.view(2, 1, 3) * y)

        # None in_dim for non-tensor arguments
        output = vmap(torch.mul, (0, None))(x, 2)
        self.assertEqual(output, x * 2)

    def test_nested_non_default_in_dims(self):
        x = torch.rand(5, 2, 3)
        y = torch.rand(3, 5, 2)
        result = vmap(vmap(vmap(torch.mul), (1, 0)), (1, 2))(x, y)
        self.assertEqual(result, x.permute(1, 2, 0) * y.permute(2, 0, 1))

    def test_nested_negative_in_dims(self):
        x = torch.randn(2, 3)
        y = torch.randn(2, 3)
        output = vmap(torch.mul, (-1, -1))(x, y)
        self.assertEqual(output.shape, (3, 2))
        self.assertEqual(output, (x * y).permute(1, 0))

    def test_non_default_in_dims_out_dims(self):
        x = torch.randn(2, 3, 5)

        # Same in_dim as out_dim, vmap over identity
        result = vmap(lambda x: x, in_dims=1, out_dims=1)(x)
        self.assertEqual(result, x)
        self.assertEqual(result.data_ptr(), x.data_ptr())

        # Different in_dim from out_dim, vmap over identity
        result = vmap(lambda x: x, in_dims=2, out_dims=1)(x)
        self.assertEqual(result.shape, (2, 5, 3))
        self.assertEqual(result, x.transpose(1, 2))
        self.assertEqual(result.data_ptr(), x.data_ptr())

        def foo(x):
            return x * 2

        # Same in_dim as out_dim, vmap over operation
        result = vmap(foo, in_dims=1, out_dims=1)(x)
        self.assertEqual(result, x * 2)

        # Different in_dim as out_dim, vmap over operation
        result = vmap(foo, in_dims=2, out_dims=1)(x)
        self.assertEqual(result.shape, (2, 5, 3))
        self.assertEqual(result, (x * 2).transpose(1, 2))

        # Basic nested test.
        result = vmap(vmap(foo, 1, 1), 1, 1)(x)
        self.assertEqual(result, x * 2)

    def test_item_throws(self):
        def f(x):
            return x.item()

        with self.assertRaisesRegex(RuntimeError, r'item\(\) on a Tensor'):
            vmap(f)(torch.randn(3))

    def test_data_dependent_control_flow_throws(self):
        def f(x):
            if x:
                return x
            return 0

        with self.assertRaisesRegex(RuntimeError, r'data-dependent control flow'):
            vmap(f)(torch.randn(3))

    def test_accepts_nested_inputs(self):
        x = torch.randn(2, 3)
        y = torch.randn(2, 3)

        # Single layer of nesting
        out = vmap(lambda z: z[0] + z[1])((x, y))
        self.assertEqual(out, x + y)
        out = vmap(lambda z: z[0] + z[1], in_dims=(0,))((x, y))
        self.assertEqual(out, x + y)
        out = vmap(lambda z: z[0] + z[1], in_dims=((0, 0),))((x, y))
        self.assertEqual(out, x + y)

        out = vmap(lambda z: z[0] + z[1])([x, y])
        self.assertEqual(out, x + y)
        out = vmap(lambda z: z[0] + z[1], in_dims=(0,))([x, y])
        self.assertEqual(out, x + y)
        out = vmap(lambda z: z[0] + z[1], in_dims=([0, 0],))([x, y])
        self.assertEqual(out, x + y)

        out = vmap(lambda z: z['x'] + z['y'])({'x': x, 'y': y})
        self.assertEqual(out, x + y)
        out = vmap(lambda z: z['x'] + z['y'], in_dims=(0,))({'x': x, 'y': y})
        self.assertEqual(out, x + y)
        out = vmap(lambda z: z['x'] + z['y'], in_dims=({'x': 0, 'y': 0},))({'x': x, 'y': y})
        self.assertEqual(out, x + y)

        # Multiple layers of nesting
        out_fn = vmap(lambda z: z['x'][0] + z['x'][1][0] + z['y'][0] + z['y'][1])
        out = out_fn({'x': [x, (x,)], 'y': [y, y]})
        self.assertEqual(out, x + x + y + y)

    def test_in_dims_wrong_type_err_msg(self):
        x = torch.randn(3)
        y = torch.randn(3)
        msg = r'expected `in_dims` to be int or a \(potentially nested\) tuple'
        with self.assertRaisesRegex(ValueError, msg):
            vmap(torch.mul, [0, 0])(x, y)
        with self.assertRaisesRegex(ValueError, msg):
            vmap(torch.mul, set({0}))(x, y)
        with self.assertRaisesRegex(ValueError, msg):
            vmap(torch.mul, 'lol')(x, y)
        with self.assertRaisesRegex(ValueError, msg):
            vmap(lambda z: z[0] + z[1], in_dims=[0, 0])([x, y])
        # The following should not throw
        vmap(torch.mul, (0, 0))(x, y)

    def test_not_enough_in_dims_err_msg(self):
        x = torch.randn(3)
        y = torch.randn(3)
        msg = r'in_dims is not compatible with the structure of `inputs`'

        with self.assertRaisesRegex(ValueError, msg):
            vmap(torch.mul, (0,))(x, y)
        with self.assertRaisesRegex(ValueError, msg):
            vmap(torch.mul, (0, 0, 0))(x, y)
        with self.assertRaisesRegex(ValueError, msg):
            vmap(lambda z: z[0] + z[1], in_dims=([0],))([x, y])
        with self.assertRaisesRegex(ValueError, msg):
            vmap(lambda z: z[0] + z[1], in_dims=((0, 0),))([x, y])
        # The following should not throw
        vmap(torch.mul, (0, 0))(x, y)

    def test_integer_in_dim_but_not_tensor_input_err_msg(self):
        def foo(xy):
            return xy[0] * xy[1]

        def bar(x, yz):
            return x * yz[0] * yz[1]

        x = torch.randn(2, 3)

        # the following are errors in jax (and will always be errors)
        msg = 'Got in_dim=0 for an input but the input is of type'
        with self.assertRaisesRegex(ValueError, msg):
            vmap(torch.sum)(x, 0)
        with self.assertRaisesRegex(ValueError, msg):
            vmap(torch.sum, (0, 0))(x, 0)
        with self.assertRaisesRegex(ValueError, msg):
            vmap(lambda z: z[0] + z[1], in_dims=([0, 0],))([x, 1])
        # The following should not throw
        vmap(torch.sum, (0, None))(x, 0)

    def test_in_dim_not_in_tensor_err_msg(self):
        def foo(x):
            return x * x

        x = torch.randn(2, 3)
        y = torch.randn(2, 3)

        msg = r'Got in_dim=-?\w for some input, but that input is a Tensor of dimensionality \w'
        with self.assertRaisesRegex(ValueError, msg):
            vmap(foo)(torch.randn([]))
        with self.assertRaisesRegex(ValueError, msg):
            vmap(foo, in_dims=(0,))(torch.randn([]))
        with self.assertRaisesRegex(ValueError, msg):
            vmap(foo, in_dims=(-3,))(x)
        with self.assertRaisesRegex(ValueError, msg):
            vmap(foo, in_dims=(2,))(y)
        with self.assertRaisesRegex(ValueError, msg):
            vmap(lambda z: z[0] + z[1], in_dims=([3, 0],))([x, y])
        # the following should not throw
        vmap(foo, in_dims=(0,))(torch.randn(2, 3))
        vmap(foo, in_dims=(1,))(torch.randn(2, 3))

    def test_fallback_does_not_warn_by_default(self):
        op = torch._test_functorch_fallback
        x = torch.randn(11)
        y = torch.randn(11)
        with warnings.catch_warnings(record=True) as wa:
            torch.vmap(op)(x, y)
            # The single warning here is the "vmap is experimental"
            # warning, not a warning from the vmap fallback path.
            self.assertEqual(len(wa), 1)

    @unittest.expectedFailure
    def test_fallback_warns_when_warnings_are_enabled(self):
        # NB: One day we will implement a batching rule for torch.atan2.
        # If/when we do, this test should be replaced to test the fallback
        # path on another operator to avoid bitrot.
        op = torch._test_functorch_fallback
        x = torch.randn(11)
        y = torch.randn(11)
        with warnings.catch_warnings(record=True) as wa:
            with EnableVmapFallbackWarnings():
                torch.vmap(op)(x, y)
            self.assertEqual(len(wa), 2)
            self.assertRegex(str(wa[-1].message), FALLBACK_REGEX)

    def _assert_uses_vmap_fallback(self, vmap_args, inputs):
        return
        # with warnings.catch_warnings(record=True) as wa:
        #     with EnableVmapFallbackWarnings():
        #         result = vmap(*vmap_args)(*inputs)
        #     self.assertEqual(len(wa), 2)
        #     self.assertRegex(str(wa[-1].message), FALLBACK_REGEX)

    def test_fallback_zero_dim(self):
        op = torch._test_functorch_fallback
        x = torch.randn(11)
        y = torch.randn(11)
        self._assert_uses_vmap_fallback((op,), (x, y))

        B0, B1 = 0, 3
        x = torch.randn(B0, 11)
        y = torch.randn(11)

        msg = 'The fallback path does not support vmap over dims of size 0'

        with self.assertRaisesRegex(RuntimeError, msg):
            vmap(op, (0, None))(x, y)
        with self.assertRaisesRegex(RuntimeError, msg):
            vmap(op, (None, 0))(y, x)
        with self.assertRaisesRegex(RuntimeError, msg):
            vmap(op)(x, x)

        x = torch.randn(B0, B1, 11)
        y = torch.randn(B1, 11)
        with self.assertRaisesRegex(RuntimeError, msg):
            vmap(op, (0, None))(x, y)
        with self.assertRaisesRegex(RuntimeError, msg):
            vmap(op, (None, 0))(y, x)
        with self.assertRaisesRegex(RuntimeError, msg):
            vmap(op)(x, x)

    def test_fallback_warning(self):
        # We use a dummy function _test_functorch_fallback
        # defined in prim_native_functions.cpp for this
        op = torch._test_functorch_fallback

        x = torch.randn(5, 7, 11)
        y = torch.randn(5, 7, 11)

        self._assert_uses_vmap_fallback((op,), (x, y))

        x = torch.randn(7, 11, 5)
        y = torch.randn(5, 7, 11)
        result = vmap(op, (2, 0))(x, y)
        self.assertEqual(result, op(x.permute(2, 0, 1), y))

        # nested vmap
        x = torch.randn(7, 11, 5)
        y = torch.randn(5, 7, 11)
        result = vmap(vmap(op), (2, 0))(x, y)
        self.assertEqual(result, op(x.permute(2, 0, 1), y))

        # big batch size (total 10000)
        x = torch.randn(100, 10, 10, 5)
        y = torch.randn(100, 10, 10)
        result = vmap(vmap(vmap(op)))(x, y)
        self.assertEqual(result, op(x, y.view(100, 10, 10, 1)))

    # TODO: No clue what is wrong here.
    @unittest.skip
    def test_fallback_masked_fill(self):
        # NB: One day we will implement a batching rule for masked_fill
        # If/when we do, this test should be replaced to test the fallback
        # path on another operator to avoid bitrot.
        def run_test(batch_size):
            B0 = batch_size
            x = torch.randn(B0, 7, 11, 13)
            dim = 0
            index = torch.tensor([0, 4, 2])
            values = torch.randn(B0, 3, 13)

            self._assert_uses_vmap_fallback((torch.index_add, (0, None, None, 0)), (x, dim, index, values))

            result = vmap(torch.index_add, (0, None, None, 0))(x, dim, index, values)
            expected = torch.index_add(
                x, dim + 1, index, values.view(B0, 3, 1, 13))
            self.assertEqual(result, expected)

        run_test(batch_size=5)
        run_test(batch_size=1237)

    def test_fallback_multiple_returns(self):
        # NB: One day we will implement a batching rule for torch.var_mean
        # If/when we do, this test should be replaced to test the fallback
        # path on another operator to avoid bitrot.
        B0, B1, B2 = 2, 3, 1237
        tensor = torch.randn(B0, 10)

        self._assert_uses_vmap_fallback((torch.var_mean,), (tensor,))

        # fallback correctness on torch.var_mean
        result = vmap(torch.var_mean)(tensor)
        expected = torch.var_mean(tensor, dim=1)
        self.assertEqual(result, expected)

        # nested vmap
        tensor = torch.randn(B0, B1, 10)
        result = vmap(vmap(torch.var_mean))(tensor)
        expected = torch.var_mean(tensor, dim=2)
        self.assertEqual(result, expected)

        # big batch size, nested vmap
        tensor = torch.randn(B0, B1, B2, 10)
        result = vmap(vmap(vmap(torch.var_mean)))(tensor)
        expected = torch.var_mean(tensor, dim=3)
        self.assertEqual(result, expected)

    def test_inplace_fallback_unary(self):
        # Test the in-place fallback on an in-place method that takes no
        # additional Tensor arguments. This is the simplest case of the fallback.
        # NB: One day we will implement a batching rule for acos_.
        # If/when we do, this test should be replaced to test the fallback
        # path on another operator to avoid bitrot.
        op = Tensor.acos_
        B0, B1, B2 = 2, 3, 10000

        x = torch.randn(B0, 5)
        self._assert_uses_vmap_fallback((op,), (x,))

        # Single vmap
        x_orig = torch.rand(B0, 5)
        x = x_orig.clone()
        result = vmap(op)(x)
        self.assertTrue(result is x)
        self.assertEqual(result, x_orig.acos())

        # Single vmap + different out_dim produces a view(!)
        x_orig = torch.rand(B0, 5)
        x = x_orig.clone()
        result = vmap(op, out_dims=(1,))(x)
        self.assertTrue(result._base is x)
        self.assertEqual(result, x_orig.t().acos())

        # Nested vmap
        x_orig = torch.randn(B0, B1, 5)
        x = x_orig.clone()
        result = vmap(vmap(op))(x)
        self.assertTrue(result is x)
        self.assertEqual(result, x_orig.acos())

        # Nested vmap, large batch size
        x_orig = torch.randn(B0, B1, B2, 5)
        x = x_orig.clone()
        result = vmap(vmap(vmap(op)))(x)
        self.assertTrue(result is x)
        self.assertEqual(result, x_orig.acos())

    def test_inplace_fallback_nary_same_levels(self):
        # NB: One day we will implement a batching rule for atan2_
        # If/when we do, this test should be replaced to test the fallback
        # path on another operator to avoid bitrot.
        op = Tensor.atan2_
        outplace_op = torch.atan2

        x = torch.randn(5, 7, 11)
        y = torch.randn(5, 7, 11)
        self._assert_uses_vmap_fallback((op,), (x, y))

        # Single vmap
        B0 = 5
        x_orig = torch.randn(7, 11, B0)
        x = x_orig.clone()
        y = torch.randn(B0, 7, 11)
        vmap(op, (2, 0))(x, y)
        self.assertEqual(x, outplace_op(x_orig, y.movedim(0, 2)))

        # Nested vmap
        B0, B1 = 5, 7
        x_orig = torch.randn(B1, 11, B0)
        x = x_orig.clone()
        y = torch.randn(B0, B1, 11)
        vmap(vmap(op), (2, 0))(x, y)
        self.assertEqual(x, outplace_op(x_orig, y.movedim([0, 1], [2, 0])))

        # big batch size (total 10000)
        B0, B1, B2 = 100, 10, 10
        x_orig = torch.randn(B0, B1, B2, 5)
        x = x_orig.clone()
        y = torch.randn(B0, B1, B2)
        vmap(vmap(vmap(op)))(x, y)
        self.assertEqual(x, outplace_op(x_orig, y.view(B0, B1, B2, 1)))

    # ("Fallback isInplaceVmapCompatible check is broken")
    @unittest.expectedFailure
    def test_inplace_fallback_nary_different_levels(self):
        # NB: One day we will implement a batching rule for atan2_
        # If/when we do, this test should be replaced to test the fallback
        # path on another operator to avoid bitrot.
        op = Tensor.atan2_
        outplace_op = torch.atan2
        B0, B1 = 2, 3

        x = torch.rand(B0, 7)
        y = torch.rand(7)
        self._assert_uses_vmap_fallback((op, (0, None)), (x, y))

        # op(left, right): All of the levels in right are found in left
        x_orig = torch.rand(B0, 7)
        x = x_orig.clone()
        y = torch.rand(7)
        vmap(op, in_dims=(0, None))(x, y)
        self.assertEqual(x, outplace_op(x_orig, y))

        x_orig = torch.rand(B0, B1, 7)
        x = x_orig.clone()
        y = torch.rand(B0, 7)
        vmap(vmap(op, in_dims=(0, None)))(x, y)
        self.assertEqual(x, outplace_op(x_orig, y.view(B0, 1, 7)))

        # op(left, right): Some of the levels in right are not found in left
        msg = r'vmap: aten::atan2_\(self, \*extra_args\) is not possible'
        x = torch.rand(7)
        y = torch.rand(B0, 7)
        with self.assertRaisesRegex(RuntimeError, msg):
            vmap(op, in_dims=(None, 0))(x, y)

        x = torch.rand(B1, 7)
        y = torch.rand(B0, 7)
        with self.assertRaisesRegex(RuntimeError, msg):
            vmap(vmap(op, in_dims=(0, None)), in_dims=(None, 0))(x, y)

        x = torch.rand(B1, 7)
        y = torch.rand(7, B0)
        with self.assertRaisesRegex(RuntimeError, msg):
            vmap(vmap(op, in_dims=(0, None)), in_dims=(None, 1))(x, y)

        x = torch.rand(B0, 7)
        y = torch.rand(B0, B1, 7)
        with self.assertRaisesRegex(RuntimeError, msg):
            vmap(vmap(op, in_dims=(None, 0)))(x, y)

    def test_backward_unsupported_interaction(self):
        x = torch.randn(3, requires_grad=True)
        y = torch.randn(5)
        grad = torch.randn_like(x)
        err_msg = r'backward\(\) called inside a functorch transform'

        def backward_on_vmapped_tensor(x):
            x.sum().backward()

        # FIXME
        return self.skipTest("error: element 0 of tensors does not require grad and does not have a grad_fn")
        with self.assertRaisesRegex(RuntimeError, err_msg):
            vmap(backward_on_vmapped_tensor)(x)

        def backward_with_vmapped_grad(x, grad):
            x.backward(grad)

        with self.assertRaisesRegex(RuntimeError, err_msg):
            vmap(backward_with_vmapped_grad)(x, grad)

        def completely_unrelated_backward(y):
            x.sum().backward()
            return y

        with self.assertRaisesRegex(RuntimeError, err_msg):
            vmap(completely_unrelated_backward)(y)

    @unittest.expectedFailure
    def test_grad_unsupported_interaction(self):
        input_tensor = torch.randn(3, requires_grad=True)
        err_msg = 'autograd.grad.* called inside torch.vmap'

        captured = torch.randn(3, requires_grad=True)

        def output_to_grad_is_vmapped(input_tensor):
            output = (captured * input_tensor).sum()
            return torch.autograd.grad([output], [captured])[0]

        with self.assertRaisesRegex(RuntimeError, err_msg):
            vmap(output_to_grad_is_vmapped)(input_tensor)

        output = (input_tensor ** 2).sum()

        def input_to_grad_is_vmapped(input_tensor):
            return torch.autograd.grad([output], [input_tensor])[0]

        with self.assertRaisesRegex(RuntimeError, err_msg):
            vmap(input_to_grad_is_vmapped)(input_tensor)

    def test_batched_gradient_basic(self):
        N = 3
        x = torch.randn(N, requires_grad=True)
        y = torch.randn(N)

        def vjp_mul(v):
            return torch.autograd.grad([x * y], [x], grad_outputs=[v])[0]

        batched_v = torch.eye(N)
        jacobian = vmap(vjp_mul)(batched_v)
        self.assertEqual(jacobian, torch.diagflat(y))

    def test_functools_partial(self):
        x = torch.randn(3)
        y = torch.randn(2, 3)
        result = vmap(functools.partial(torch.mul, x))(y)
        self.assertEqual(result, x * y)

    def test_nn_module(self):
        tensor = torch.randn(2, 3)
        model = torch.nn.Linear(3, 3, bias=False)
        result = vmap(model)(tensor)
        self.assertEqual(result, model(tensor))

    def test_fallback_with_undefined_grad(self):
        B0 = 7
        x = torch.randn(2, 3, 4, 5, requires_grad=True)
        weight = torch.randn(3, 3, 1, 1)
        v = torch.randn(B0, 2, 3, 4, 5)

        def get_vjp(v):
            result = torch.nn.functional.conv2d(x, weight)
            grad_x, = torch.autograd.grad(result, x, v)
            return grad_x

        # Runs vmap(get_vjp)(v), which should not error out.
        # The backward formula for convolution returns an undefined
        # Tensor for grad_bias because the original bias does not exist.
        #
        # In the future we'll probably add a batching rule for convolution
        # backward. When this happens, we should modify this test to use a
        # different op (and/or create and use a dummy operator) to avoid bitrot.
        self._assert_uses_vmap_fallback([get_vjp], [v])

    def test_reshape_dim_into(self):
        x = torch.randn(2, 3, 5, 7)

        y = reshape_dim_into(0, 0, x)
        self.assertEqual(y, x.reshape(6, 5, 7))

        y = reshape_dim_into(0, 1, x)
        self.assertEqual(y, x.movedim(0, 1).reshape(3, 2 * 5, 7))

        y = reshape_dim_into(0, 2, x)
        self.assertEqual(y, x.movedim(0, 2).reshape(3, 5, 2 * 7))

        y = reshape_dim_into(1, 2, x)
        self.assertEqual(y, x.movedim(1, 2).reshape(2, 5, 3 * 7))

        y = reshape_dim_into(0, -2, x)
        self.assertEqual(y, x.movedim(0, 1).reshape(3, 2 * 5, 7))

        y = reshape_dim_into(0, -1, x)
        self.assertEqual(y, x.movedim(0, 2).reshape(3, 5, 2 * 7))

        y = reshape_dim_into(-4, -1, x)
        self.assertEqual(y, x.movedim(0, 2).reshape(3, 5, 2 * 7))

    def test_reshape_dim_outof(self):
        x = torch.randn(12, 12, 12).permute(2, 1, 0)

        y = reshape_dim_outof(0, 2, x)
        self.assertEqual(y, x.reshape(2, 6, 12, 12))

        y = reshape_dim_outof(1, 4, x)
        self.assertEqual(y, x.reshape(12, 4, 3, 12))

        y = reshape_dim_outof(2, 6, x)
        self.assertEqual(y, x.reshape(12, 12, 6, 2))

        y = reshape_dim_outof(-1, 6, x)
        self.assertEqual(y, x.reshape(12, 12, 6, 2))

        # Case: `0` sized dim.
        x = torch.randn(12, 12, 0)
        y = reshape_dim_outof(-1, 6, x)
        self.assertEqual(y.shape, torch.Size((12, 12, 6, 0)))

    def test_batch_rule_does_not_need_to_handle_no_batched_input(self):
        def f(x, y):
            res = torch.dot(y, torch.ones(2))
            return x + res

        x = torch.randn(7, 5)
        y = torch.randn(3, 2)
        out = vmap(vmap(f, in_dims=(0, None)), in_dims=(None, 0))(x, y)
        expected = torch.mv(y, torch.ones(2)).view(3, 1, 1) + x
        self.assertEqual(out, expected)

    def test_decomposition_under_python_dispatcher(self):
        # This test will raise an error if the vmap fallback gets invoked.
        # Here we test that decomps registered to FuncTorchBatchedDecomposition
        # are respected by the Python Dispatcher.
        t = torch.ones(3, 3) * 5
        with DisableVmapFallback():
            with torch._dispatch.python.enable_python_dispatcher():
                o = torch.vmap(torch.square)(t)
        self.assertEqual(o, torch.square(t))

    def _test_vmap_autocast(self, device):

        if torch.device(device).type == "cpu":
            amp_dtype = torch.bfloat16
        else:
            amp_dtype = torch.float16

        a_float32 = torch.rand(4, 2, 3, device=device)
        b_float32 = torch.rand(4, 3, 2, device=device)
        c_float32 = torch.rand(4, 2, 2, device=device)
        d_float32 = torch.rand(4, 3, 2, device=device)

        # Case 1, autocast inside vmapped function
        def func1(x, y, z, w):
            with torch.autocast(dtype=amp_dtype, device_type=device):
                e_float16 = torch.matmul(x, y)
                assert e_float16.dtype == amp_dtype, e_float16.dtype
                f_float16 = torch.matmul(z, e_float16)
                assert f_float16.dtype == amp_dtype, f_float16.dtype
            return torch.matmul(w, f_float16.float())

        expected = func1(a_float32, b_float32, c_float32, d_float32)
        out = vmap(func1)(a_float32, b_float32, c_float32, d_float32)
        assert expected.allclose(out)

        # Case 2, autocast decorator inside vmapped function
        @torch.autocast(dtype=amp_dtype, device_type=device)
        def func2(x, y, z, w):
            e_float16 = torch.matmul(x, y)
            assert e_float16.dtype == amp_dtype, e_float16.dtype
            f_float16 = torch.matmul(z, e_float16)
            assert f_float16.dtype == amp_dtype, f_float16.dtype
            return torch.matmul(w, f_float16)

        expected = func2(a_float32, b_float32, c_float32, d_float32)
        out = vmap(func2)(a_float32, b_float32, c_float32, d_float32)
        assert expected.allclose(out)

        # Case 3, autocast is outside vmapped function
        def func3(x, y, z, w):
            e_float16 = torch.matmul(x, y)
            assert e_float16.dtype == amp_dtype, e_float16.dtype
            f_float16 = torch.matmul(z, e_float16)
            assert f_float16.dtype == amp_dtype, f_float16.dtype
            return torch.matmul(w, f_float16)

        with torch.autocast(dtype=amp_dtype, device_type=device):
            expected = func3(a_float32, b_float32, c_float32, d_float32)
            out = vmap(func3)(a_float32, b_float32, c_float32, d_float32)

        assert expected.allclose(out)

    @unittest.skip("Somehow, vmap and autocast do not work on CPU")
    def test_vmap_autocast_cpu(self):
        self._test_vmap_autocast("cpu")

    @skipIf(not torch.cuda.is_available(), "CUDA is unavailable")
    def test_vmap_autocast_cuda(self):
        self._test_vmap_autocast("cuda")

    def test_restore_vmap_pytree_input_output(self):
        def f(x, y):
            output0 = x[0] + x[1]
            output1 = y
            return {'a': output0, 'b': output1}

        B = 2
        x0 = torch.randn(B, 3)
        x1 = torch.randn(B)
        y = torch.randn(4, B)

        out, out_dims = restore_vmap(f, ((0, 0), 1), B, 'error')((x0, x1), y)
        expected = vmap(f, in_dims=((0, 0), 1), out_dims={'a': 0, 'b': 1})((x0, x1), y)
        self.assertEqual(out, expected)
        self.assertEqual(out_dims, {'a': 0, 'b': 1})

    def test_restore_vmap_no_vmapped_inputs(self):
        def f(x, y, z):
            return x, y * z, z

        B = 2
        # Mix of tensor and non-tensor inputs
        x = torch.randn(3)
        y = torch.randn(4)
        z = 5
        out, out_dims = restore_vmap(f, (None, None, None), B, 'error')(x, y, z)
        self.assertEqual(out, f(x, y, z))
        self.assertEqual(out_dims, (None, None, None))

    def test_restore_vmap_unexpanded_outputs(self):
        def f(x, y):
            # Mix of tensor and non-tensor outputs
            return 3 * y, y.sum(), None

        B = 2
        x = torch.randn(B, 3)
        y = torch.randn(4)
        out, out_dims = restore_vmap(f, (0, None), B, 'error')(x, y)
        self.assertEqual(out, f(None, y))
        self.assertEqual(out_dims, (None, None, None))

    def test_data_attribute(self):
        def foo(x):
            y = x.data
            return x

        with self.assertRaisesRegex(RuntimeError, "accessing `data` under vmap transform"):
            torch.func.vmap(foo)(torch.randn(3, 3))

        def foo(x):
            x.data = torch.ones(3, 3)
            return x

        with self.assertRaisesRegex(RuntimeError, "mutating directly with `.data` under vmap"):
            torch.func.vmap(foo)(torch.randn(3, 3))


def slice_inputs(inputs, bdims, i):
    result = []
    for inp, bdim in zip(inputs, bdims):
        if bdim is None:
            result.append(inp)
        else:
            result.append(inp.select(bdim, i))
    return tuple(result)


def reference_vmap(op, inputs, in_dims=0, out_dims=0):
    if isinstance(in_dims, int):
        in_dims = (in_dims,) * len(inputs)
    bdim_sizes = [inp.size(dim) for inp, dim in zip(inputs, in_dims) if dim is not None]
    assert all(bdim_size == bdim_sizes[0] for bdim_size in bdim_sizes)
    bdim_size = bdim_sizes[0]
    results = tuple(op(*slice_inputs(inputs, in_dims, i)) for i in range(bdim_size))

    assert len(results) > 0
    op_has_single_return = not isinstance(results[0], tuple)
    if op_has_single_return:
        assert all(isinstance(result, torch.Tensor) for result in results)
        if isinstance(out_dims, int):
            out_dims = (out_dims,) * 1
        return torch.stack(results, dim=out_dims[0])

    assert all(isinstance(result, tuple) for result in results)
    num_returns = len(results[0])
    assert all(len(result) == num_returns for result in results)
    if isinstance(out_dims, int):
        out_dims = (out_dims,) * num_returns
    return tuple(torch.stack(result_shards, out_dim)
                 for result_shards, out_dim in zip(zip(*results), out_dims))


class TensorFactory:
    @staticmethod
    def rand(size, device='cpu', dtype=torch.float):
        return torch.rand(size, device=device, dtype=dtype)

    @staticmethod
    def randn(size, device='cpu', dtype=torch.float):
        return torch.randn(size, device=device, dtype=dtype)

    @staticmethod
    def randp1(size, device='cpu', dtype=torch.float):
        return torch.rand(size, device=device, dtype=dtype) + 1

# Tests vmap(op, in_dims, out_dims)(*inputs) by comparing the output to a
# (slow) sequential map+stack fallback.
#
# check_view: Test if the first returned output is a view of the first input
# check_propagates_grad: Test if the operation propagates gradients.


def _vmap_test(self, op, inputs, in_dims=0, out_dims=0,
               check_view=False, check_propagates_grad=True):
    result = vmap(op, in_dims, out_dims)(*inputs)
    reference_result = reference_vmap(op, inputs, in_dims, out_dims)
    self.assertEqual(result, reference_result)
    op_has_single_return = not isinstance(result, tuple)

    if check_view:
        result_as_tuple = (result,) if op_has_single_return else result
        for output in result_as_tuple:
            input0_base = inputs[0] if inputs[0]._base is None else inputs[0]._base
            self.assertTrue(output._base is input0_base,
                            msg="result was not a view of the first input!")

    if not check_propagates_grad:
        return
    # Assuming input[0] is a floating-point tensor. Check if the vmap
    # operation propagates the requires_grad flag to the zeroth output.
    # Some vmap operators are implemented in a way that assumes that
    # they are composite with respect to autograd. If the operator ever is
    # changed to not be composite with respect to autograd, then the
    # following check should fail.
    inputs_clone = list(inputs)
    inputs_clone[0] = inputs[0].clone().requires_grad_()
    result = vmap(op, in_dims, out_dims)(*inputs_clone)
    result_as_tuple = (result,) if op_has_single_return else result
    self.assertTrue(result[0].requires_grad)


def should_allow_vmap_fallback_usage(fn):
    return getattr(fn, '_allow_vmap_fallback_usage', False)


def allowVmapFallbackUsage(fn):
    fn._allow_vmap_fallback_usage = True
    return fn

# All tests of TestVmapBase check that the slow vmap fallback is never invoked.
# This is so that we can incrementally add batching rules for operators to
# replace the slow vmap fallback path for said operators. To skip this check,
# please use the allowVmapFallbackUsage decorator.
#
# NB: Don't add tests to TestVmapBase directly, unless you want them to run
# on every subclass of TestVmapBase. Add them to e.g. TestVmapOperators.
#
# NB: TestVmapBase is a nested class. This prevents test runners from picking
# it up and running it.


class Namespace:
    class TestVmapBase(TestCase):
        def __init__(self, method_name='runTest'):
            super().__init__(method_name)

            test_method = getattr(self, method_name, None)
            if test_method is None:
                return

            if not should_allow_vmap_fallback_usage(test_method):
                setattr(self, method_name,
                        self._wrap_method_with_vmap_fallback_check(test_method))

        def _wrap_method_with_vmap_fallback_check(self, method):
            # msg = (
            #     'Expected the test to not invoke the vmap fallback path, i.e., '
            #     'all of the operators being tested in this test should have batching '
            #     'rules implemented. If you are intentionally testing something to '
            #     'do with the fallback path, use allowVmapFallbackUsage. Otherwise, '
            #     'please make sure that batching rules are implemented for the '
            #     'operator(s) being tested.'
            # )

            @functools.wraps(method)
            def wrapper(self, *args, **kwargs):
                with warnings.catch_warnings(record=True):
                    warnings.simplefilter('always')
                    with EnableVmapFallbackWarnings():
                        method(*args, **kwargs)
                    # for captured_warning in wa:
                    #     self.assertNotRegex(str(captured_warning.message), FALLBACK_REGEX, msg)
            return types.MethodType(wrapper, self)

        @allowVmapFallbackUsage
        def test_vmap_fallback_check_ok(self):
            # One day we'll implement a batching rule for torch.var_mean.
            # When that happens, please change the example to use an
            # operator that doesn't have a batching rule implemented.
            op_using_fallback = torch.var_mean
            vmap(op_using_fallback)(torch.rand(3))

        @unittest.expectedFailure
        def test_vmap_fallback_check(self):
            @self._wrap_method_with_vmap_fallback_check
            def no_fallback(self):
                pass

            # One day we'll implement a batching rule for torch.var_mean.
            # When that happens, please change the example to use an
            # operator that doesn't have a batching rule implemented.
            op_using_fallback = torch.var_mean

            @self._wrap_method_with_vmap_fallback_check
            def uses_fallback(self):
                vmap(op_using_fallback)(torch.rand(3))

            no_fallback(self)

            with self.assertRaises(AssertionError):
                uses_fallback(self)


def _make_case(op, input_getter=TensorFactory.randn):
    return (op, input_getter)


class TestVmapOperators(Namespace.TestVmapBase):
    def _vmap_test(self, *args, **kwargs):
        return _vmap_test(self, *args, **kwargs)

    def _vmap_view_test(self, *args, **kwargs):
        self._vmap_test(*args, **kwargs, check_view=True)

    def _test_unary(self, op, getter, device, *args, **kwargs):
        test = functools.partial(self._vmap_test, *args, **kwargs)
        B0, B1 = 7, 11

        # Single vmap, various in_dims / out_dims
        test(op, [getter([B0, 3], device)])
        test(op, [getter([2, 5, B0, 3], device)], in_dims=2)
        test(op, [getter([2, 5, B0, 3], device)], in_dims=2, out_dims=2)

        # Doubly nested vmap
        test(vmap(op), [getter([B0, B1], device)])
        test(vmap(op), [getter([B1, 2, 5, B0, 3], device)], in_dims=2)
        test(vmap(op, in_dims=2), [getter([2, 5, B0, B1, 3], device)],
             in_dims=2, out_dims=2)

    @parametrize("case", [
        (torch.abs, TensorFactory.randn),
        (torch.acos, TensorFactory.rand),
        (torch.asin, TensorFactory.rand),
        (torch.atan, TensorFactory.rand),
        (torch.ceil, TensorFactory.randn),
        (torch.cos, TensorFactory.rand),
        (torch.cosh, TensorFactory.rand),
        (torch.digamma, TensorFactory.rand),
        (torch.exp, TensorFactory.randn),
        (torch.expm1, TensorFactory.randn),
        (torch.floor, TensorFactory.randn),
        (torch.frac, TensorFactory.randn),
        (torch.lgamma, TensorFactory.rand),
        (torch.log, TensorFactory.randp1),
        (torch.log10, TensorFactory.randp1),
        (torch.log1p, TensorFactory.randp1),
        (torch.log2, TensorFactory.randp1),
        (torch.neg, TensorFactory.randn),
        (torch.reciprocal, TensorFactory.randp1),
        (torch.relu, TensorFactory.randn),
        (torch.round, TensorFactory.randn),
        (torch.rsqrt, TensorFactory.randp1),
        (torch.sigmoid, TensorFactory.randn),
        (torch.sign, TensorFactory.randn),
        (torch.sin, TensorFactory.rand),
        (torch.sinh, TensorFactory.rand),
        (torch.sqrt, TensorFactory.rand),
        (torch.tan, TensorFactory.rand),
        (torch.tanh, TensorFactory.rand),
        (torch.trunc, TensorFactory.randn),
    ], name_fn=lambda x: x[0].__name__)
    def test_unary_pointwise(self, case):
        op, getter = case
        self._test_unary(op, getter, 'cpu')

        # test in-place
        method = getattr(Tensor, f'{op.__name__ + "_"}')
        self._test_unary(method, getter, 'cpu', check_propagates_grad=False)

    def test_clone(self):
        # Some basic tests
        self._test_unary(lambda x: x.clone(), TensorFactory.randn, 'cpu')
        self._test_unary(lambda x: x.clone(memory_format=torch.preserve_format),
                         TensorFactory.randn, 'cpu')
        self._test_unary(lambda x: x.clone(memory_format=torch.contiguous_format),
                         TensorFactory.randn, 'cpu')

        # Test that the per-examples are contiguous when using torch.contiguous_format
        def clone_contiguous(x):
            return x.clone(memory_format=torch.contiguous_format)

        B0, B1 = 3, 5
        x = torch.randn(2, B0, 7)
        y = vmap(clone_contiguous, in_dims=1, out_dims=1)(x)
        self.assertTrue(y.movedim(1, 0).is_contiguous())
        self.assertTrue(y[:, 0, :].is_contiguous())

        x = torch.randn(2, B0, 7, B1)
        y = vmap(vmap(clone_contiguous, in_dims=2), in_dims=1)(x)
        self.assertTrue(y.is_contiguous())
        self.assertTrue(y[0][0].is_contiguous())

        msg = r'only supported with memory_format torch.preserve_format or torch.contiguous_format'
        with self.assertRaisesRegex(RuntimeError, msg):
            vmap(lambda x: x.clone(memory_format=torch.channels_last))(torch.randn(B0))
        with self.assertRaisesRegex(RuntimeError, msg):
            vmap(lambda x: x.clone(memory_format=torch.channels_last_3d))(torch.randn(B0))

    def test_weird_matmul_case(self):
        # Check that this doesn't crash.
        # https://github.com/pytorch/functorch/issues/417
        x = torch.randn(5, 2, 2, 2)
        y = torch.randn(5, 7, 2)

        vmap(vmap(torch.matmul, in_dims=(None, 0)))(x, y)

    @parametrize("case",
                 (
                     (torch.clamp_min_, TensorFactory.randn),
                     (torch.clamp_max_, TensorFactory.randn),
                 ), name_fn=lambda x: x[0].__name__)
    def test_clamp_inplace_variant(self, case):
        test = self._vmap_test

        def get_number(getter):
            return getter([]).item()

        op, getter = case
        device = 'cpu'
        B0, B1 = 7, 11

        # Single vmap: op(Tensor, Tensor)
        test(op, (getter([B0, 3], device), getter([B0, 3], device)), check_propagates_grad=False)
        test(op, (getter([B0], device), getter([B0], device)), check_propagates_grad=False)
        test(op, (getter([2, B0, 3], device), getter([2, B0, 3], device)), in_dims=(1, 1), check_propagates_grad=False)
        test(op, (getter([B0, 2, 3], device), getter([2, B0, 3], device)),
             in_dims=(0, 1), out_dims=1, check_propagates_grad=False)
        test(op, (getter([B0, 2, 3], device), getter([1, 1], device)), in_dims=(0, None), check_propagates_grad=False)
        test(op, (getter([B0, 3], device), getter([B0, 3], device)), in_dims=(0, 0), check_propagates_grad=False)

        # Nested vmap: op(Tensor, Tensor)
        test(vmap(op), (getter([B0, B1, 2, 3], device), getter([B0, B1, 1, 3], device)), check_propagates_grad=False)

        # Python number overload: op(Tensor, Number)
        number = get_number(getter)
        self._test_unary(lambda t: op(t, number), getter, device, check_propagates_grad=False)

    @parametrize('case', [
        subtest(_make_case(torch.clamp_min), name='clamp_min'),
        subtest(_make_case(torch.clamp_max), name='clamp_max'),
    ])
    def test_clamp_variant(self, case):
        test = self._vmap_test

        def get_number(getter):
            return getter([]).item()

        op, getter = case
        device = 'cpu'
        B0, B1 = 7, 11

        # Single vmap: op(Tensor, Tensor)
        test(op, (getter([B0, 3], device), getter([B0, 3], device)))
        test(op, (getter([B0], device), getter([B0, 2, 3], device)))
        test(op, (getter([B0], device), getter([2, B0, 3], device)), in_dims=(0, 1))
        test(op, (getter([B0], device), getter([2, B0, 3], device)),
             in_dims=(0, 1), out_dims=1)
        test(op, (getter([B0], device), getter([2, 3], device)), in_dims=(0, None))
        test(op, (getter([2, 3], device), getter([B0, 3], device)), in_dims=(None, 0))

        # Nested vmap: op(Tensor, Tensor)
        test(vmap(op), (getter([B0, B1, 2, 3], device), getter([B0, B1, 3], device)))
        test(vmap(op, in_dims=(None, 0)),
             (getter([B0, 2, 3], device), getter([B1, 3], device)), in_dims=(0, None))

        # Python number overload: op(Tensor, Number)
        number = get_number(getter)
        self._test_unary(lambda t: op(t, number), getter, device)

    def test_copy_(self):
        x = torch.randn(3)
        y = torch.randn(3)
        vmap(Tensor.copy_)(x, y)
        self.assertEqual(x, y)

        x = torch.randn(3)
        y = torch.randn(3, 2)
        vmap(Tensor.copy_, in_dims=(1, None))(y, x)
        self.assertEqual(y, x.expand(2, 3).t())

        x = torch.randn(3)
        y = torch.randn(2, 3)
        with self.assertRaisesRegex(RuntimeError, 'inplace'):
            vmap(Tensor.copy_, in_dims=(None, 0))(x, y)

    def test_silu_backward(self):
        test = self._vmap_test
        device = 'cpu'
        getter = TensorFactory.randp1
        B0 = 7
        op = torch.ops.aten.silu_backward

        # Single vmap: op(Tensor, Tensor)
        test(op, (getter([B0, 3], device), getter([B0, 3], device)))
        test(op, (getter([], device), getter([B0], device)), in_dims=(None, 0))
        test(op, (getter([2, B0], device), getter([2], device)), in_dims=(1, None))

    @skipIf(TEST_WITH_TORCHDYNAMO and os.getenv('BUILD_ENVIRONMENT', '') == 'linux-focal-py3.8-clang10',
            "Segfauls with dynamo on focal, see https://github.com/pytorch/pytorch/issues/107173")
    @parametrize('case', [
        subtest(_make_case(torch.add), name='add'),
        subtest(_make_case(lambda x, y: x + y), name='add_dunder'),
        subtest(_make_case(torch.sub), name='sub'),
        subtest(_make_case(lambda x, y: x - y), name='sub_dunder'),
        subtest(_make_case(torch.mul), name='mul'),
        subtest(_make_case(lambda x, y: x * y), name='mul_dunder'),
        subtest(_make_case(torch.div, input_getter=TensorFactory.randp1), name='div'),
        subtest(_make_case(lambda x, y: x / y, input_getter=TensorFactory.randp1), name='div_dunder'),
        subtest(_make_case(torch.pow, input_getter=TensorFactory.randp1), name='pow'),
        subtest(_make_case(lambda x, y: x ** y, input_getter=TensorFactory.randp1), name='pow_dunder'),
    ])
    def test_arithmetic(self, case):
        test = self._vmap_test

        def get_number(getter):
            return getter([]).item()

        op, getter = case
        device = 'cpu'
        B0, B1 = 7, 11

        # Single vmap: op(Tensor, Tensor)
        test(op, (getter([B0, 3], device), getter([B0, 3], device)))
        test(op, (getter([B0], device), getter([B0, 2, 3], device)))
        test(op, (getter([B0], device), getter([2, B0, 3], device)), in_dims=(0, 1))
        test(op, (getter([B0], device), getter([2, B0, 3], device)),
             in_dims=(0, 1), out_dims=1)
        test(op, (getter([B0], device), getter([2, 3], device)), in_dims=(0, None))
        test(op, (getter([2, 3], device), getter([B0, 3], device)), in_dims=(0, None))

        # Nested vmap: op(Tensor, Tensor)
        test(vmap(op), (getter([B0, B1, 2, 3], device), getter([B0, B1, 3], device)))
        test(vmap(op, in_dims=(None, 0)),
             (getter([B0, 2, 3], device), getter([B1, 3], device)), in_dims=(0, None))

        # Python number overload: op(Tensor, Number) (and vice-versa)
        number = get_number(getter)
        self._test_unary(lambda t: op(t, number), getter, device)
        number = get_number(getter)
        self._test_unary(lambda t: op(number, t), getter, device)

        # Type promotion: op(Logical Scalar Tensor, Logical Scalar Tensor)
        test(op, (getter([B0], device), getter([B0], device, dtype=torch.double)))
        test(op, (getter([B0], device, dtype=torch.double), getter([B0], device)))
        test(op, (getter([B0], device), getter([B0], device)))

        # Type promotion: op(Tensor, Logical Scalar Tensor) (and vice-versa)
        test(op, (getter([B0, 2], device), getter([B0], device, torch.double)))
        test(op, (getter([B0], device, torch.double), getter([B0, 2], device)))

        if not torch.cuda.is_available():
            return

        # TODO(rzou): fix the following
        # # Test cross-device scalars
        # number = get_number(getter)
        # self._test_unary(lambda t: op(t, number), getter, device='cuda')
        # self._test_unary(lambda t: op(number, t), getter, device='cuda')
        # self._test_unary(lambda t: op(t, torch.tensor(number)), getter, device='cuda')

    def test_as_strided(self):
        def _test(sizes, strides, offset, tensor, lambd):
            # bdim at dim 0 test
            result = vmap(lambda t: t.as_strided(sizes, strides, offset))(tensor)
            expected = vmap(lambd)(tensor)
            self.assertTrue(result._base is expected._base)
            self.assertEqual(result, expected)

            # bdim at dim -1 test
            tensor = tensor.movedim(0, -1)
            result = vmap(lambda t: t.as_strided(sizes, strides, offset), -1)(tensor)
            expected = vmap(lambd, -1)(tensor)
            self.assertTrue(result._base is expected._base)
            self.assertEqual(result, expected)

        # single vmap test
        B0 = 5
        # Each Tensor has shape [B0, 2, 3]; the expressions below
        # are just to get tensors of different strides that have shape [B0, 2, 3]
        tensors = [
            # contiguous
            torch.randn(B0, 2, 3),
            # non-contiguous
            torch.randn(B0, 3, 2).transpose(1, 2),
            torch.randn(3, 2, B0).movedim(-1, 0).transpose(1, 2),
            # non-zero storage offset
            torch.randn(2, B0, 2, 3)[1],
            torch.randn(2, 2, B0, 3)[1].movedim(1, 0),
            # non-contiguous strides, zero storage offset
            torch.randn(B0, 2, 4, 3, 7)[:, :, 0, :, 0],
            torch.randn(2, 4, B0, 3, 7).movedim(2, 0)[:, :, 0, :, 0],
            # non-contiguous strides, non-zero storage offset
            torch.randn(B0, 2, 4, 3, 7)[:, :, 2, :, 1],
            torch.randn(2, 4, 3, 7, B0).movedim(-1, 0)[:, :, 2, :, 1],
        ]

        for x in tensors:
            S0, S1 = x.stride()[1:]
            offset = x.storage_offset()

            # Broadcast
            _test([5, 5, 2, 3], [0, 0, S0, S1], offset, x, lambda x: x.expand(5, 5, 2, 3))
            # transpose
            _test([3, 2], [S1, S0], offset, x, lambda x: x.transpose(0, 1))
            # select
            _test([2], [S0], offset + S1, x, lambda x: x[:, 1])
            # diagonal
            _test([2], [S0 + S1], offset, x, lambda x: x.diagonal())
            # strided slice
            _test([2], [S1 * 2], offset, x, lambda x: x[0, ::2])

        # Nested vmap test
        B1 = 7
        x = torch.randn(B1, B0, 2, 3)
        S0, S1 = x.stride()[2:]
        result = vmap(vmap(lambda t: t.as_strided([5, 5, 2, 3], [0, 0, S0, S1])), in_dims=1)(x)
        expected = vmap(vmap(lambda t: t.expand(5, 5, 2, 3)), in_dims=1)(x)
        self.assertTrue(result._base is expected._base)
        self.assertEqual(result, expected)

        # Check that mal-formatted size/strides doesn't crash
        with self.assertRaisesRegex(RuntimeError, 'size and stride must have the same length'):
            x = torch.randn(B0, 2, 3).transpose(0, 1)
            vmap(lambda x: x.as_strided([1, 1, 1], [1, 1]))(x)

        # All the Sanity check #1{a,b,c} cases check that
        # xs[i].as_strided(sizes, strides, offset + xs[i].offset() - xs.offset())
        # doesn't index memory that is out of bounds of xs[i]. This condition
        # is important to the correctness of the as_strided batching rule
        # (see NOTE: [When will the as_strided_batching_rule fail?])

        # Sanity check #1a: The maximum indexable location of
        # xs[i].as_strided(sizes, strides, offset + xs[i].offset() - xs.offset())
        # is less than or equal to the maximum indexable location of xs[i].
        msg = 'This is not supported inside of vmap'
        with self.assertRaisesRegex(RuntimeError, msg):
            x = torch.randn(B0, 3)
            vmap(lambda x: x.as_strided([3], [1], 1))(x)
        with self.assertRaisesRegex(RuntimeError, msg):
            x = torch.randn(B0, 3, 5)
            vmap(lambda x: x.as_strided([4, 4], [4, 1], 0))(x)
        with self.assertRaisesRegex(RuntimeError, msg):
            x = torch.randn(B0, B1, 3, 5)
            vmap(vmap(lambda x: x.as_strided([4, 4], [4, 1], 0)))(x)

        # Sanity check #1b: The min indexable location of
        # xs[i].as_strided(sizes, strides, offset + xs[i].offset() - xs.offset())
        # is greater than or equal to the min indexable location of xs[i].
        with self.assertRaisesRegex(RuntimeError, msg):
            x = torch.randn(2, B0, 3)[1]
            vmap(lambda x: x.as_strided([3], [1], B0 * 3 - 1))(x)

        # Sanity check #1c:
        # xs[i] is a zero-dim tensor, but
        # xs[i].as_strided(sizes, strides, offset + xs[i].offset() - xs.offset())
        # is not
        with self.assertRaisesRegex(RuntimeError, msg):
            x = torch.randn(B0, 0, 3)
            vmap(lambda x: x.as_strided([3], [1]))(x)

    def test_nll_loss(self):
        test = self._vmap_test
        op = F.nll_loss
        B = 3

        y = torch.randn(B, 2, 5)
        t = torch.randint(0, 5, (B, 2))
        test(op, (y, t))
        test(functools.partial(op, reduction='sum'), (y, t))
        test(functools.partial(op, reduction='none'), (y, t))

        y = torch.randn(B, 2, 5)
        t = torch.randint(0, 5, (2,))
        test(op, (y, t), in_dims=(0, None))
        test(functools.partial(op, reduction='sum'), (y, t), in_dims=(0, None))
        test(functools.partial(op, reduction='none'), (y, t), in_dims=(0, None))

    def test_adaptive_avg_pool2d(self):
        test = self._vmap_test
        op = functools.partial(F.adaptive_avg_pool2d, output_size=(3, 3))

        x = torch.randn(3, 5, 7, 9, 11)
        test(op, (x,))
        test(op, (x,), in_dims=(1,))
        test(op, (x,), in_dims=(4,))

    def test_bmm(self):
        op = torch.bmm
        test = self._vmap_test
        B0, B1 = 7, 11

        # shape mismatch
        msg = ""
        with self.assertRaisesRegex(RuntimeError, msg):
            vmap(op)(torch.randn(B0, 2, 2, 2), torch.randn(B0, 2))
        with self.assertRaisesRegex(RuntimeError, msg):
            vmap(op, in_dims=(0, None))(torch.randn(B0, 3, 3, 2), torch.randn(2, 2))
        with self.assertRaisesRegex(RuntimeError, msg):
            vmap(op, in_dims=(None, 0))(torch.randn(2, 2), torch.randn(B0, 2, 2, 2))

        # left arg is vmapped
        test(op, (torch.rand(B0, 2, 3, 5), torch.rand(2, 5, 3)), in_dims=(0, None))
        test(vmap(op, in_dims=(0, None)), (torch.rand(B1, B0, 2, 3, 5), torch.rand(2, 5, 3)),
             in_dims=(1, None))

        # right arg is vmapped
        test(op, (torch.rand(2, 5, 3), torch.rand(B0, 2, 3, 5)), in_dims=(None, 0))
        test(vmap(op, in_dims=(None, 0)), (torch.rand(2, 5, 3), torch.rand(B1, B0, 2, 3, 5)),
             in_dims=(None, 1))

        # both args are vmapped
        test(op, (torch.rand(B0, 2, 3, 5), torch.rand(B0, 2, 5, 3)))
        test(vmap(op), (torch.rand(B1, B0, 2, 3, 5), torch.rand(B0, B1, 2, 5, 3)), in_dims=(1, 0))
        test(vmap(op, in_dims=(0, None)),
             (torch.rand(B1, 2, 3, 5), torch.rand(B0, 2, 5, 3)), in_dims=(None, 0))

    def test_cat(self):
        test = self._vmap_test
        B0, B1 = 5, 7

        # Quick hack b/c vmap can't accept a list of tensors as an argument
        def get_op(dim):
            def op(*tensors):
                return torch.cat(tensors, dim=dim)
            return op

        test(get_op(0), (torch.rand(B0, 2), torch.rand(B0, 3)))
        test(get_op(0), (torch.rand(B0, 0), torch.rand(B0, 0)))
        test(get_op(0), (torch.rand(2), torch.rand(B0, 0)), in_dims=(None, 0))
        test(get_op(1), (torch.rand(2, 5), torch.rand(B0, 0), torch.rand(2, 3)), in_dims=(None, 0, None))
        test(get_op(1), (torch.rand(B0, 2, 3), torch.rand(B0, 0)))
        test(get_op(1), (torch.rand(B0, 2, 3, 4), torch.rand(0)), in_dims=(0, None))
        test(get_op(0), (torch.rand(0), torch.rand(B0, 2), torch.rand(B0, 0)), in_dims=(None, 0, 0))
        test(get_op(0), (torch.rand(2), torch.rand(B0, 3)), in_dims=(None, 0))
        test(get_op(0), (torch.rand(2, 17), torch.rand(3, 17, B0)), in_dims=(None, 2))
        test(get_op(-1), (torch.rand(17, 2), torch.rand(17, 3, B0)), in_dims=(None, 2))
        test(vmap(get_op(0), in_dims=(0, None)),
             (torch.rand(B1, 2), torch.rand(B0, 3)), in_dims=(None, 0))
        test(vmap(get_op(0), in_dims=(0, 0)),
             (torch.rand(B1, 2), torch.rand(B0, B1, 3)), in_dims=(None, 0))

    def test_unsafe_view(self):
        # Unsafe view isn't exposed, so we get at it via
        # vmap(grad(matmul))
        test = functools.partial(self._vmap_test, check_propagates_grad=False)
        B = 2
        x = torch.randn(B, 2, 3, 3)
        y = torch.randn(B, 3, 3)

        def baz(x, y):
            return (x @ y).sum()

        test(functorch.grad(baz), (x, y))

    def test_conj(self):
        op = torch.conj

        def run_test(dtype):
            def get(shape):
                return torch.randn(shape, dtype=dtype)
            B0, B1 = 7, 11
            test = self._vmap_test

            # Single vmap, various in_dims / out_dims
            test(op, [get([B0, 3])])
            test(op, [get([2, 5, B0, 3])], in_dims=2)
            test(op, [get([2, 5, B0, 3])], in_dims=2, out_dims=2)

            # Doubly nested vmap
            test(vmap(op), [get([B0, B1])])
            test(vmap(op), [get([B1, 2, 5, B0, 3])], in_dims=2)
            test(vmap(op, in_dims=2), [get([2, 5, B0, B1, 3])],
                 in_dims=2, out_dims=2)

        # correctness tests
        run_test(torch.float)
        run_test(torch.cfloat)

        # check that torch.conj on a non-complex tensor returns the same tensor
        real_tensor = torch.randn(3)
        result = vmap(op)(real_tensor)
        self.assertEqual(result.data_ptr(), real_tensor.data_ptr())

    def test_contiguous(self):
        op = Tensor.contiguous

        self._test_unary(op, TensorFactory.randn, 'cpu')

        # check that contiguous returns the original tensor if the per-examples
        # are already contiguous
        B0 = 3
        x = torch.randn(B0, 2, 5, 7)
        x = x.movedim(0, 2)
        result = vmap(Tensor.contiguous, in_dims=2, out_dims=2)(x)
        self.assertTrue(result is x)

        msg = 'NYI: querying is_contiguous inside of vmap for memory_format'
        tensor = torch.randn(B0, 3)
        with self.assertRaisesRegex(RuntimeError, msg):
            vmap(functools.partial(op, memory_format=torch.channels_last))(tensor)
        with self.assertRaisesRegex(RuntimeError, msg):
            vmap(functools.partial(op, memory_format=torch.channels_last_3d))(tensor)

    def test_stride(self):
        B0 = 3

        x = torch.randn(B0, 2, 5, 7)

        def foo(x):
            assert x.stride() == (7 * 5, 7, 1)
            return x

        vmap(foo)(x)

        x = torch.randn(2, B0, 5, 7).movedim(1, 0)

        def bar(x):
            assert x.stride() == (7 * 5 * B0, 7, 1)
            return x

        vmap(bar)(x)

    def test_chunk(self):
        test = self._vmap_view_test
        op = torch.chunk
        B0, B1, B2 = 7, 11, 13

        # tests for torch.split(self, split_size: int, dim)
        test(op, (torch.rand(B0, 2, 1024), 15, -1), in_dims=(0, None, None))
        test(op, (torch.rand(2, B0, 1024), 9, 1), in_dims=(1, None, None))
        test(vmap(op, in_dims=(0, None, None)), (torch.rand(B1, 1023, B0, 5), 4, 0),
             in_dims=(2, None, None))
        test(vmap(vmap(lambda t: op(t, 4, 1), in_dims=2)),
             (torch.rand(B1, 2, B0, 64, B2),), in_dims=2)

    def test_clamp(self):
        clamp_cases = (
            (lambda t: t.clamp(min=-0.5), TensorFactory.randn),
            (lambda t: t.clamp(max=0.5), TensorFactory.randn),
            (lambda t: t.clamp(min=-0.5, max=0.5), TensorFactory.randn),
            (lambda t: t.clamp_min(min=-0.5), TensorFactory.randn),
            (lambda t: t.clamp_max(max=0.5), TensorFactory.randn),
        )
        for op, getter in clamp_cases:
            self._test_unary(op, getter, 'cpu')

    def test_comparison_ops(self):
        test = functools.partial(self._vmap_test, check_propagates_grad=False)

        getter = TensorFactory.randn
        B0, B1 = 7, 11

        ops = (
            torch.eq, lambda x, y: x == y,
            torch.gt, lambda x, y: x > y,
            torch.ge, lambda x, y: x >= y,
            torch.le, lambda x, y: x <= y,
            torch.lt, lambda x, y: x < y,
            torch.ne, lambda x, y: x != y,
        )

        for op in ops:
            # Single vmap: op(Tensor, Tensor)
            test(op, (getter([B0, 3]), getter([B0, 3])))
            test(op, (getter([B0]), getter([B0, 2, 3])))
            test(op, (getter([B0]), getter([2, B0, 3])), in_dims=(0, 1))
            test(op, (getter([B0]), getter([2, B0, 3])), in_dims=(0, 1), out_dims=1)
            test(op, (getter([B0]), getter([2, 3])), in_dims=(0, None))
            test(op, (getter([2, 3]), getter([B0, 3])), in_dims=(0, None))

            # Nested vmap: op(Tensor, Tensor)
            test(vmap(op), (getter([B0, B1, 2, 3]), getter([B0, B1, 3])))
            test(vmap(op, in_dims=(None, 0)),
                 (getter([B0, 2, 3]), getter([B1, 3])), in_dims=(0, None))

            # test number as inputs
            number = getter([]).item()
            self._test_unary(lambda t: op(t, number), getter, 'cpu', check_propagates_grad=False)

    def test_cross_batch_size_three(self):
        # Let's test corner case when batch_size is 3 and cross' dim argument is not specified
        # According to the cross API, dim will be assigned to the first dim with value 3
        # In this test we ensure that found dim is not batch dim.
        op = torch.cross
        test = self._vmap_test
        B0 = B1 = 3
        test(op, (torch.rand(B0, 2, 3), torch.rand(B0, 2, 3)))
        test(vmap(op, in_dims=(0, None)), (torch.rand(B0, B1, 2, 3), torch.rand(B0, B1, 2, 3)),
             in_dims=(None, 1))

    def test_diagonal(self):
        tensor = torch.randn(3, 5, 7, 11, 13)
        test = self._vmap_view_test
        op = torch.diagonal
        test(op, (tensor, 1, 0, 1), in_dims=(0, None, None, None))
        test(op, (tensor, 0, 2, -1), in_dims=(0, None, None, None))
        test(op, (tensor, 2, 1, 2), in_dims=(1, None, None, None))
        test(op, (tensor, 0, -2, -1), in_dims=(1, None, None, None), out_dims=1)
        test(vmap(lambda t: op(t, 0, 0, -1)), (tensor,), in_dims=1, out_dims=1)
        test(vmap(vmap(lambda t: op(t, 0, 0, 1), in_dims=1), in_dims=3),
             (tensor,), in_dims=1, out_dims=1)

    def test_dot(self):
        op = torch.dot
        test = self._vmap_test
        B0, B1 = 7, 11

        # shape mismatch
        msg = ""
        with self.assertRaisesRegex(RuntimeError, msg):
            vmap(op)(torch.randn(B0, 2, 2, 2), torch.randn(B0, 2))
        with self.assertRaisesRegex(RuntimeError, msg):
            vmap(op, in_dims=(0, None))(torch.randn(B0, 2), torch.randn(2, 2))
        with self.assertRaisesRegex(RuntimeError, msg):
            vmap(op, in_dims=(None, 0))(torch.randn(2, 2), torch.randn(B0, 2))

        # left arg is vmapped
        test(op, (torch.rand(B0, 5), torch.rand(5)), in_dims=(0, None))
        test(vmap(op, in_dims=(0, None)), (torch.rand(B1, B0, 5), torch.rand(5)),
             in_dims=(1, None))

        # right arg is vmapped
        test(op, (torch.rand(5), torch.rand(B0, 5)), in_dims=(None, 0))
        test(vmap(op, in_dims=(None, 0)), (torch.rand(5), torch.rand(B1, B0, 5)),
             in_dims=(None, 1))

        # both args are vmapped
        test(op, (torch.rand(B0, 5), torch.rand(B0, 5)))
        test(vmap(op), (torch.rand(B1, B0, 5), torch.rand(B0, B1, 5)), in_dims=(1, 0))
        test(vmap(op, in_dims=(0, None)),
             (torch.rand(B1, 5), torch.rand(B0, 5)), in_dims=(None, 0))

    def test_expand_as(self):
        op = torch.Tensor.expand_as
        test = self._vmap_view_test
        B0, B1, B2 = 7, 11, 13
        test(op, (torch.rand(B0, 1, 5), torch.rand(B0, 2, 3, 5)))
        test(op, (torch.rand(B0, 1, 5), torch.rand(2, 3, 5)), in_dims=(0, None))
        test(op, (torch.rand(1, 5), torch.rand(B0, 2, 3, 5)), in_dims=(None, 0))
        test(vmap(op), (torch.rand(B0, B1, 1, 5), torch.rand(B0, B1, 2, 3, 5)))
        test(vmap(op), (torch.rand(B0, B1, 1, 5), torch.rand(B1, B0, 2, 3, 5)), in_dims=(0, 1))
        test(vmap(op), (torch.rand(B0, B1), torch.rand(B1, 2, 3, 5)), in_dims=(0, None))
        test(vmap(vmap(op)), (torch.rand(B0, B1, B2), torch.rand(B0, B1, B2, 2, 3, 5)))

    def test_fill_and_zero_inplace(self):
        test = functools.partial(self._vmap_test, check_propagates_grad=False)
        B0, B1 = 7, 11
        ops = (
            lambda t: t.fill_(0.1),
            lambda t: t.fill_(torch.tensor(0.2)),
            lambda t: t.zero_(),
        )

        for op in ops:
            # Single vmap, various in_dims / out_dims
            test(op, [TensorFactory.randn([B0, 3])])
            test(op, [TensorFactory.randn([2, 5, B0, 3])], in_dims=2)
            test(op, [TensorFactory.randn([2, 5, B0, 3])], in_dims=2, out_dims=2)

            # Doubly nested vmap
            test(vmap(op), [TensorFactory.randn([B0, B1])])
            test(vmap(op), [TensorFactory.randn([B1, 2, 5, B0, 3])], in_dims=2)
            test(vmap(op, in_dims=2), [TensorFactory.randn([2, 5, B0, B1, 3])],
                 in_dims=2, out_dims=2)

        # test when value is a batched tensor for fill_ operator
        B0, B1 = 3, 5
        test(Tensor.fill_, [TensorFactory.randn([B0, B1]), TensorFactory.randn(B0)])

        with self.assertRaisesRegex(RuntimeError,
                                    ""):
            # Runtime Error is thrown when the tensor being written to isn't being vmapped over
            vmap(Tensor.fill_, (None, 0))(TensorFactory.randn([B0, B1]),
                                          TensorFactory.randn([B0]))

    def _test_complex_views(self, op, dtypes):
        test = self._vmap_view_test

        def run_test(op, dtype):
            def get(shape):
                return torch.randn(shape, dtype=dtype)

            B0, B1 = 7, 11

            # Single vmap, various in_dims / out_dims
            test(op, [get([B0, 3])])
            test(op, [get([3, B0])], in_dims=1)
            test(op, [get([2, 5, B0, 3])], in_dims=2)
            test(op, [get([2, 5, B0, 3])], in_dims=2, out_dims=2)

            # Doubly nested vmap
            test(vmap(op), [get([B0, B1])])
            test(vmap(op), [get([B1, 2, 5, 3, B0])], in_dims=4)
            test(vmap(op, in_dims=2), [get([2, 5, B0, B1, 3])],
                 in_dims=2, out_dims=2)

        for dtype in dtypes:
            run_test(op, dtype)

    def test_real(self):
        self._test_complex_views(torch.real, dtypes=[torch.cfloat, torch.cdouble])

    def test_imag(self):
        self._test_complex_views(torch.imag, dtypes=[torch.cfloat, torch.cdouble])

    def test_view_as_real(self):
        self._test_complex_views(torch.view_as_real, dtypes=[torch.cfloat, torch.cdouble])

    def test_view_as_complex(self):
        def run_test(dtype):
            def get(shape):
                return torch.randn(shape, dtype=dtype)

            op = torch.view_as_complex
            test = self._vmap_view_test
            B0, B1 = 7, 11

            # Single vmap, various in_dims / out_dims
            test(op, [get([B0, 3, 2])])
            test(op, [get([2, 5, B0, 3, 2])], in_dims=2)
            test(op, [get([2, 5, B0, 3, 2])], in_dims=2, out_dims=2)

            # Doubly nested vmap
            test(vmap(op), [get([B0, B1, 2])])
            test(vmap(op), [get([B1, 2, 5, B0, 3, 2])], in_dims=2)
            test(vmap(op, in_dims=2), [get([2, 5, B0, B1, 3, 2])],
                 in_dims=2, out_dims=2)

            # Interesting case #1: Batch dim directly before dim of size 2
            test(op, [get([3, B0, 2])], in_dims=1)
            test(vmap(op, in_dims=1), [get([3, B1, B0, 2])], in_dims=2)

            # Interesting case #2: Batch dim at end of tensor, success cases
            # view_as_complex requires that the dim with size 2 have stride 1
            # in order for the view to function propertly
            test(op, [get([B0, 2]).transpose(0, 1)], in_dims=1)
            test(vmap(op, in_dims=1), [get([B0, B1, 2]).movedim(1, 2)])
            test(vmap(op, in_dims=2), [get([B0, 3, B1, 2]).movedim(2, 3)])

            # Interesting case #3: Batch dim at end of tensor, failure cases
            msg = "Tensor must have a last dimension with stride 1"
            with self.assertRaisesRegex(RuntimeError, msg):
                vmap(op, in_dims=1)(get([2, B0]))
            with self.assertRaisesRegex(RuntimeError, msg):
                vmap(vmap(op, in_dims=1), in_dims=1)(get([2, B0, B1]))

            # Invalid input: no dimension of size 2
            msg = 'Input tensor must have one or more dimensions'
            with self.assertRaisesRegex(RuntimeError, msg):
                vmap(op)(get([B0]))
            with self.assertRaisesRegex(RuntimeError, msg):
                vmap(vmap(op))(get([B0, B1]))

            # Invalid input: Batch dim has size 2, but the logical last dim does
            # not have size 2
            msg = 'Tensor must have a last dimension of size 2'
            with self.assertRaisesRegex(RuntimeError, msg):
                vmap(op, in_dims=1)(get([3, 2]))

        for dtype in [torch.float, torch.double]:
            run_test(dtype)

    def test_is_complex(self):
        ctensor = torch.randn(3, dtype=torch.cfloat)
        tensor = torch.randn(3)

        def foo(x):
            if x.is_complex():
                return torch.tensor(1)
            else:
                return torch.tensor(0)

        self.assertEqual(vmap(foo)(ctensor), torch.tensor([1, 1, 1]))
        self.assertEqual(vmap(foo)(tensor), torch.tensor([0, 0, 0]))

    def test_is_floating_point(self):
        float_tensor = torch.tensor([1., 2., 3.])
        long_tensor = torch.tensor([1, 2, 3])

        def foo(x):
            if x.is_floating_point():
                return torch.tensor(1)
            else:
                return torch.tensor(0)

        self.assertEqual(vmap(foo)(float_tensor), torch.tensor([1, 1, 1]))
        self.assertEqual(vmap(foo)(long_tensor), torch.tensor([0, 0, 0]))

    def test_is_contiguous(self):
        def foo(x):
            if x.is_contiguous():
                return torch.tensor(1.)
            else:
                return torch.tensor(0.)

        B0, B1 = 3, 5

        # Single batch dim
        contig = torch.randn(B0, 2, 7)
        self.assertEqual(vmap(foo)(contig), torch.ones(B0))

        noncontig = torch.randn(2, B0, 7)
        self.assertEqual(vmap(foo, in_dims=1)(noncontig), torch.zeros(B0))

        noncontig = torch.randn(2, B0, 7).movedim(1, 0)
        self.assertEqual(vmap(foo)(noncontig), torch.zeros(B0))

        noncontig = torch.randn(2, 7, B0)
        self.assertEqual(vmap(foo, in_dims=2)(noncontig), torch.zeros(B0))

        # Multiple batch dims
        contig = torch.randn(B0, B1, 3)
        self.assertEqual(vmap(vmap(foo))(contig), torch.ones(B0, B1))

        contig = torch.randn(B1, B0, 3)
        self.assertEqual(vmap(vmap(foo), in_dims=1)(contig), torch.ones(B0, B1))

        contig = torch.randn(B1, B0, 3).movedim(0, 1)
        self.assertEqual(vmap(vmap(foo))(contig), torch.ones(B0, B1))

        noncontig = torch.randn(B0, 3, B1)
        self.assertEqual(vmap(vmap(foo, in_dims=1))(noncontig), torch.zeros(B0, B1))

        # is_contiguous on empty tensor is True
        def bar(x):
            assert x.is_contiguous()
            return x

        vmap(bar)(torch.randn(B0, 0, 3))
        vmap(bar, in_dims=1)(torch.randn(0, B0, 3))
        vmap(bar)(torch.randn(B0, 0, 3).transpose(-1, -2))

        # is_contiguous with other memory formats
        def baz(x, memory_format):
            x.is_contiguous(memory_format=memory_format)
            return x

        msg = 'NYI: querying is_contiguous inside of vmap for memory_format'
        tensor = torch.randn(B0, 2, 7, 3)
        with self.assertRaisesRegex(RuntimeError, msg):
            vmap(functools.partial(baz, memory_format=torch.channels_last))(tensor)
        with self.assertRaisesRegex(RuntimeError, msg):
            vmap(functools.partial(baz, memory_format=torch.channels_last_3d))(tensor)

    def test_unsqueeze(self):
        op = torch.unsqueeze
        test = self._vmap_view_test
        B0, B1 = 7, 11

        # unsqueeze dim 0
        test(op, (torch.rand(B0, 2, 5), 0), in_dims=(0, None))
        test(op, (torch.rand(2, B0, 5), 0), in_dims=(1, None))

        # unsqueeze last dim (positive)
        test(op, (torch.rand(B0, 2, 5), 2), in_dims=(0, None))
        test(op, (torch.rand(2, B0, 5), 2), in_dims=(1, None))

        # unsqueeze last dim (negative)
        test(op, (torch.rand(B0, 2, 5), -1), in_dims=(0, None))
        test(op, (torch.rand(2, B0, 5), -1), in_dims=(1, None))

        # nested vmaps
        def unsqueeze_0(x):
            return torch.unsqueeze(x, 0)

        def unsqueeze_last(x):
            return torch.unsqueeze(x, -1)

        # bdims in canonical order
        test(vmap(unsqueeze_0), (torch.rand(B0, B1, 2), ))
        test(vmap(unsqueeze_last), (torch.rand(B0, B1, 2),))

        # wild bdims
        test(vmap(unsqueeze_0), (torch.rand(B1, 2, B0),), in_dims=2)
        test(vmap(unsqueeze_0, in_dims=1), (torch.rand(2, B1, B0),), in_dims=2)
        test(vmap(unsqueeze_last), (torch.rand(B1, 2, B0),), in_dims=2)
        test(vmap(unsqueeze_last, in_dims=1), (torch.rand(2, B1, B0),), in_dims=2)

    def test_movedim(self):
        op = torch.movedim
        test = self._vmap_view_test
        B0, B1, B2 = 7, 11, 13

        # movedim(tensor, int, int) variant
        test(op, (torch.rand(B0, 2, 5), 0, 1), in_dims=(0, None, None))
        test(op, (torch.rand(2, B0, 5), 0, 1), in_dims=(1, None, None))
        test(vmap(op, in_dims=(0, None, None)), (torch.rand(B1, 2, B0, 5), 0, 1), in_dims=(2, None, None))
        test(vmap(vmap(op, in_dims=(2, None, None)), in_dims=(0, None, None)),
             (torch.rand(B1, 2, B0, 5, B2), 0, 1), in_dims=(2, None, None))

        # movedim(tensor, intlist, intlist) variant
        test(op, (torch.rand(B0, 2, 3, 5), [1, 0], [0, 2]), in_dims=(0, None, None))
        test(op, (torch.rand(2, 3, B0, 5), [1, 0], [0, 2]), in_dims=(1, None, None))
        test(vmap(op, in_dims=(0, None, None)),
             (torch.rand(B1, 2, B0, 5), [0, 1], [1, 0]), in_dims=(2, None, None))
        test(vmap(vmap(op, in_dims=(2, None, None)), in_dims=(0, None, None)),
             (torch.rand(B1, 2, B0, 5, B2), [0, 1], [1, 0]), in_dims=(2, None, None))

    def test_mm(self):
        op = torch.mm
        test = self._vmap_test
        B0, B1 = 7, 11

        # shape mismatch
        msg = "Shape mismatch"
        with self.assertRaisesRegex(RuntimeError, msg):
            vmap(op)(torch.randn(B0, 2, 2, 2), torch.randn(B0, 2))
        with self.assertRaisesRegex(RuntimeError, msg):
            vmap(op, in_dims=(0, None))(torch.randn(B0, 2), torch.randn(2, 2))
        with self.assertRaisesRegex(RuntimeError, msg):
            vmap(op, in_dims=(None, 0))(torch.randn(2, 2), torch.randn(B0, 2, 2, 2))

        # left arg is vmapped
        test(op, (torch.rand(B0, 2, 5), torch.rand(5, 2)), in_dims=(0, None))
        test(vmap(op, in_dims=(0, None)), (torch.rand(B1, B0, 2, 5), torch.rand(5, 2)),
             in_dims=(1, None))

        # right arg is vmapped
        test(op, (torch.rand(2, 5), torch.rand(B0, 5, 2)), in_dims=(None, 0))
        test(vmap(op, in_dims=(None, 0)), (torch.rand(2, 5), torch.rand(B1, B0, 5, 2)),
             in_dims=(None, 1))

        # both args are vmapped
        test(op, (torch.rand(B0, 2, 5), torch.rand(B0, 5, 2)))
        test(vmap(op), (torch.rand(B1, B0, 2, 5), torch.rand(B0, B1, 5, 2)), in_dims=(1, 0))
        test(vmap(op, in_dims=(0, None)),
             (torch.rand(B1, 2, 5), torch.rand(B0, 5, 2)), in_dims=(None, 0))

    def test_mv(self):
        op = torch.mv
        test = self._vmap_test
        B0, B1 = 7, 11

        # shape mismatch
        msg = ""
        with self.assertRaisesRegex(RuntimeError, msg):
            vmap(op)(torch.randn(B0, 2, 2, 2), torch.randn(B0, 2))
        with self.assertRaisesRegex(RuntimeError, msg):
            vmap(op, in_dims=(0, None))(torch.randn(B0, 2, 2), torch.randn(2, 2))
        with self.assertRaisesRegex(RuntimeError, msg):
            vmap(op, in_dims=(None, 0))(torch.randn(2, 2), torch.randn(B0, 2, 2))

        # left arg is vmapped
        test(op, (torch.rand(B0, 2, 5), torch.rand(5)), in_dims=(0, None))
        test(vmap(op, in_dims=(0, None)), (torch.rand(B1, B0, 2, 5), torch.rand(5)),
             in_dims=(1, None))

        # right arg is vmapped
        test(op, (torch.rand(2, 5), torch.rand(B0, 5)), in_dims=(None, 0))
        test(vmap(op, in_dims=(None, 0)), (torch.rand(2, 5), torch.rand(B1, B0, 5)),
             in_dims=(None, 1))

        # both args are vmapped
        test(op, (torch.rand(B0, 2, 5), torch.rand(B0, 5)))
        test(vmap(op), (torch.rand(B1, B0, 2, 5), torch.rand(B0, B1, 5)), in_dims=(1, 0))
        test(vmap(op, in_dims=(0, None)),
             (torch.rand(B1, 2, 5), torch.rand(B0, 5)), in_dims=(None, 0))

    def test_narrow(self):
        op = torch.narrow
        test = self._vmap_view_test
        B0, B1, B2 = 7, 11, 13

        test(op, (torch.rand(B0, 2, 5), -1, 1, 3), in_dims=(0, None, None, None))
        test(op, (torch.rand(2, B0, 5), 1, 1, 3), in_dims=(1, None, None, None))
        test(vmap(op, in_dims=(0, None, None, None)),
             (torch.rand(B1, 2, B0, 5), 1, 0, 0), in_dims=(2, None, None, None))
        test(vmap(vmap(op, in_dims=(2, None, None, None)), in_dims=(0, None, None, None)),
             (torch.rand(B1, 2, B0, 5, B2), -1, 2, 3), in_dims=(2, None, None, None))

    def test_new_empty(self):
        # Empty is non-deterministic so we just check that the shape of the
        # output tensor is what we expect and that the vmap fallback isn't used.
        op = Tensor.new_empty

        B0, B1 = 7, 11

        result = vmap(lambda x: op(x, [2, 3]))(torch.randn(B0))
        self.assertEqual(result.shape, [B0, 2, 3])

        result = vmap(lambda x: op(x, []))(torch.randn(B0))
        self.assertEqual(result.shape, [B0])

        result = vmap(vmap(lambda x: op(x, [2, 3])))(torch.randn(B0, B1))
        self.assertEqual(result.shape, [B0, B1, 2, 3])

    def test_new_empty_strided(self):
        # Empty is non-deterministic so we just check that the size and shape
        # of the output are what we expect and that the vmap fallback isn't used
        B0, B1 = 7, 11

        def _test_single_vmap(size, stride, B0):
            x = torch.randn(B0)
            result = vmap(lambda x: x.new_empty_strided(size, stride))(x)
            S = torch.empty_strided(size, stride).storage().size()
            self.assertEqual(result.shape, [B0] + size)
            self.assertEqual(result.stride(), [S] + stride)

        def _test_double_vmap(size, stride, B0, B1):
            x = torch.randn(B0, B1)
            result = vmap(vmap(lambda x: x.new_empty_strided(size, stride)))(x)
            S = torch.empty_strided(size, stride).storage().size()
            self.assertEqual(result.shape, [B0, B1] + size)
            self.assertEqual(result.stride(), [B1 * S, S] + stride)

            x = torch.randn(B1, B0)
            result = vmap(vmap(lambda x: x.new_empty_strided(size, stride)), in_dims=1)(x)
            S = x.new_empty_strided(size, stride).storage().size()
            self.assertEqual(result.shape, [B0, B1] + size)
            self.assertEqual(result.stride(), [B1 * S, S] + stride)

        # contiguous case
        _test_single_vmap([2, 3, 5], [3 * 5, 5, 1], B0)
        _test_double_vmap([2, 3, 5], [3 * 5, 5, 1], B0, B1)

        # expanded
        _test_single_vmap([2, 3, 5], [0, 5, 1], B0)
        _test_double_vmap([2, 3, 5], [0, 5, 1], B0, B1)

        # some of these cases are pretty strange, just verifying that if
        # empty_strided allows them then BatchedTensor.new_empty_strided
        # can as well
        for shape in [[2, 3, 4], [0, 2, 0]]:
            for strides in [[12, 4, 1], [2, 4, 6], [0, 0, 0]]:
                _test_single_vmap(shape, strides, B0)
                _test_double_vmap(shape, strides, B0, B1)

    def test_new_zeros(self):
        op = Tensor.new_zeros
        test = functools.partial(self._vmap_test, check_propagates_grad=False)
        B0, B1 = 7, 11

        test(lambda x: op(x, 2, 3), (torch.rand(B0),))
        test(lambda x: op(x, []), (torch.rand(B0),))
        test(vmap(lambda x: op(x, 3, 5)), (torch.rand(B0, B1),))

    def test_select(self):
        op = torch.select
        test = self._vmap_view_test
        B0, B1, B2 = 7, 11, 13
        test(op, (torch.rand(B0, 2, 5), 0, 0), in_dims=(0, None, None))
        test(op, (torch.rand(2, B0, 5), 1, 1), in_dims=(1, None, None))
        test(vmap(lambda t: op(t, 1, 1)), (torch.rand(B1, 2, B0, 5),), in_dims=2)
        test(vmap(vmap(lambda t: op(t, 1, 1), in_dims=1)), (torch.rand(B1, 2, B0, B2, 5),), in_dims=2)

    def test_roll_no_dims(self):
        op = torch.roll
        test = self._vmap_test
        B0, B1, B2 = 7, 11, 13
        test(op, (torch.rand(B0, 2, 5), 2), in_dims=(0, None))
        test(op, (torch.rand(2, B0, 5), 3), in_dims=(1, None))
        test(vmap(lambda t: op(t, 3)), (torch.rand(B1, 2, B0, 5),), in_dims=2)
        test(vmap(vmap(lambda t: op(t, 3), in_dims=1)), (torch.rand(B1, 2, B0, B2, 5),), in_dims=2)

    def test_stack(self):
        test = self._vmap_test
        B0, B1 = 5, 7

        # Quick hack b/c vmap can't accept a list of tensors as an argument
        def get_op(dim):
            def op(*tensors):
                return torch.stack(tensors, dim=dim)
            return op

        test(get_op(0), (torch.rand(B0, 3), torch.rand(B0, 3)))
        test(get_op(0), (torch.rand(3), torch.rand(B0, 3)), in_dims=(None, 0))
        test(get_op(0), (torch.rand(2, 17), torch.rand(2, 17, B0)), in_dims=(None, 2))
        test(get_op(-1), (torch.rand(2, 17), torch.rand(2, 17, B0)), in_dims=(None, 2))
        test(vmap(get_op(0), in_dims=(0, None)),
             (torch.rand(B1, 2), torch.rand(B0, 2)), in_dims=(None, 0))
        test(vmap(get_op(0), in_dims=(0, 0)),
             (torch.rand(B1, 2), torch.rand(B0, B1, 2)), in_dims=(None, 0))

    def test_slice(self):
        test = self._vmap_view_test
        B0, B1, B2 = 7, 11, 13
        test(lambda t: t[0:1], (torch.rand(B0, 3, 5),))
        test(lambda t: t[:, 1:3], (torch.rand(3, 5, B0),), in_dims=2)
        test(vmap(lambda t: t[:, 0:1], in_dims=2), (torch.rand(3, 5, B0, B1),), in_dims=2)
        test(vmap(vmap(lambda t: t[0:1], in_dims=2), in_dims=2),
             (torch.rand(3, 5, B0, B1, B2),), in_dims=2)

    def test_squeeze(self):
        def verify_behavior(op, min_ndim=1):
            test = self._vmap_view_test
            B0, B1 = 1, 11
            # These tests cannot be used with an operator that requires more
            # than 1 dimension after batching.
            if min_ndim <= 1:
                test(op, (torch.rand(B0),))
                test(op, (torch.rand(B1),))
                test(vmap(op), (torch.rand(B0, B1, 1),))
                test(vmap(op), (torch.rand(B1, 1, B0),), in_dims=2)
            test(op, (torch.rand(B0, 3, 5),))
            test(op, (torch.rand(1, B0, 5),), in_dims=1)
            test(op, (torch.rand(B0, 0, 1, 5, 1),))
            test(op, (torch.rand(B0, 1, 1, 1, 1),))
            test(vmap(op), (torch.rand(B0, B1, 1, 3, 4),))
            test(vmap(op), (torch.rand(B1, 1, B0, 4, 5),), in_dims=2)

        verify_behavior(torch.squeeze)
        verify_behavior(lambda x: torch.squeeze(x, dim=0), min_ndim=1)
        verify_behavior(lambda x: torch.squeeze(x, dim=1), min_ndim=2)
        verify_behavior(lambda x: torch.squeeze(x, dim=-1), min_ndim=2)
        verify_behavior(lambda x: torch.squeeze(x, dim=-2), min_ndim=3)

        msg = ""
        try:
            torch.squeeze(torch.rand(10), dim=1)
        except IndexError as err:
            msg = str(err)
        with self.assertRaises(RuntimeError, msg=msg):
            vmap(lambda x: torch.squeeze(x, dim=1))(torch.rand(10))

    def _test_mean_sum_dim(self, op):
        test = self._vmap_test
        B0, B1 = 5, 7

        # Single vmap, various in_dims / out_dims
        test(lambda x: op(x, 0), [torch.randn([B0])])
        test(lambda x: op(x, -1), [torch.randn([B0])])
        test(lambda x: op(x, 0), [torch.randn([B0, 3])])
        test(lambda x: op(x, -1), [torch.randn([2, 5, B0, 3])], in_dims=2)
        test(lambda x: op(x, 2), [torch.randn([2, 5, B0, 3])], in_dims=2, out_dims=2)

        # Doubly nested vmap
        test(vmap(lambda x: op(x, 0)), [torch.randn([B0, B1])])
        test(vmap(lambda x: op(x, -1)), [torch.randn([B0, B1])])
        test(vmap(lambda x: op(x, -2)), [torch.randn([B1, 2, 5, B0, 3])], in_dims=2)
        test(vmap(lambda x: op(x, 2), in_dims=2), [torch.randn([2, 5, B0, B1, 3])],
             in_dims=2, out_dims=2)

    def test_sum_dim(self):
        self._test_mean_sum_dim(torch.sum)

    def test_mean_dim(self):
        self._test_mean_sum_dim(torch.mean)

    def test_argmax_dim(self):
        def test(f, args):
            for loop_out, batched_out in get_fallback_and_vmap_exhaustive(f, args, {}):
                self.assertEqual(loop_out, batched_out)
        B0 = 5
        test(lambda x: torch.argmax(x), [torch.randn(B0)])
        test(lambda x: torch.argmax(x), [torch.randn(B0, 2, 3)])
        test(lambda x: torch.argmax(x, 0), [torch.randn(B0, 2, 3)])
        test(lambda x: torch.argmax(x, -1), [torch.randn(B0, 2, 3)])
        test(lambda x: torch.argmax(x, 2), [torch.randn(B0, 2, 3)])

    def _test_sum_mean(self, op):
        test = self._vmap_test
        B0, B1 = 5, 7

        # Single vmap, various in_dims / out_dims
        test(op, [torch.randn([B0])])
        test(op, [torch.randn([B0, 3])])
        test(op, [torch.randn([2, 5, B0, 3])], in_dims=2)
        test(op, [torch.randn([2, 5, B0, 3])], in_dims=2)

        # Doubly nested vmap
        test(vmap(op), [torch.randn([B0, B1])])
        test(vmap(op), [torch.randn([B1, 2, 5, B0, 3])])
        test(vmap(op), [torch.randn([2, 5, B0, B1, 3])], in_dims=2)

    def test_sum(self):
        self._test_sum_mean(torch.sum)

    def test_mean(self):
        self._test_sum_mean(torch.mean)

    def test_repeat(self):
        test = self._vmap_test
        B0 = 7
        op = Tensor.repeat
        test(lambda x: op(x, (2, 3)), (torch.rand(B0, 1, 1),))
        test(lambda x: op(x, (2, 3)), (torch.rand(1, B0, 1),), in_dims=1)

    def test_slogdet(self):
        test = functools.partial(self._vmap_test, check_propagates_grad=False)
        B0 = 7
        op = torch.linalg.slogdet
        test(op, (torch.rand(B0, 1, 1),))
        test(op, (torch.rand(B0, 2, 2),))
        test(op, (torch.rand(B0, 3, 2, 2),))
        test(op, (torch.rand(3, 2, 2, B0),), in_dims=3)

    def test_reshape(self):
        test = self._vmap_test
        B0, B1, B2 = 7, 11, 13
        op = torch.reshape
        test(op, (torch.rand(B0, 2 * 5), [2, 5]), in_dims=(0, None), check_view=True)
        test(op, (torch.rand(2, B0, 5), [1, 1, 10]), in_dims=(1, None), check_view=False)
        test(vmap(lambda t: t.reshape([-1])), (torch.rand(B0, B1, 2, 5),), check_view=True)
        test(vmap(vmap(lambda t: t.reshape([-1]), in_dims=2), in_dims=1),
             (torch.rand(3, B1, 2, B2, 5, B0),), in_dims=5, check_view=False)

    def test_reshape_as(self):
        test = self._vmap_test
        B0, B1, B2 = 7, 11, 13
        op = torch.Tensor.reshape_as
        test(op, (torch.rand(B0, 2 * 5), torch.rand(B0, 2, 5)), check_view=True)
        test(op, (torch.rand(2 * 5), torch.rand(B0, 2, 5)), in_dims=(None, 0), check_view=True)
        test(op, (torch.rand(B0, 2 * 5), torch.rand(2, 5)), in_dims=(0, None), check_view=True)

        test(op, (torch.rand(2, B0, 5), torch.rand(1, 1, 10)), in_dims=(1, None), check_view=False)

        test(vmap(op), (torch.rand(B0, B1, 2, 5), torch.randn(B0, B1, 10)), check_view=True)
        test(vmap(vmap(op, in_dims=(2, None)), in_dims=(1, None)),
             (torch.rand(3, B1, 2, B2, 5, B0), torch.rand(B0, 3 * 2 * 5)),
             in_dims=(5, 0), check_view=False)

    def test_result_type(self):
        def scalar_tensor_with_dtype(op):
            def wrapped(*args, **kwargs):
                dtype = op(*args, **kwargs)
                return torch.ones([], dtype=dtype)
            return wrapped

        test = self._vmap_test
        op = scalar_tensor_with_dtype(torch.result_type)

        B0 = 2

        test(op, (torch.randn(B0), torch.randn(B0, dtype=torch.float64)),
             check_propagates_grad=False)
        test(op, (torch.randn(B0), torch.randint(10, [B0], dtype=torch.int64)),
             check_propagates_grad=False)

        test(lambda x: op(x, 1), (torch.randn(B0),), check_propagates_grad=False)
        test(lambda x: op(x, 1.6), (torch.randn(B0),), check_propagates_grad=False)

        test(lambda x: op(x, torch.tensor(1)), (torch.randn(B0),),
             check_propagates_grad=False)
        test(lambda x: op(x, torch.tensor(1.6, dtype=torch.double)),
             (torch.randn(B0),), check_propagates_grad=False)

        test(op, (torch.randn(B0, 2), torch.randn(B0, 2, dtype=torch.float64)),
             check_propagates_grad=False)
        test(op, (torch.randn(B0, 2), torch.randint(10, [B0, 2], dtype=torch.int64)),
             check_propagates_grad=False)

        test(lambda x: op(x, 1), (torch.randn(B0, 2),), check_propagates_grad=False)
        test(lambda x: op(x, 1.6), (torch.randn(B0, 2),), check_propagates_grad=False)

        test(lambda x: op(x, torch.tensor(1)), (torch.randn(B0, 2),),
             check_propagates_grad=False)
        test(lambda x: op(x, torch.tensor(1.6, dtype=torch.double)),
             (torch.randn(B0, 2),), check_propagates_grad=False)

        test(op, (torch.randn(B0, 2), torch.randn(B0, dtype=torch.float64)),
             check_propagates_grad=False)
        test(op, (torch.randn(B0, 2), torch.randint(10, [B0], dtype=torch.int64)),
             check_propagates_grad=False)

    def test_tensor_split(self):
        test = self._vmap_view_test
        op = torch.tensor_split
        B0, B1, B2 = 7, 11, 13

        # tests for torch.tensor_split(self, indices_or_sections: int, dim)
        test(op, (torch.rand(B0, 2, 1024), 5, -1), in_dims=(0, None, None))
        test(op, (torch.rand(2, B0, 1024), 150, 1), in_dims=(1, None, None))
        test(vmap(op, in_dims=(0, None, None)), (torch.rand(B1, 1023, B0, 5), 256, 0),
             in_dims=(2, None, None))
        test(vmap(vmap(lambda t: op(t, 4, 1), in_dims=2)),
             (torch.rand(B1, 2, B0, 64, B2),), in_dims=2)

        # tests for torch.tensor_split(self, indices_or_sections: List[int], dim)
        test(op, (torch.rand(B0, 2, 1024), [50, 100, 378, 890], -1), in_dims=(0, None, None))
        test(op, (torch.rand(2, B0, 1024), [50, 100, 212, 345, 0, 378, 890], 1), in_dims=(1, None, None))
        test(vmap(op, in_dims=(0, None, None)), (torch.rand(B1, 1023, B0, 5), [50, 100, 212, 345, 0, 378, 890], 0),
             in_dims=(2, None, None))
        test(vmap(vmap(lambda t: op(t, [4, 8, 9, 34, 29], 1), in_dims=2)),
             (torch.rand(B1, 2, B0, 64, B2),), in_dims=2)

    def test_split(self):
        test = self._vmap_view_test
        op = torch.split
        B0, B1, B2 = 7, 11, 13

        # tests for torch.split(self, split_size: int, dim)
        test(op, (torch.rand(B0, 2, 1024), 101, -1), in_dims=(0, None, None))
        test(op, (torch.rand(2, B0, 1024), 130, 1), in_dims=(1, None, None))
        test(vmap(op, in_dims=(0, None, None)), (torch.rand(B1, 1023, B0, 5), 256, 0),
             in_dims=(2, None, None))
        test(vmap(vmap(lambda t: op(t, 4, 1), in_dims=2)),
             (torch.rand(B1, 2, B0, 64, B2),), in_dims=2)

        # tests for torch.split(self, split_size: List[int], dim)
        test(op, (torch.rand(B0, 2, 1024), [1, 1020, 3], -1), in_dims=(0, None, None))
        test(op, (torch.rand(2, B0, 1024), [100] * 10 + [24], 1), in_dims=(1, None, None))
        test(vmap(op, in_dims=(0, None, None)), (torch.rand(B1, 1023, B0, 5), [256] * 3 + [255], 0),
             in_dims=(2, None, None))
        test(vmap(vmap(lambda t: op(t, [4] * 8 + [8] * 4, 1), in_dims=2)),
             (torch.rand(B1, 2, B0, 64, B2),), in_dims=2)

    def test_trace(self):
        op = torch.trace
        test = self._vmap_test
        B0, B1, B2 = 7, 11, 13
        test(op, (torch.rand(B0, 2, 5),))
        test(op, (torch.rand(2, B0, 5),), in_dims=1)
        test(vmap(op), (torch.rand(B1, 2, B0, 5),), in_dims=2)
        test(vmap(vmap(op, in_dims=2)), (torch.rand(B1, 2, B0, 5, B2),), in_dims=2)

    def test_transpose(self):
        op = torch.transpose
        test = self._vmap_view_test

        B0, B1, B2 = 7, 11, 13
        test(lambda x: op(x, 0, 1), (torch.rand(B0, 2, 5),))
        test(lambda x: op(x, -1, -2), (torch.rand(B0, 2, 5),))
        test(lambda x: op(x, 3, 1), (torch.rand(B0, 2, 5, 4, 6),))
        test(lambda x: op(x, 1, 0), (torch.rand(2, B0, 5),), in_dims=1)
        test(vmap(lambda x: op(x, 0, 1)), (torch.rand(B1, 2, B0, 5),), in_dims=2)
        test(vmap(vmap(lambda x: op(x, 0, 1), in_dims=2)),
             (torch.rand(B1, 2, B0, 5, B2),), in_dims=2)

        # Special case: scalar tensor
        for dim1, dim2 in itertools.product([0, -1], [0, -1]):
            x = torch.rand(B0)
            result = vmap(lambda x: op(x, dim1, dim2))(x)
            self.assertTrue(result is x)

    def test_t(self):
        op = torch.t
        test = self._vmap_view_test
        B0, B1, B2 = 7, 11, 13
        test(op, (torch.rand(B0, 2, 5),))
        test(op, (torch.rand(2, B0, 5),), in_dims=1)
        test(vmap(op), (torch.rand(B1, 2, B0, 5),), in_dims=2)
        test(vmap(vmap(op, in_dims=2)), (torch.rand(B1, 2, B0, 5, B2),), in_dims=2)

    def test_T_numpy(self):
        def op(t):
            return t.T

        test = self._vmap_view_test
        B0, B1, B2 = 7, 11, 13
        test(op, (torch.rand(B0, 2, 3, 5),))
        test(op, (torch.rand(2, B0, 3, 5),), in_dims=1)
        test(vmap(op), (torch.rand(B1, 2, B0, 5),), in_dims=2)
        test(vmap(op), (torch.rand(B1, 2, B0, 3, 5),), in_dims=2)
        test(vmap(vmap(op, in_dims=2)), (torch.rand(B1, 2, B0, 3, B2, 5),), in_dims=2)

    def test_to(self):
        test = self._vmap_test
        B0, B1 = 7, 11

        test(lambda t: t.to('cpu'), (torch.rand(B0),))
        test(lambda t: t.to(torch.double), (torch.rand(B0),))
        test(lambda t, o: t.to(o), (torch.rand(B0), torch.randn(B0, dtype=torch.float64)))
        test(lambda t, o: t.to(o),
             (torch.rand(B0), torch.randn(B0, dtype=torch.float64)),
             in_dims=(0, None))
        test(vmap(lambda t: t.to(torch.double)), (torch.rand(B0, B1, 3),))

        # also test some casting methods
        test(lambda t: t.double(), (torch.rand(B0),))
        test(lambda t: t.float(), (torch.rand(B0),))
        test(lambda t: t.int(), (torch.rand(B0),), check_propagates_grad=False)
        test(lambda t: t.long(), (torch.rand(B0),), check_propagates_grad=False)

    def test_unfold(self):
        op = torch.Tensor.unfold
        test = self._vmap_view_test
        B0, B1, B2 = 3, 2, 5

        test(op, (torch.rand(B0, 7, 11), 0, 2, 1), in_dims=(0, None, None, None))
        test(op, (torch.rand(7, B0, 11), 1, 4, 2), in_dims=(1, None, None, None))
        test(vmap(op, in_dims=(0, None, None, None)),
             (torch.rand(B1, 7, B0, 11), 1, 5, 1), in_dims=(2, None, None, None))
        test(vmap(vmap(op, in_dims=(2, None, None, None)), in_dims=(0, None, None, None)),
             (torch.rand(B1, 7, B0, 11, B2), -1, 2, 4), in_dims=(2, None, None, None))

    def test_unbind(self):
        test = self._vmap_view_test
        op = torch.unbind
        B0, B1, B2 = 7, 11, 13

        test(op, (torch.rand(B0, 2, 1024), -1), in_dims=(0, None))
        test(op, (torch.rand(B0, 2, 0),))
        test(op, (torch.rand(2, B0, 7), 0), in_dims=(1, None))
        test(vmap(op, in_dims=(0, None)), (torch.rand(B1, 1023, B0, 5), 1),
             in_dims=(2, None))
        test(vmap(vmap(lambda t: op(t, dim=1), in_dims=2)),
             (torch.rand(B1, 2, B0, 32, B2),), in_dims=2)

    def test_view(self):
        test = self._vmap_view_test
        B0, B1, B2 = 7, 11, 13
        op = torch.Tensor.view

        # We should error out if the view would produce an incorrect result
        with self.assertRaises(RuntimeError):
            vmap(op, in_dims=(1, None))(torch.rand(2, B0, 5), [10])

        test(op, (torch.rand(B0, 2 * 5), [2, 5]), in_dims=(0, None))
        test(op, (torch.rand(B0, 4, 5), [1, 2, 1, 10]), in_dims=(0, None))
        test(vmap(lambda t: t.view([-1])), (torch.rand(B0, B1, 2, 5, 3),))
        test(vmap(vmap(lambda t: t.reshape([-1])), in_dims=1),
             (torch.rand(B2, B0, B1, 3, 2, 5),), in_dims=1)

    def test_view_as(self):
        test = self._vmap_view_test
        B0, B1, B2 = 7, 11, 13
        op = torch.Tensor.view_as

        # We should error out if the view would produce an incorrect result
        with self.assertRaises(RuntimeError):
            vmap(op, in_dims=(1, 0))(torch.rand(2, B0, 5), torch.rand(B0, 10))

        test(op, (torch.rand(B0, 2 * 5), torch.rand(B0, 2, 5)))
        test(op, (torch.rand(2 * 5), torch.rand(B0, 2, 5)), in_dims=(None, 0))
        test(op, (torch.rand(B0, 2 * 5), torch.rand(2, 5)), in_dims=(0, None))

        test(op, (torch.rand(B0, 4, 5), torch.rand(2, 1, 1, 10)), in_dims=(0, None))

        test(vmap(op), (torch.rand(B0, B1, 2, 5), torch.randn(B0, B1, 10)))
        test(vmap(vmap(op, in_dims=(0, None)), in_dims=(0, None)),
             (torch.rand(B1, B2, B0, 3, 2, 5), torch.rand(B0, 3 * 2 * 5)),
             in_dims=(2, 0))

    def test_conv2d(self):
        conv_setups = [
            (torch.nn.Conv1d, torch.conv1d, [2, 4, 15]),
            (torch.nn.Conv2d, torch.conv2d, [2, 4, 15, 20]),
            (torch.nn.Conv3d, torch.conv3d, [2, 4, 15, 20, 25]),
            # (torch.nn.ConvTranspose2d, torch.conv_transpose2d, [2, 4, 15, 20])
        ]
        for conv_mod, conv_fn, inp_shape in conv_setups:
            mod = conv_mod(4, 8, kernel_size=3)
            arg_values = [torch.randn(inp_shape), mod.weight, mod.bias]
            kwarg_values = {}
            for loop_out, batched_out in get_fallback_and_vmap_exhaustive(conv_fn, arg_values, kwarg_values):
                self.assertEqual(loop_out, batched_out)

            arg_values = [torch.randn(inp_shape), mod.weight, None]
            for loop_out, batched_out in get_fallback_and_vmap_exhaustive(conv_fn, arg_values, kwarg_values):
                self.assertEqual(loop_out, batched_out)

            mod2 = conv_mod(4, 8, kernel_size=3, groups=2, stride=3, padding=1, dilation=2)
            arg_values = [torch.randn(inp_shape), mod2.weight, mod2.bias]
            kwarg_values = dict(groups=2, stride=3, padding=1, dilation=2)
            for loop_out, batched_out in get_fallback_and_vmap_exhaustive(conv_fn, arg_values, kwarg_values):
                self.assertEqual(loop_out, batched_out)

            arg_values = [torch.randn(inp_shape), mod2.weight, None]
            for loop_out, batched_out in get_fallback_and_vmap_exhaustive(conv_fn, arg_values, kwarg_values):
                self.assertEqual(loop_out, batched_out)

    def test_one_hot(self):
        sample_inputs = [
            (torch.randint(0, 3, []), 3),
            (torch.randint(0, 3, [2, 3, 4]), 4),
        ]
        for args in sample_inputs:
            for loop_out, batched_out in get_fallback_and_vmap_exhaustive(F.one_hot, args, {}):
                self.assertEqual(loop_out, batched_out)

    def test_conj_bit(self):
        x = torch.tensor([1 + 1j, 2 + 1j])

        def foo(x):
            assert not x.is_conj()
            y = x.conj()
            assert y.is_conj()
            return y
        res = vmap(foo)(x)
        self.assertEqual(res, x.conj())

    def test_mode_key(self):
        def vmap_f(x):
            return x + torch.randn(())

        def naive_f(x, shape):
            return x + torch.randn(shape)

        torch.manual_seed(0)
        out1 = vmap(vmap(vmap_f, randomness='different'), randomness='different')(torch.ones(2, 3))

        torch.manual_seed(0)
        out2 = naive_f(torch.ones(2, 3), (2, 3))
        self.assertEqual(out1, out2)

        torch.manual_seed(0)
        out1 = vmap(vmap(vmap_f, randomness='different'), randomness='different')(torch.ones(2, 3, 4))

        torch.manual_seed(0)
        out2 = naive_f(torch.ones(2, 3, 4), (2, 3, 1))
        self.assertEqual(out1, out2)

        self.assertTrue(torch.randn(()).dim() == 0)

    @parametrize('in_dim', [0, 1, 2])
    @parametrize('out_dim', [0, 1, 2])
    @parametrize('randomness', ['error', 'same'])
    def test_chunk_vmap(self, in_dim, out_dim, randomness):

        x = torch.randn(4, 5, 6)

        def f(x):
            y = x.sin()
            if randomness != "error":
                y = y + torch.rand_like(x)
            return y

        rs = torch.get_rng_state()
        expected = vmap(f, in_dims=in_dim, out_dims=out_dim, randomness=randomness)(x)

        for chunks in [1, 2, 3, 4, 7, 10, 16]:
            torch.set_rng_state(rs)
            output = chunk_vmap(
                f, in_dims=in_dim, out_dims=out_dim, randomness=randomness, chunks=chunks
            )(x)
            self.assertEqual(output, expected)

    @parametrize('in_dim', [0, 1, 2])
    @parametrize('out_dim', [0, 1, 2])
    @parametrize('randomness', ['error', 'same'])
    def test_vmap_chunksize(self, in_dim, out_dim, randomness):

        x = torch.randn(4, 5, 6)
        y = torch.randn_like(x)

        # fn: Single Input/Single Output
        def f(x):
            y = x.sin()
            if randomness != "error":
                y = y + torch.rand_like(x)
            return y
        f_args = (x,)
        f_kwargs = {'in_dims': in_dim, 'out_dims': out_dim, 'randomness': randomness}

        # fn: Nested Input/Single Output
        def f1(pair):
            x, y = pair
            z = x.sin() + y.cos()
            if randomness != "error":
                z = z + torch.rand_like(z)
            return z
        f1_args = ((x, y),)
        f1_kwargs = {'in_dims': ((in_dim,) * 2,), 'out_dims': out_dim, 'randomness': randomness}

        # fn: Single Input/Nested Output
        def f2(x):
            y = x.sin()
            if randomness != "error":
                y = y + torch.rand_like(x)
            return {'out': y, 'out1': y + 2}
        f2_args = (x,)
        f2_kwargs = {'in_dims': in_dim, 'out_dims': out_dim, 'randomness': randomness}

        # fn: Nested Input/Nested Output (first tensor is not vmapped).
        def f3(inp_dict):
            x = inp_dict['inp']
            y = inp_dict['inp1']
            z = x.sin() + y.cos()
            if randomness != "error":
                z = z + torch.rand_like(z)
            return {'z': z, 'tuple': (z, z + 1)}
        f3_args = ({'inp': x.index_select(in_dim, torch.tensor([0])).squeeze(in_dim), 'inp1': y},)
        f3_kwargs = {'in_dims': ({'inp': None, 'inp1': in_dim},), 'out_dims': out_dim, 'randomness': randomness}

        # fn: Nested Input/Nested Output (first argument is not a Tensor).
        def f4(inp_dict):
            x = inp_dict['inp']
            y = inp_dict['inp1']
            z = x + y.cos()
            if randomness != "error":
                z = z + torch.rand_like(z)
            return {'z': z, 'tuple': (z, z + 1)}
        f4_args = ({'inp': 2., 'inp1': y},)
        f4_kwargs = {'in_dims': ({'inp': None, 'inp1': in_dim},), 'out_dims': out_dim, 'randomness': randomness}

        fns_and_args = ((f, f_args, f_kwargs), (f1, f1_args, f1_kwargs), (f2, f2_args, f2_kwargs),
                        (f3, f3_args, f3_kwargs), (f4, f4_args, f4_kwargs))
        for fn, args, kwargs in fns_and_args:
            rs = torch.get_rng_state()
            expected_vmap = vmap(fn, **kwargs)(*args)
            for chunk_size in (1, 2, 3, 4, 7, 10, 16, 100):
                torch.set_rng_state(rs)
                output = vmap(
                    fn, chunk_size=chunk_size, **kwargs
                )(*args)
                self.assertEqual(output, expected_vmap)

    @parametrize('in_dim', [0, 1])
    @parametrize('out_dim', [0, 1])
    @parametrize('randomness', ['error', 'same'])
    def test_vmap_chunksize_error(self, in_dim, out_dim, randomness):
        x = torch.randn(4, 5, 6)

        def f(x):
            y = x.sin()
            if randomness != "error":
                y = y + torch.rand_like(x)
            return y

        # Incorrect `chunk_size`
        for chunk_size in (-1, 0):
            with self.assertRaisesRegex(ValueError, "vmap: chunk_size should be None or greater than 0."):
                vmap(
                    f, in_dims=in_dim, out_dims=out_dim, randomness=randomness, chunk_size=chunk_size
                )(x)

        # Incorrect `out_dims`
        msg = "out_dims is not compatible with the structure of `outputs`"
        with self.assertRaisesRegex(ValueError, msg):
            vmap(
                f, in_dims=in_dim, out_dims=(out_dim, out_dim), randomness=randomness, chunk_size=2
            )(x)

    @parametrize('in_dim', [0, 1])
    @parametrize('out_dim', [0, 1])
    @parametrize('randomness', ['error', 'same'])
    def test_vmap_chunksize_composition(self, in_dim, out_dim, randomness):
        x = torch.randn(4, 5, 6)
        y = torch.randn_like(x)

        # fn: Single Input/Single Output
        def f(x):
            y = x.sin()
            if randomness != "error":
                y = y + torch.rand_like(x)
            return y
        f_args = (x,)

        # fn: Nested Input/Single Output
        def f1(pair):
            x, y = pair
            z = x.sin() + y.cos()
            if randomness != "error":
                z = z + torch.rand_like(z)
            return z
        f1_args = ((x, y),)

        # fn: Single Input/Nested Output
        def f2(x):
            y = x.sin()
            if randomness != "error":
                y = y + torch.rand_like(x)
            return {'out': y, 'out1': y + 2}
        f2_args = (x,)

        # fn: Nested Input/Nested Output
        def f3(inp_dict):
            x = inp_dict['inp']
            y = inp_dict['inp1']
            z = x.sin() + y.cos()
            if randomness != "error":
                z = z + torch.rand_like(z)
            return {'z': z, 'tuple': (z, z + 1)}
        f3_args = ({'inp': x, 'inp1': y},)

        for fn, args in ((f, f_args), (f1, f1_args), (f2, f2_args), (f3, f3_args)):
            rs = torch.get_rng_state()
            expected = vmap(vmap(fn, in_dims=in_dim, out_dims=out_dim, randomness=randomness),
                            in_dims=in_dim, out_dims=out_dim, randomness=randomness)(*args)
            for chunk_size in (1, 2, 3, 4, 7, 10, 16, 100):
                torch.set_rng_state(rs)
                actual = vmap(vmap(
                    fn, in_dims=in_dim, out_dims=out_dim, randomness=randomness, chunk_size=chunk_size
                ), in_dims=in_dim, out_dims=out_dim, randomness=randomness, chunk_size=chunk_size)(*args)
                self.assertEqual(actual, expected)

instantiate_parametrized_tests(TestVmapOperators)


def construct_v(output, batch_size, contig=False):
    if contig:
        return torch.randn(batch_size, *output.shape,
                           dtype=output.dtype, device=output.device)
    result = torch.randn(*output.shape, batch_size,
                         dtype=output.dtype, device=output.device)
    return result.movedim(-1, 0)

def as_tuple(x):
    if isinstance(x, tuple):
        return x
    elif isinstance(x, list):
        return tuple(x)
    else:
        return x,


def differentiable(args):
    return tuple(arg for arg in as_tuple(args)
                 if isinstance(arg, torch.Tensor) and arg.requires_grad)


def _get_rand_no_zeros(*args, **kwargs):
    requires_grad = kwargs.get('requires_grad', False)
    kwargs_without_requires_grad = kwargs.copy()
    kwargs_without_requires_grad['requires_grad'] = False
    result = torch.rand(*args, **kwargs_without_requires_grad)
    return result.clamp_min_(0.1).requires_grad_(requires_grad)


class TestVmapBatchedGradient(Namespace.TestVmapBase):
    def _vmap_test(self, *args, **kwargs):
        return _vmap_test(self, *args, **kwargs)

    # Tests batched gradient computation of outputs = op(*args, **kwargs)
    # by comparing it to a sequential map+stack fallback.
    #
    # output_process_fn: a function that maps the outputs to the part
    #       that should be differentiated.
    # batch_size: the batch dim size for the batched grad
    def _batched_grad_test(self, op, args, kwargs=None, output_process_fn=lambda x: x, batch_size=3):
        if kwargs is None:
            kwargs = {}
        outputs = op(*args, **kwargs)
        outputs = differentiable(output_process_fn(outputs))
        for contig in [True, False]:
            batched_vectors = tuple(construct_v(out, batch_size, contig)
                                    for out in outputs)

            def vector_jacobian_product(*vectors):
                return torch.autograd.grad(outputs, differentiable(args), vectors,
                                           retain_graph=True)
            self._vmap_test(vector_jacobian_product, batched_vectors,
                            check_propagates_grad=False)

    # Tests batched second grad computation of outputs = op(*args, **kwargs).
    # by comparing it to a sequential map+stack fallback.
    #
    # output_process_fn: a function that maps the outputs to the part
    #       that should be differentiated.
    # batch_size: the batch dim size for the batched grad
    #
    # NB: we only test computing batched gradients in the second gradient
    # computation. One specific use case that does this is computing the hessian
    # matrix of a scalar-valued function; this is useful in Bayesian Logistic
    # Regression.
    # It might be useful to have a test that computes batched first gradients and
    # then uses those to compute batched second gradients in the future.
    def _batched_grad_grad_test(self, op, args, kwargs=None, output_process_fn=lambda x: x, batch_size=3):
        if kwargs is None:
            kwargs = {}
        outputs = op(*args, **kwargs)
        outputs = differentiable(output_process_fn(outputs))
        ones = tuple(torch.ones_like(out) for out in outputs)
        # Same thing as summing together all of the outputs and calling .backward()
        first_grads = torch.autograd.grad(outputs, differentiable(args), ones,
                                          create_graph=True)
        first_grads = differentiable(first_grads)
        self.assertNotEqual(
            len(first_grads), 0, "None of the first grads depend on the input!")

        for contig in [True, False]:
            batched_vectors = tuple(construct_v(grad, batch_size, contig)
                                    for grad in first_grads)

            def vector_hessian_product(*vectors):
                outputs = torch.autograd.grad(first_grads, differentiable(args), vectors,
                                              retain_graph=True, allow_unused=True)
                outputs = tuple(out for out in outputs if out is not None)
                assert len(outputs) > 0
                return outputs

            self._vmap_test(vector_hessian_product, batched_vectors,
                            check_propagates_grad=False)

    def _test_arithmetic(self, op, device, test_grad_grad=True):
        x = torch.randn(2, 3, requires_grad=True, device=device)
        y = _get_rand_no_zeros(2, 3, device=device, requires_grad=True)
        scalar = 3.14
        self._batched_grad_test(op, (x, y))
        self._batched_grad_test(op, (scalar, y))
        self._batched_grad_test(op, (x, scalar))

        if test_grad_grad:
            self._batched_grad_grad_test(op, (x, y))

    def test_add(self, device):
        self._test_arithmetic(torch.add, device, test_grad_grad=False)
        self._test_arithmetic(lambda x, y: x + y, device, test_grad_grad=False)

    def test_sub(self, device):
        self._test_arithmetic(torch.sub, device, test_grad_grad=False)
        self._test_arithmetic(lambda x, y: x - y, device, test_grad_grad=False)

    def test_mul(self, device):
        self._test_arithmetic(torch.mul, device)
        self._test_arithmetic(lambda x, y: x * y, device)

    def test_div(self, device):
        self._test_arithmetic(torch.div, device)
        self._test_arithmetic(lambda x, y: x / y, device)

    def test_binary_cross_entropy(self, device):
        x = F.sigmoid(torch.randn(3, 2, device=device, requires_grad=True))
        target = torch.rand(3, 2, device=device)

        op = functools.partial(F.binary_cross_entropy, target=target)

        self._batched_grad_test(op, (x,), {})
        self._batched_grad_grad_test(op, (x,), {})

    def test_log_softmax(self, device):
        op = functools.partial(torch.log_softmax, dim=-1)
        x = torch.randn(3, 2, device=device, requires_grad=True)

        self._batched_grad_test(op, (x,), {})
        self._batched_grad_grad_test(op, (x,), {})

    def test_expand(self, device):
        x = torch.randn(2, 3, device=device, requires_grad=True)

        def op(x):
            return x.expand(5, 5, 2, 3)
        self._batched_grad_test(op, (x,))

    @allowVmapFallbackUsage
    def test_index(self, device):
        x = torch.randn(2, 3, requires_grad=True, device=device)
        index = torch.tensor([[0, 0], [1, 1]], device=device)

        def op(x):
            y = x * x
            return y[index]

        self._batched_grad_test(op, (x,))
        self._batched_grad_grad_test(op, (x,))

    def test_lgamma(self, device):
        x = torch.randn(2, 3, requires_grad=True, device=device)
        self._batched_grad_test(Tensor.lgamma, (x,))
        self._batched_grad_grad_test(Tensor.lgamma, (x,))

    def test_log(self, device):
        x = _get_rand_no_zeros(2, 3, device=device, requires_grad=True)
        self._batched_grad_test(torch.log, (x,))
        self._batched_grad_grad_test(torch.log, (x,))

    def test_logsumexp(self, device):
        x = _get_rand_no_zeros(2, 3, device=device, requires_grad=True)

        def op(x):
            return torch.logsumexp(x, -1)

        self._batched_grad_test(op, (x,))
        self._batched_grad_grad_test(op, (x,))

    def test_log1p(self, device):
        x = _get_rand_no_zeros(2, 3, device=device, requires_grad=True)
        self._batched_grad_test(torch.log1p, (x,))
        self._batched_grad_grad_test(torch.log1p, (x,))

    @allowVmapFallbackUsage
    def test_max(self, device):
        x = torch.randn(2, 3, requires_grad=True, device=device)
        self._batched_grad_test(torch.max, (x,))

    @allowVmapFallbackUsage
    def test_median(self, device):
        x = torch.randn(2, 3, requires_grad=True, device=device)
        self._batched_grad_test(torch.median, (x,))

    @allowVmapFallbackUsage
    def test_min(self, device):
        x = torch.randn(2, 3, requires_grad=True, device=device)
        self._batched_grad_test(torch.min, (x,))

    def test_permute(self, device):
        x = torch.randn(2, 3, 5, requires_grad=True, device=device)

        def op(x):
            return x.permute(2, 0, 1)

        self._batched_grad_test(op, (x,))

    def test_reshape(self, device):
        x = torch.randn(2, 3, 5, requires_grad=True, device=device)

        def op(x):
            return x.reshape([2 * 3, 5])

        self._batched_grad_test(op, (x,))

    def test_sigmoid(self, device):
        x = torch.randn(2, 3, requires_grad=True, device=device)
        self._batched_grad_test(Tensor.sigmoid, (x,))
        self._batched_grad_grad_test(Tensor.sigmoid, (x,))

    def test_stack(self, device):
        x = torch.randn(2, 3, device=device, requires_grad=True)
        y = torch.randn(2, 3, device=device, requires_grad=True)

        def op(x, y):
            return torch.stack([x, y])
        self._batched_grad_test(op, (x, y))

    def test_select(self, device):
        x = torch.randn(2, 3, device=device, requires_grad=True)
        self._batched_grad_test(lambda x: x[1], (x,))
        self._batched_grad_test(lambda x: x.select(1, 2), (x,))
        self._batched_grad_test(lambda x: x.select(-1, 0), (x,))

    def test_slice(self, device):
        x = torch.randn(2, 3, 5, device=device, requires_grad=True)
        self._batched_grad_test(lambda x: x[0:1], (x,))
        self._batched_grad_test(lambda x: x[:, 1:3], (x,))
        self._batched_grad_test(lambda x: x[..., 1:3], (x,))

    def test_trace(self, device):
        x = torch.randn(2, 3, device=device, requires_grad=True)
        self._batched_grad_test(Tensor.trace, (x,))

        x = torch.randn(3, 2, 2, device=device)

        def sum_grad_trace(x):
            return grad(torch.trace)(x).sum()

        output = vmap(grad(sum_grad_trace))(x)
        self.assertEqual(output, torch.zeros_like(output))

    def test_where(self, device):
        x = torch.randn(3, 2, device=device)
        y = torch.ones(3, 2, device=device)

        def f(x, y):
            return torch.where(x > 0, x, y)

        # Check that there is no runtime error, exactness tests are done with opinfo
        vmap(f)(x, y)

        x = torch.randint(0, 2, size=(4, 3), dtype=torch.float)

        def f(t):
            return torch.where(t)

        with self.assertRaisesRegex(RuntimeError, r"Attempted to vmap over aten::where"):
            vmap(f)(x)

    def test_threshold(self, device):
        x = torch.randn(2, 3, device=device, requires_grad=True)
        self._batched_grad_test(lambda x: F.threshold(x, 0.5, 0.0), (x,))

    @allowVmapFallbackUsage
    def test_inplace_view(self, device):
        leaf = torch.randn(4, 5, requires_grad=True)

        def func(leaf):
            # Make sure the function is non-trivially twice differentiable
            base = leaf * leaf
            view = base[0]
            view.cos_()
            return view

        self._batched_grad_test(func, (leaf,), {})
        self._batched_grad_grad_test(func, (leaf,), {})

    @allowVmapFallbackUsage
    def test_inplace_manyview(self, device):
        leaf = torch.randn(4, 4, 5, requires_grad=True)

        def func(leaf):
            # Make sure the function is non-trivially twice differentiable
            base = leaf * leaf
            view = base.transpose(0, 2)
            view = view[1]
            view = view.diagonal()
            view = view[::2]
            view.cos_()
            return view

        self._batched_grad_test(func, (leaf,), {})
        self._batched_grad_grad_test(func, (leaf,), {})

    def test_diagonal(self, device):
        x = torch.randn(4, 5, device=device, requires_grad=True)
        self._batched_grad_test(lambda x: x.diagonal(1, 0, 1), (x,))

        x = torch.randn(3, 4, 5, device=device, requires_grad=True)
        self._batched_grad_test(lambda x: x.diagonal(0, -1, -2), (x,))

    @allowVmapFallbackUsage
    def test_unrelated_output(self, device):
        B0 = 3
        x = torch.randn([], requires_grad=True)
        y = torch.randn([], requires_grad=True)
        gy = torch.randn(B0, requires_grad=True)

        def vjp(v):
            res, = torch.autograd.grad(y, x, v, allow_unused=True)
            return torch.zeros_like(x) if res is None else res

        result = vmap(vjp)(gy)
        self.assertEqual(result, torch.zeros(B0, *x.shape, device=device))

    @allowVmapFallbackUsage
    def test_unrelated_output_multiple_grad(self, device):
        B0 = 3
        x = torch.randn([], requires_grad=True)
        y = torch.randn([], requires_grad=True)
        gy = torch.randn(B0, requires_grad=True)

        def vjp(v):
            res, = torch.autograd.grad(y, x, v, allow_unused=True)
            return torch.zeros_like(x) if res is None else res

        _ = vjp(gy[0])
        result = vmap(vjp)(gy)
        self.assertEqual(result, torch.zeros(B0, *x.shape, device=device))


def discover_variants(opinfo):
    aliases = []
    inplace_variants = []

    if opinfo.inplace_variant:
        inplace_variants.append(opinfo.inplace_variant)

    aliases.append(opinfo.op)
    for alias in opinfo.aliases:
        aliases.append(alias.op)
        if alias.inplace_variant:
            inplace_variants.append(alias.inplace_variant)
    return aliases, inplace_variants


class TestVmapOperatorsOpInfo(TestCase):

    def vmap_outplace_test(self, func, args, kwargs, in_dims, check_shape_only=False,
                           postprocess_fn=None):
        for vmap_out, loop_out in compute_quantities_for_vmap_test(func, args, kwargs, in_dims):
            if postprocess_fn is not None:
                loop_out = postprocess_fn(loop_out)
                vmap_out = postprocess_fn(vmap_out)
            if check_shape_only:
                self.assertEqual(vmap_out.shape, loop_out.shape)
                continue
            self.assertEqual(vmap_out, loop_out)

    def vmap_inplace_test(self, func, args, kwargs, in_dims, postprocess_fn=None):
        # NB: This test assumes that the first argument is being modified.
        # This is OK because it's what every other OpInfo-based test assumes,
        # but it is going to need a more robust solution eventually.
        if in_dims[0] is None:
            # Check that we correctly raise an error when vmap is impossible
            # on the in-place operation
            with self.assertRaises(RuntimeError):
                for _ in compute_quantities_for_vmap_test(
                        func, args, kwargs, in_dims, compute_loop_out=False, clone_inputs=True):
                    pass
            return
        for vmap_out, loop_out in compute_quantities_for_vmap_test(
                func, args, kwargs, in_dims, clone_inputs=True):
            if postprocess_fn is not None:
                loop_out = postprocess_fn(loop_out)
                vmap_out = postprocess_fn(vmap_out)
            self.assertEqual(vmap_out, loop_out)

    def opinfo_vmap_test(self, device, dtype, op, check_has_batch_rule,
                         skip_inplace=(), postprocess_fn=None):
        def test():
            # Error inputs check
            if op.error_inputs_func is not None:
                error_inputs = op.error_inputs(device)
                for error_input in error_inputs:
                    sample_input = error_input.sample_input
                    args = (sample_input.input,) + tuple(sample_input.args)
                    kwargs = sample_input.kwargs
                    for args, in_dims, _ in generate_vmap_inputs(args, {}):
                        with self.assertRaises(Exception):
                            vmap(op, in_dims)(*args, **kwargs)

            # Sample inputs check
            sample_inputs_op = {
                # Take too long with reference inputs
                "special.chebyshev_polynomial_t",
                "special.chebyshev_polynomial_u",
                "special.chebyshev_polynomial_v",
                "special.chebyshev_polynomial_w",
                "special.hermite_polynomial_he",
                "special.laguerre_polynomial_l",
                "special.legendre_polynomial_p",
                "special.shifted_chebyshev_polynomial_t",
                "special.shifted_chebyshev_polynomial_u",
                "special.shifted_chebyshev_polynomial_v",
                "special.shifted_chebyshev_polynomial_w",
            }
            if op.name in sample_inputs_op:
                sample_inputs_itr = op.sample_inputs(device, dtype, requires_grad=False)
            else:
                sample_inputs_itr = op.reference_inputs(device, dtype, requires_grad=False)
            aliases, inplace_aliases = discover_variants(op)
            check_shape_only = op.name in ('empty_like', 'new_empty')
            for sample_input in sample_inputs_itr:
                args = (sample_input.input,) + sample_input.args
                if not any(isinstance(arg, torch.Tensor) for arg in args):
                    # Atleast one tensor required for vmap.
                    continue
                kwargs = sample_input.kwargs
                is_batch_norm_and_training = is_batch_norm_training(op.name, kwargs)
                for args, in_dims, _ in generate_vmap_inputs(
                        args, {}, is_batch_norm_and_training=is_batch_norm_and_training):
                    for func in aliases:
                        self.vmap_outplace_test(func, args, kwargs, in_dims, check_shape_only, postprocess_fn)
                    if op.name in skip_inplace:
                        continue
                    if not is_valid_inplace_sample_input(sample_input, op, op.inplace_variant):
                        continue
                    for func in inplace_aliases:
                        self.vmap_inplace_test(func, args, kwargs, in_dims, postprocess_fn)

        if check_has_batch_rule:
            check_vmap_fallback(self, test, op)
        else:
            test()

    vmap_fail = {
        # -------------------- ALLOWED FAILURES --------------------------------
        # These are things that we either cannot fix or are not actually problems
        xfail('resize_'),
        xfail('resize_as_'),
        xfail('to_sparse'),
        xfail('__getitem__'),  # dynamic mask
        xfail('index_put'),  # dynamic mask
        xfail('nn.functional.dropout'),  # works, can't check against for loop because of randomness inconsistency
        xfail('nn.functional.scaled_dot_product_attention'),  # randomness
        xfail('nn.functional.multi_head_attention_forward'),  # randomness
        xfail('masked_select'),  # dynamic op
        xfail('nonzero'),  # dynamic op
        xfail('unique', ''),  # dynamic op
        xfail('unique_consecutive', ''),  # dynamic op
        xfail('allclose'),  # returns a boolean
        xfail('uniform'),  # randomness is tested separately
        xfail('rand_like'),  # randomness is tested separately
        xfail('randint_like'),  # randomness is tested separately
        xfail('randn_like'),  # randomness is tested separately
        xfail('bernoulli', ''),  # randomness is tested separately
        xfail('normal', ''),  # randomness is tested separately
        xfail('normal', 'number_mean'),  # randomness is tested separately
        xfail('multinomial', ''),  # randomness
        xfail('nn.functional.embedding', ''),  # we only support some cases
        xfail('nn.functional.rrelu'),  # randomness
        xfail('nn.functional.dropout2d', ''),  # randomness
        xfail('nn.functional.dropout3d', ''),  # randomness
        xfail('nn.functional.alpha_dropout', ''),  # randomness
        xfail('nn.functional.feature_alpha_dropout', 'with_train'),  # randomness
        xfail('as_strided'),  # Our test runner can't handle this; manual test exists
        xfail('as_strided_scatter'),  # no batching rule implemented, default doesnt work
        skip('new_empty_strided'),  # empty tensor data is garbage so it's hard to make comparisons with it
        xfail('nn.functional.fractional_max_pool3d'),  # randomness
        xfail('nn.functional.fractional_max_pool2d'),  # randomness
        xfail('pca_lowrank', ''),  # random operation
        xfail('svd_lowrank', ''),  # random operation
        xfail('sparse.sampled_addmm'),  # sparse
        xfail('sparse.mm', 'reduce'),  # sparse
        xfail("NumpyCubeNotComposableAutogradFunction"),  # Not composable autograd.Function
        skip('_softmax_backward_data'),
        skip('linalg.eigh', ''),  # not unique, see test_linalg_eigh for manual test
        skip('to'),  # RuntimeError: required rank 4 tensor to use channels_last format
        # ----------------------------------------------------------------------

        # ---------------------------- BUGS ------------------------------------
        # entries in here don't work and need to be fixed.
        # Each one of these is a bug
        xfail('clamp_min', ''),  # Exception not raised on error input
        xfail('clamp_max', ''),  # Exception not raised on error input

        xfail('view_as_complex'),  # RuntimeError: Tensor must have a last dimension with stride 1
        xfail('tensor_split'),  # data_ptr
        xfail('histogramdd'),  # expected Tensor as element 0 in argument 0, but got tuple
        xfail('nn.functional.gaussian_nll_loss'),  # data-dependent control flow error
        xfail('nn.functional.embedding_bag'),  # embedding renorm vmap inplace incompatible
        xfail('narrow'),  # Batching rule not implemented for aten::narrow.Tensor

        # required rank 4 tensor to use channels_last format
        xfail('bfloat16'),
        xfail('bool'),
        xfail('byte'),
        xfail('char'),
        xfail('double'),
        xfail('float'),
        xfail('half'),
        xfail('int'),
        xfail('long'),
        xfail('short'),
        xfail('cdouble'),
        xfail('cfloat'),

        xfail('jiterator_binary', device_type='cuda'),  # NYI: querying is_contiguous inside of vmap
        xfail('jiterator_binary_return_by_ref', device_type='cuda'),  # NYI: querying is_contiguous inside of vmap
        xfail('jiterator_4inputs_with_extra_args', device_type='cuda'),  # NYI: querying is_contiguous inside of vmap
        xfail('equal', ''),  # TypeError: object of type 'bool' has no len(); likely testrunner problem
        xfail('jiterator_unary', device_type='cuda'),  # NYI: querying is_contiguous inside of vmap
        xfail('jiterator_2inputs_2outputs', device_type='cuda'),  # NYI: querying is_contiguous inside of vmap
        # ---------------------------------------------------------------------

        # TypeError: expected Tensor as element 0 in argument 0, but got NotImplementedType
        xfail('__rsub__'),
        # RuntimeError: Batching rule not implemented for aten::moveaxis.int;
        # the fallback path doesn't work on out= or view ops.
        xfail('movedim'),
        # RuntimeError: NYI: querying is_contiguous inside of vmap for
        # memory_format other than torch.contiguous_format
        xfail('contiguous'),
        # RuntimeError: NYI: Tensor.clone(memory_format) inside vmap is only supported
        # with memory_format torch.preserve_format or torch.contiguous_format (got ChannelsLast)
        xfail('clone'),
        # RuntimeError: When vmap-ing torch.nn.functional.one_hot,
        # please provide an explicit positive num_classes argument.
        xfail('nn.functional.one_hot'),
        # RuntimeError: Expected all tensors to be on the same device,
        # but found at least two devices, cuda:0 and cpu!
        xfail('eq', device_type='cuda'),
        xfail('ge', device_type='cuda'),
        xfail('gt', device_type='cuda'),
        xfail('le', device_type='cuda'),
        xfail('lt', device_type='cuda'),
        xfail('ne', device_type='cuda'),
    }

    @with_tf32_off  # https://github.com/pytorch/pytorch/issues/86798
    @ops(op_db + additional_op_db + autograd_function_db, dtypes=OpDTypes.any_one)
    @opsToleranceOverride('TestVmapOperatorsOpInfo', 'test_vmap_exhaustive', (
        tol1('linalg.det',
             {torch.float32: tol(atol=1e-04, rtol=1e-04)}, device_type='cuda'),
        # The following is often flaky, but just on windows.
        # We should investigate if it's actually a problem or not.
        tol1('nn.functional.conv_transpose3d',
             {torch.float32: tol(atol=1e-04, rtol=1e-02)}, device_type='cuda'),
    ))
    @toleranceOverride({torch.float32: tol(atol=1e-04, rtol=1e-04),
                        torch.complex64: tol(atol=1e-04, rtol=1e-04)})
    @skipOps('TestVmapOperatorsOpInfo', 'test_vmap_exhaustive', vmap_fail.union({
        # RuntimeError: Batch norm got a batched tensor as input while the running_mean or running_var,
        # which will be updated in place, were not batched.
        xfail('native_batch_norm'),
        xfail('_native_batch_norm_legit'),
        xfail('tril'),  # Exception not raised on error input
        xfail('triu'),  # Exception not raised on error input
        xfail('as_strided', 'partial_views'),

        # https://github.com/pytorch/pytorch/issues/96560
        decorate('nn.functional.batch_norm', decorator=skipIfRocm),
        decorate('nn.functional.instance_norm', decorator=skipIfRocm),
        decorate('nn.functional.layer_norm', decorator=skipIfRocm),

        # RuntimeError: output with shape [4, 4] doesn't match the broadcast shape [1, 4, 4]
        xfail('addcdiv'),
        xfail('addcmul'),
        xfail('clamp'),

        # TypeError: expected Tensor as element 0 in argument 0, but got float
        xfail('item'),
    }))
    def test_vmap_exhaustive(self, device, dtype, op):
        # needs to be fixed
        inplace_failure_list = (
        )
        self.opinfo_vmap_test(device, dtype, op, check_has_batch_rule=False,
                              skip_inplace=inplace_failure_list)

    @with_tf32_off
    @ops(op_db + additional_op_db + autograd_function_db, dtypes=OpDTypes.any_one)
    @opsToleranceOverride('TestVmapOperatorsOpInfo', 'test_op_has_batch_rule', (
        tol1('linalg.det',
             {torch.float32: tol(atol=1e-04, rtol=1e-04)}, device_type='cuda'),
    ))
    @toleranceOverride({torch.float32: tol(atol=1e-04, rtol=1e-04), torch.complex64: tol(atol=1e-04, rtol=1e-04)})
    @skipOps('TestVmapOperatorsOpInfo', 'test_op_has_batch_rule', vmap_fail.union({
        xfail('as_strided', 'partial_views'),
        skip('to'),  # RuntimeError: required rank 4 tensor to use channels_last format
        xfail('fill'),
        # Batch norm got a batched tensor as input while the running_mean or running_var,
        # which will be updated in place, were not batched.
        xfail('native_batch_norm'),
        xfail('_native_batch_norm_legit'),
        xfail('histogram'),
        xfail('scatter_reduce', 'sum'),
        xfail('scatter_reduce', 'mean'),
        xfail('scatter_reduce', 'amax'),
        xfail('scatter_reduce', 'amin'),
        # `index_put` OpInfo in pytorch/pytorch has
        # masked index as input which is not supported
        xfail('index_put', ''),
        xfail('isin'),
        xfail('lu_unpack'),
        xfail('masked_fill'),
        xfail('masked_scatter'),
        xfail('masked_select'),
        xfail('nanquantile'),
        xfail('ormqr'),
        xfail('put'),
        xfail('quantile'),
        xfail('renorm'),
        xfail('resize_as_'),
        xfail('take'),
        xfail('tensor_split'),
        xfail('to_sparse'),
        # TypeError: expected Tensor as element 0 in argument 0, but got float
        xfail('item'),
        xfail('tril'),  # Exception not raised on error input
        xfail('triu'),  # Exception not raised on error input
        xfail('__getitem__', ''),
        xfail('count_nonzero'),
        xfail('nn.functional.dropout'),  # works, can't check against for loop because of randomness inconsistency
        xfail('nn.functional.scaled_dot_product_attention'),  # randomness
        xfail('nn.functional.multi_head_attention_forward'),  # randomness
        xfail('resize_'),
        xfail('view_as_complex'),
        xfail('matrix_exp'),
        xfail('fft.ihfft2'),
        xfail('fft.ihfftn'),
        xfail('allclose'),
        xfail('argwhere'),
        xfail('unique_consecutive'),
        xfail('unique'),
        xfail('nn.functional.ctc_loss'),
        xfail('nn.functional.gaussian_nll_loss'),
        xfail('histc'),
        xfail('as_strided'),
        xfail('istft'),
        xfail('nonzero'),
        xfail('nn.functional.fractional_max_pool2d'),
        xfail('stft'),
        xfail('isclose'),
        xfail('nn.functional.fractional_max_pool3d'),
        xfail('nn.functional.bilinear'),
        xfail('nn.functional.embedding_bag'),
        xfail('linalg.tensorsolve'),
        xfail('bernoulli', ''),
        xfail('nn.functional.feature_alpha_dropout', 'with_train'),
        xfail('native_dropout_backward'),
        xfail('nn.functional.kl_div', ''),
        xfail('multinomial', ''),
        xfail('pca_lowrank', ''),
        xfail('normal', ''),
        xfail('nn.functional.dropout2d', ''),
        xfail('normal', 'number_mean'),
        xfail('svd_lowrank', ''),
        xfail('diagflat', ''),
        xfail('special.log_ndtr'),
        xfail('narrow'),  # Batching rule not implemented for aten::narrow.Tensor
        xfail('nn.functional.triplet_margin_loss', ''),
        xfail('nn.functional.pdist', ''),
        xfail('scatter_reduce', 'sum'),
        xfail('scatter_reduce', 'amax'),
        xfail('nn.functional.max_unpool1d', 'grad'),
        xfail('nn.functional.multi_margin_loss', ''),
        xfail('scatter_reduce', 'prod'),
        xfail('nn.functional.multilabel_margin_loss', ''),
        xfail('scatter_reduce', 'amin'),
        xfail('nn.functional.max_unpool3d', 'grad'),
        xfail('nn.functional.max_unpool2d', ''),
        xfail('nn.functional.max_unpool2d', 'grad'),
        xfail('nn.functional.margin_ranking_loss', ''),
        xfail('nn.functional.max_unpool1d', ''),
        xfail('nn.functional.soft_margin_loss', ''),
        xfail('scatter_reduce', 'mean'),
        xfail('nn.functional.max_unpool3d', ''),
        xfail('linalg.ldl_solve', '', device_type='cpu'),
        xfail('chalf', ''),
        xfail('clamp_max', ''),
        xfail('jiterator_binary_return_by_ref', device_type='cuda'),
        xfail('jiterator_unary', device_type='cuda'),
        xfail('jiterator_2inputs_2outputs', device_type='cuda'),
        xfail('special.airy_ai'),
        xfail('clamp_min', ''),
        xfail('sparse.sampled_addmm'),
        xfail('sparse.mm', 'reduce'),
        xfail('special.chebyshev_polynomial_u'),
        xfail('_segment_reduce', 'offsets'),
        xfail('index_reduce', ''),
        xfail('special.laguerre_polynomial_l'),
        xfail('special.hermite_polynomial_h'),
        xfail('jiterator_binary', device_type='cuda'),
        xfail('jiterator_4inputs_with_extra_args', device_type='cuda'),
        xfail('_segment_reduce', 'lengths'),
        xfail('lu_solve', ''),
        xfail('special.hermite_polynomial_he'),
        xfail('nn.functional.dropout3d', ''),
        xfail('special.chebyshev_polynomial_t'),
        xfail('as_strided_scatter', ''),
        xfail('equal', ''),
        xfail('linalg.lu', ''),
<<<<<<< HEAD
=======
        xfail('linspace', 'tensor_overload'),
        xfail('logspace', 'tensor_overload'),
>>>>>>> d6654ccd
        skip('linalg.ldl_solve', ''),
        skip('_softmax_backward_data'),
        # https://github.com/pytorch/pytorch/issues/96560
        decorate('nn.functional.batch_norm', decorator=skipIfRocm),
        decorate('nn.functional.instance_norm', decorator=skipIfRocm),
        decorate('nn.functional.layer_norm', decorator=skipIfRocm),

        # One or more of the overload doesn't have a Batch rule.
        xfail('bincount'),
        # RuntimeError: Expected all tensors to be on the same device,
        # but found at least two devices, cuda:0 and cpu!
        xfail('ge', device_type='cuda'),
        xfail('_upsample_bilinear2d_aa'),
        xfail('argsort'),  # aten::argsort.stable hit the vmap fallback which is currently disabled
        xfail('searchsorted'),  # aten::searchsorted.Scalar hit the vmap fallback which is currently disabled
    }))
    def test_op_has_batch_rule(self, device, dtype, op):
        # needs to be fixed
        inplace_failures = (
            'abs',
            'acos',
            'acosh',
            'addbmm',
            'addcdiv',
            'addcmul',
            'addmm',
            'addmv',
            'addr',
            'asin',
            'asinh',
            'atan2',
            'atan',
            'atanh',
            'baddbmm',
            'clamp',
            'conj_physical',
            'cumprod',
            'cumsum',
            'div',
            'div',
            'floor_divide',
            'fmod',
            'gcd',
            'heaviside',
            'hypot',
            'igamma',
            'igammac',
            'index_add',
            'index_copy',
            'lcm',
            'ldexp',
            'lerp',
            'neg',
            'nextafter',
            'polygamma',
            'pow',
            'remainder',
            'scatter_add',
            'scatter',
            'square',
            'sub',
            'trunc',
            'xlogy',
        )
        self.opinfo_vmap_test(device, dtype, op, check_has_batch_rule=True,
                              skip_inplace=inplace_failures)

    def test_linalg_svd(self, device):
        # linalg_svd returns a tuple of three tensors, (U, S, Vh).
        # Given the same input, it may return different tensors,
        # because svd isn't unique. To test that the svd is correct, we multiply
        # U @ diag(S) @ Vh and check that the output from vmap matches the
        # output from a for-loop.
        def compute_A(out):
            U, S, Vh = out
            m = U.shape[-1]
            n = Vh.shape[-2]
            diag_S = S.new_zeros(*S.shape[:-1], m, n)
            diag_S.diagonal(offset=0, dim1=-2, dim2=-1).copy_(S)
            return U @ diag_S @ Vh

        opinfos = [op for op in op_db if op.name == 'linalg.svd']
        assert len(opinfos) > 0

        for op in opinfos:
            self.opinfo_vmap_test(device, torch.float, op, check_has_batch_rule=True,
                                  postprocess_fn=compute_A)

    def test_linalg_eigh(self, device):
        # linalg_svd returns two tensors, (Q, L).
        # Given the same input, it may return different tensors,
        # because the eig decomposition isn't unique.
        # To test that eigh is correct, we multiply
        # Q @ diag(L) @ Qh and check that the output from vmap matches the
        # output from a for-loop.
        def compute_A(out):
            L, Q = out
            n = Q.shape[-1]
            diag_L = L.new_zeros(*L.shape[:-1], n, n)
            diag_L.diagonal(offset=0, dim1=-2, dim2=-1).copy_(L)
            Qh = Q.transpose(-2, -1).conj()
            return Q @ diag_L @ Qh

        opinfos = [op for op in op_db if op.name == 'linalg.eigh']
        assert len(opinfos) > 0

        for op in opinfos:
            self.opinfo_vmap_test(device, torch.float, op, check_has_batch_rule=False,
                                  postprocess_fn=compute_A)

    def test_slogdet(self, device):
        # There's no OpInfo for this
        def test():
            B = 2
            x = torch.randn(B, 5, 5, device=device)
            self.vmap_outplace_test(torch.slogdet, (x,), {}, (0,))

        check_vmap_fallback(self, test, torch.slogdet)

    def test_index_fill(self, device):
        # There's no OpInfo for these tests

        B = 2

        def test1():
            # negative dim
            x = torch.randn(B, 5, 5, device=device)
            dim = -2
            index = torch.tensor([[2, 3], [0, 4]], device=device)
            value = 5.0
            self.vmap_outplace_test(torch.index_fill, (x, dim, index, value), {}, (None, None, 0, None))

        def test2():
            # self batched, self logical rank 1, index logical rank 1
            x = torch.zeros(B, 3, device=device)
            dim = 0
            index = torch.tensor([[0], [1]], device=device)
            for value in (1.0, torch.rand((), device=device)):
                self.vmap_outplace_test(torch.index_fill, (x, dim, index, value), {}, (0, None, 0, None))

        def test3():
            # self batched, self logical rank 1, index logical rank 0
            x = torch.zeros(B, 3, device=device)
            dim = 0
            index = torch.tensor([0, 1], device=device)
            for value in (1.0, torch.rand((), device=device)):
                self.vmap_outplace_test(torch.index_fill, (x, dim, index, value), {}, (0, None, 0, None))

        def test4():
            # self not batched, self logical rank 0, index logical rank 1
            x = torch.zeros([], device=device)
            dim = 0
            index = torch.tensor([[0], [0]], device=device)
            for value in (1.0, torch.rand((), device=device)):
                self.vmap_outplace_test(torch.index_fill, (x, dim, index, value), {}, (None, None, 0, None))

        def test5():
            # self not batched, self logical rank 0, index logical rank 0
            x = torch.zeros([], device=device)
            dim = 0
            index = torch.tensor([0, 0], device=device)
            for value in (1.0, torch.rand((), device=device)):
                self.vmap_outplace_test(torch.index_fill, (x, dim, index, value), {}, (None, None, 0, None))

        def test6():
            # self not batched, self logical rank 0, index logical rank 1
            x = torch.zeros(3, device=device)
            dim = 0
            index = torch.tensor([[0], [1]], device=device)
            for value in (1.0, torch.rand((), device=device)):
                self.vmap_outplace_test(torch.index_fill, (x, dim, index, value), {}, (None, None, 0, None))

        def test7():
            # self not batched, self logical rank 0, index logical rank 0
            x = torch.zeros(3, device=device)
            dim = 0
            index = torch.tensor([0, 1], device=device)
            for value in (1.0, torch.rand((), device=device)):
                self.vmap_outplace_test(torch.index_fill, (x, dim, index, value), {}, (None, None, 0, None))

        def test8():
            # self batched, self logical rank > 1, index logical rank 0
            x = torch.zeros(B, 3, 3, device=device)
            dim = 0
            index = torch.tensor([0, 1], device=device)
            for value in (1.0, torch.rand((), device=device)):
                self.vmap_outplace_test(torch.index_fill, (x, dim, index, value), {}, (0, None, 0, None))

        for test in (test1, test2, test3, test4, test5, test6, test7, test8):
            check_vmap_fallback(self, test, torch.index_fill)

    def test_fill__Tensor(self, device):
        # There's no OpInfo for fill_.Tensor, so here's an extra test for it.
        def test():
            B = 2
            args = (torch.randn(B, 3, device=device), torch.randn(B))
            self.vmap_inplace_test(Tensor.fill_, args, {}, (0, 0))

            args = (torch.randn(3, B, device=device), torch.randn(B))
            self.vmap_inplace_test(Tensor.fill_, args, {}, (-1, 0))

            args = (torch.randn(3, device=device), torch.randn(B))
            self.vmap_inplace_test(Tensor.fill_, args, {}, (None, 0))

            args = (torch.randn(3, B, device=device), torch.randn([]))
            self.vmap_inplace_test(Tensor.fill_, args, {}, (1, None))

        check_vmap_fallback(self, test, Tensor.fill_)

    def test_conv_double_backward(self, device):
        images = torch.randn(2, 1, 5, 5, device=device)
        weight = torch.randn(2, 1, 2, 2, device=device)
        bias = torch.randn(2, device=device)
        ggI = torch.randn_like(images)
        ggW = torch.randn_like(weight)
        ggb = torch.randn_like(bias)
        stride = (1, 1)
        padding = (0, 0)
        dilation = (1, 1)
        transposed = False
        output_padding = (0, 0)
        groups = 1
        output_mask = (True, True, True)
        gO = torch.randn_like(F.conv2d(images, weight, bias, stride, padding, dilation, groups))

        args = (
            ggI, ggW, ggb, gO, weight, images, stride, padding, dilation,
            transposed, output_padding, groups, output_mask,
        )
        op = torch.ops.aten._convolution_double_backward

        generator = get_fallback_and_vmap_exhaustive(op, args, {})
        is_cuda_sm86 = device.startswith("cuda") and torch.cuda.get_device_capability(0) == (8, 6)
        atol, rtol = (1e-3, 1e-3) if is_cuda_sm86 else (1e-4, 1e-4)

        def test():
            for loop_out, batched_out in generator:
                self.assertEqual(loop_out, batched_out, atol=atol, rtol=rtol)

        check_vmap_fallback(self, test, op)

    def test_isnan(self, device):
        test = functools.partial(_vmap_test, check_propagates_grad=False)

        B, N, C, H, W = 2, 3, 24, 5, 7
        op = torch.isnan

        x = torch.randn(B, N, C, H, W)
        x[x > 0] = float('nan')
        test(self, op, (x,), in_dims=(0))

    def test_sum_scalar(self, device):
        x = torch.tensor([10.], device=device)
        y = vmap(torch.sum)(x)
        self.assertEqual(y, x)

        y = vmap(lambda x: x.sum(0))(x)
        self.assertEqual(y, x)

        y = vmap(lambda x: x.sum(-1))(x)
        self.assertEqual(y, x)

    def test_isinf(self, device):
        test = functools.partial(_vmap_test, check_propagates_grad=False)

        B, N, C, H, W = 2, 3, 24, 5, 7
        op = torch.isinf

        x = torch.randn(B, N, C, H, W)
        x[x > 0] = float('inf')
        test(self, op, (x,), in_dims=(0))

    def test_foo_like(self, device):
        # vfdev-5: Probably, we can remove this line. Flake8 reported as unused
        # test = functools.partial(_vmap_test, check_propagates_grad=False)

        B, N, C, H, W = 2, 3, 24, 5, 7
        for op in [torch.ones_like, torch.zeros_like]:
            x = torch.randn(B, N, C, H, W)
            # todo(chilli): test these better
            # Not testing correctness, just that they run
            vmap(op, in_dims=(0,))(x,)

    def test_flatten(self, device):
        test = functools.partial(_vmap_test, check_propagates_grad=False)

        op = torch.flatten

        x = torch.randn(2, 3, 4, 5)
        test(self, op, (x, 1, 2), in_dims=(0, None, None))

    def test_group_norm(self, device):
        test = functools.partial(_vmap_test, check_propagates_grad=False)

        B, N, C, H, W = 2, 3, 24, 5, 7
        op = F.group_norm

        x = torch.randn(B, N, C, H, W)
        weight = torch.randn(C)
        bias = torch.randn(C)
        test(self, op, (x, 3, weight, bias), in_dims=(0, None, None, None))

        x = torch.randn(B, N, C, H, W)
        weight = torch.randn(B, C)
        bias = torch.randn(B, C)
        test(self, op, (x, 4, weight, bias), in_dims=(0, None, 0, 0))

    def test_index_put(self, device):
        def test(f, t, idx, values):
            base = f(t[0], idx[0], values[0])
            self.assertEqual(vmap(f, in_dims=(0, 0, 0))(t, idx, values)[0], base)
            self.assertEqual(vmap(f, in_dims=(0, None, None))(t, idx[0], values[0])[0], base)
            self.assertEqual(vmap(f, in_dims=(0, None, 0))(t, idx[0], values)[0], base)
            self.assertEqual(vmap(f, in_dims=(0, 0, None))(t, idx, values[0])[0], base)

        def f(x, y, z):
            x[y] = z
            return x

        x = torch.randn(3, 4, 5, device=device)
        y = torch.zeros((3, 2), device=device).long()
        z = torch.randn(3, 2, 5, device=device)
        test(f, x, y, z)

        # indexing innermost dim
        def f(t, idx, values):
            t[:, idx] = values
            return t

        t = torch.zeros((3, 2, 3))
        values = torch.ones((3, 1, 2))
        idx = torch.tensor([[1, 2]]).expand((3, 2))
        test(f, t, idx, values)

        # indexing middle dim
        def f(t, idx, values):
            t[:, idx, :] = values
            return t

        t = torch.zeros((3, 2, 3, 3))
        values = torch.ones((3, 1, 2, 3))
        idx = torch.tensor([[0, 2]]).expand((3, 2))
        test(f, t, idx, values)

        # indexing with slices
        def f(t, values):
            t[:, :2, :] = values
            return t

        base = f(t[0], values[0])
        self.assertEqual(vmap(f, in_dims=(0, 0))(t, values)[0], base)
        self.assertEqual(vmap(f, in_dims=(0, None))(t, values[0])[0], base)

        # index_put_
        tensor = torch.zeros(3, 3, 4)
        value = torch.ones(3, 2)
        idxs = (torch.tensor([[0], [1], [2]]), torch.tensor([[0]]), torch.tensor([1, 2]))
        expected = torch.index_put_(tensor.clone(), idxs, value)

        def f(t, idx, v):
            torch.index_put_(t, idx, v)
            return t

        self.assertEqual(vmap(f, in_dims=(0, (None, None), 0))(tensor, idxs[1:], value), expected)
        self.assertEqual(vmap(f, in_dims=(0, (None, None), None))(tensor, idxs[1:], value[0]), expected)

        # boolean mask
        B = 2
        x = torch.randn(1, 3, 3)
        gy = torch.randn(B, 1, 3, 3)

        def f(x, gy):
            mask = x < 1e-09
            zeros = torch.zeros([])
            index_put = torch.ops.aten.index_put.default(gy, [mask], zeros)
            return index_put

        self.vmap_outplace_test(f, (x, gy), {}, in_dims=(None, 0))

    @parametrize('training', [True, False])
    @parametrize('track_running_stats', [True, False])
    @parametrize('affine', [True, False])
    def test_batch_norm(self, device, affine, track_running_stats, training):
        if not track_running_stats and not training:
            return

        test = functools.partial(_vmap_test, check_propagates_grad=False)
        BN = torch.nn.BatchNorm2d
        ensemble_size = 10
        hidden_dim = 3

        weights, buffers, _, _, _ = \
            functional_init_with_buffers(BN, [ensemble_size])(
                hidden_dim, affine=affine, track_running_stats=track_running_stats)

        inputs = [torch.randn(ensemble_size, 32, hidden_dim, 16, 16, device=device)]
        in_dims = [0]

        def append(inp, in_dim):
            inputs.append(inp)
            in_dims.append(in_dim)

        if track_running_stats:
            running_mean, running_var, _ = buffers
            append(running_mean.to(device), 0)
            append(running_var.to(device), 0)
        else:
            append(None, None)
            append(None, None)

        if affine:
            weight, bias = weights
            append(weight.to(device), 0)
            append(bias.to(device), 0)
        else:
            append(None, None)
            append(None, None)

        append(training, None)

        def op(inp, running_mean, running_var, weight, bias, training):
            res = F.batch_norm(inp, running_mean, running_var, weight, bias, training)
            if track_running_stats:
                return res, running_mean, running_var
            return res

        test(self, op, tuple(inputs), in_dims=tuple(in_dims))

    def test_torch_return_types_returns(self, device):
        t = torch.randn(3, 2, 2, device=device)
        self.assertTrue(isinstance(vmap(torch.min, (0, None))(t, 0), torch.return_types.min))
        self.assertTrue(isinstance(vmap(torch.max, (0, None))(t, 0), torch.return_types.max))
        self.assertTrue(isinstance(vmap(torch.topk, (0, None, None))(t, 1, 0), torch.return_types.topk))
        self.assertTrue(isinstance(vmap(torch.linalg.eig, (0))(t), torch.return_types.linalg_eig))

    def test_namedtuple_returns(self, device):
        Point = namedtuple('Point', ['x', 'y'])

        def f(x, y):
            return Point(x=x, y=y)

        x = torch.randn(2, 5, device=device)
        y = torch.randn(2, 3, device=device)
        self.assertTrue(isinstance(vmap(f)(x, y), Point))

    def test_inplace_on_view(self, device):
        def func(leaf):
            base = leaf * leaf
            view = base.transpose(0, 1)
            view[2:4, 2:4] *= 2
            view[0:2, 0:2].diagonal().sin_()
            view = view[1:3, 1:3]
            view.cos_()
            return view

        def push_vjp(leaf, gout):
            _, vjp_fn = vjp(func, leaf)
            result, = vjp_fn(gout)
            return result

        leaf = torch.randn(4, 4, device=device)
        gout = torch.randn(2, 2, device=device)
        args = (leaf, gout)

        for args, in_dims, _, in generate_vmap_inputs(args, {}):
            if in_dims[1] is None:
                # triggers some composite compliance problem
                continue
            self.vmap_outplace_test(push_vjp, args, {}, in_dims)

    def test_advanced_indexing(self, device):
        def test(f, args):
            for loop_out, batched_out in get_fallback_and_vmap_exhaustive(f, args, {}):
                self.assertEqual(loop_out, batched_out)

        def f(x, idx):
            return x[:, idx]

        def f2(x, idx):
            return x[idx, :]

        def f3(x, idx):
            return x[:, :, idx]

        inps = (torch.randn(5, 5, 5, device=device),
                torch.randn(5, 5, 5, 5, device=device),
                torch.randn(5, 5, 5, 5, 5, device=device))
        idxes = (torch.tensor([0, 1, 2], device=device),
                 torch.tensor([0, 1, 2], device=device).reshape(3, 1),
                 torch.tensor([0, 1, 2], device=device).reshape(3, 1, 1))
        for (inp, idx) in itertools.product(inps, idxes):
            test(f, (inp, idx))
            test(f2, (inp, idx))
            test(f3, (inp, idx))

    def test_nested_advanced_indexing(self, device):
        e = torch.rand(7, 4, device=device)
        idx = torch.tensor([0, 1], device=device).view(2, 1)

        # simple reference implementation for comparison
        def _fake_vmap(f, in_dims=0, out_dims=0):
            def w(input):
                r = [f(input.select(in_dims, i)) for i in range(input.size(in_dims))]
                return torch.stack(r, out_dims)

            return w

        def with_vmap(_vmap):
            def g(idx_):
                def f(e_):
                    return e_[idx_]

                return _vmap(f, in_dims=1)(e)

            r = _vmap(g)(idx)
            return r

        a = with_vmap(vmap)
        b = with_vmap(_fake_vmap)
        self.assertEqual(a, b)

    @ops(filter(lambda op: "linalg" in op.name, op_db + additional_op_db), allowed_dtypes=(torch.float,))
    @skipOps('TestVmapOperatorsOpInfo', 'test_vmap_linalg_failure_1D_input', {
        xfail('linalg.vector_norm'),  # can accept vector inputs
        xfail('linalg.norm'),  # can accept vector inputs
        xfail('linalg.norm', 'subgradients_at_zero'),  # can accept vector inputs
        xfail('linalg.vander'),  # can accept vector inputs
        skip('linalg.multi_dot'),  # accepts list of tensor inputs, has its own special test
        xfail('linalg.vecdot'),
        # throws in vmap on CUDA
        # IndexError: Dimension out of range (expected to be in range of [-1, 0], but got -2)
        # https://github.com/pytorch/pytorch/runs/8110653462?check_suite_focus=true
        # but it passes locally
        xfail('linalg.diagonal'),
        skip('linalg.matrix_norm', ''),
        skip('linalg.ldl_solve', ''),
    })
    def test_vmap_linalg_failure_1D_input(self, device, dtype, op):
        for sample in op.sample_inputs(device, dtype, requires_grad=False):
            if sample.input.dim() != 2 or sample.input.shape[0] == 0:
                continue
            test_input = sample.input[0]  # using the sample input avoids numerical inconsistency issues
            with self.assertRaisesRegex(RuntimeError, "dimension"):
                op(test_input, *sample.args, **sample.kwargs)

            def op_wrapper(inp):
                return op(inp, *sample.args, **sample.kwargs)

            # square inputs are more likely to pass linalg checks
            test_input = test_input.expand(test_input.shape[0], test_input.shape[0])
            with self.assertRaisesRegex(RuntimeError, "dimension"):
                return vmap(op_wrapper)(test_input)

    def test_vmap_multi_dot_failure_1D_input(self):
        # special exception for first and last tensors so making giving 3 items avoids special cases
        inputs = (torch.randn(3, 3), torch.randn(3), torch.randn(3, 3))
        with self.assertRaisesRegex(RuntimeError, "tensor 1 must be 2D but got 1D"):
            torch.linalg.multi_dot(inputs)

        # square inputs are more likely to pass linalg checks
        inputs = tuple(i.expand(i.shape[0], i.shape[0]) for i in inputs)
        with self.assertRaisesRegex(RuntimeError, "tensor 1 must be 2D but got 1D"):
            return vmap(torch.linalg.multi_dot)(inputs)

    def test_vmap_escaped_error(self):
        escaped = None

        def f(x):
            nonlocal escaped
            escaped = x
            return x ** 2

        x = torch.randn([3, 3, 3, 3, 3])
        vmap(f)(x)

        common_message = r"your tensor may have escaped from inside a function being vmapped.*{0}.*"

        # Note: These are not a complete set of tests for all possible functions calling 'vmap_check_escaped'

        with self.assertRaisesRegex(RuntimeError, common_message.format("gen_vmap_plumbing")):
            escaped.sin()

        with self.assertRaisesRegex(RuntimeError, common_message.format("boxed_tensor_inputs_batch_rule")):
            escaped.sin_()

        with self.assertRaisesRegex(RuntimeError, common_message.format("gen_vmap_inplace_plumbing")):
            escaped.mul_(1)

        with self.assertRaisesRegex(RuntimeError, common_message.format("binary_cross_entropy_plumbing")):
            torch.nn.functional.binary_cross_entropy(escaped, torch.zeros([3, 3, 3, 3]))

        with self.assertRaisesRegex(RuntimeError, common_message.format("boxed_existing_bdim_all_batch_rule")):
            torch.nn.functional.adaptive_max_pool2d(escaped, output_size=(1, 1))

        with self.assertRaisesRegex(RuntimeError, common_message.format("boxed_reduction_batch_rule")):
            escaped.argmin()

        a = torch.zeros([4, 4, 4, 4])
        b = torch.zeros([4, 4, 4, 4], dtype=torch.long)
        with self.assertRaisesRegex(RuntimeError, common_message.format("boxed_all_tensors_have_optional_bdim")):
            torch.ops.aten.adaptive_max_pool2d_backward(escaped, a, b)

        vmap(f)(torch.tensor([[0, 0], [0, 0]], dtype=torch.int))
        with self.assertRaisesRegex(RuntimeError, common_message.format("gen_vmap_plumbing_no_returns")):
            torch.ops.aten._linalg_check_errors(escaped, 'linalg.inv', is_matrix=False)

    def test_vmap_with_anomaly_detection(self):
        with torch.autograd.set_detect_anomaly(True):
            x = torch.zeros(3) - 1

            def fn(x):
                return x.sum()

            per_sample_grad = vmap(grad(fn))(x)
            self.assertEqual(per_sample_grad, torch.ones_like(x))

            def bad_fn(x):
                return x.sqrt().sum()

            err_msg = "Function 'SqrtBackward0' returned nan values in its 0th output."
            with self.assertRaisesRegex(RuntimeError, err_msg):
                vmap(grad(bad_fn))(x)

    def test_searchsorted_bucketize(self, device):
        # OpInfo generates test with repeated samples in batch dim.
        # Thus we test explicitily with different samples across a batch.

        def test():
            boundaries = torch.tensor([[1, 4, 5, 7, 9], [1, 2, 6, 8, 10]], device=device)
            v = torch.tensor(3, device=device)
            self.vmap_outplace_test(torch.searchsorted, (boundaries, v), {}, (0, None))
            self.vmap_outplace_test(torch.bucketize, (v, boundaries), {}, (None, 0))
            boundaries = torch.tensor([[1, 4, 5, 7, 9], [1, 2, 4, 8, 9]], device=device)
            v = torch.tensor([3, 4], device=device)
            self.vmap_outplace_test(torch.searchsorted, (boundaries, v), {}, (0, 0))
            self.vmap_outplace_test(torch.bucketize, (v, boundaries), {}, (0, 0))

        test()

class TestRandomness(TestCase):
    def _reset_random(self, generator, orig_state, use_generator, seed):
        return generator.set_state(orig_state) if use_generator else torch.manual_seed(seed)

    def _get_image(self, batched_input, batch_size, device):
        if batched_input == "first":
            return torch.ones([batch_size, 3, 3, 14, 14], device=device)
        if batched_input == "last":
            return torch.ones([3, 3, 14, 14, batch_size], device=device)
        assert batched_input == "none"
        return torch.ones([3, 3, 14, 14], device=device)

    def _assert_all_slices_equal(self, tensor):
        expected = tensor[0]
        self.assertTrue((tensor == expected).all())

    def _assert_all_slices_unique(self, tensor):
        B0 = tensor.shape[0]
        slices_equal = vmap(vmap(lambda x, y: (x == y).all(), (0, None)), (None, 0))(tensor, tensor)
        assert slices_equal.shape == (B0, B0)
        slices_equal.diagonal().zero_()
        self.assertEqual(slices_equal, torch.zeros_like(slices_equal))

    def _assert_throws_in_error_mode(self, fn, args, in_dims):
        with self.assertRaisesRegex(RuntimeError, r"called random operation while in randomness error mode"):
            vmap(fn, in_dims=in_dims, randomness="error")(*args)

    def _assert_throws_in_different_mode_inplace(self, fn, args, in_dims):
        with self.assertRaisesRegex(RuntimeError, r"different inplace randomness on an unbatched tensor"):
            vmap(fn, in_dims=in_dims, randomness="different")(*args)

    def _assert_throws_in_same_mode_batched(self, fn, args, in_dims):
        with self.assertRaisesRegex(RuntimeError,
                                    r"Vmap does not currently support same randomness with a batched tensor input"):
            vmap(fn, in_dims=in_dims, randomness="same")(*args)

    def _in_dims(self, *batched_strings):

        def get_in_dim(batched_string):
            if batched_string == "first":
                return 0
            if batched_string == "last":
                return -1
            assert batched_string == "none"
            return None

        batched_strings = batched_strings + ("first",)  # for the always batched as first dim dummy argument
        return tuple(get_in_dim(batched_string) for batched_string in batched_strings)

    @parametrize('randomness', ['same', 'different', 'error'])
    @parametrize('use_generator', [True, False])
    def test_factory_ops(self, device, randomness, use_generator):
        generator = torch.Generator(device=device)
        orig_state = generator.get_state()
        kwargs = {'device': device, 'generator': generator} if use_generator else {'device': device}
        ops = [
            lambda _, shape: torch.randn(shape, **kwargs),
            lambda _, shape: torch.rand(shape, **kwargs),
            lambda _, shape: torch.randint(100, shape, **kwargs),
            lambda _, shape: torch.randint(5, 100, shape, **kwargs),
            lambda _, shape: torch.normal(0., 1., shape, **kwargs),
        ]
        B0 = 4
        shape = (3, 3)
        seed = 1234567

        for op in ops:
            passed = torch.randn(B0, device=device)
            if randomness == 'error':
                self._assert_throws_in_error_mode(op, (passed, shape), in_dims=(0, None))
                return

            generator = self._reset_random(generator, orig_state, use_generator, seed)
            vmap_result = vmap(op, in_dims=(0, None), randomness=randomness)(passed, shape)

            generator = self._reset_random(generator, orig_state, use_generator, seed)
            if randomness == "different":
                expected = op(passed, [B0, *shape])
                self._assert_all_slices_unique(vmap_result)
                self.assertEqual(vmap_result, expected)
            else:
                expected = op(passed, shape)
                self._assert_all_slices_equal(vmap_result)
                for i in range(B0):
                    self.assertEqual(vmap_result[i], expected)

    @parametrize('randomness', ['same', 'different', 'error'])
    @parametrize('use_generator', [True, False])
    def test_randperm(self, device, randomness, use_generator):
        # needs a special case because randperm doesn't take a batch size
        B0 = 4
        seed = 1234567
        passed = torch.randn(B0, device=device)

        torch.manual_seed(seed)
        generator = torch.Generator(device=device)
        orig_state = generator.get_state()

        kwargs = {'device': device, 'generator': generator} if use_generator else {'device': device}

        if randomness == 'error':
            with self.assertRaisesRegex(RuntimeError, r"called random operation while in randomness error mode"):
                vmap(lambda _: torch.randperm(10, **kwargs), randomness=randomness)(passed)
            return

        vmap_result = vmap(lambda _: torch.randperm(10, **kwargs), randomness=randomness)(passed)
        generator = generator.set_state(orig_state)
        torch.manual_seed(seed)
        if randomness == 'different':
            for i in range(B0):
                expected = torch.randperm(10, **kwargs)
                # RNG differs between eager and via dynamo trace on CUDA
                if (TEST_WITH_TORCHDYNAMO and torch.device(device).type == 'cuda'):
                    self._assert_all_slices_unique(vmap_result)
                else:
                    self.assertEqual(vmap_result[i], expected)
        else:
            expected = torch.randperm(10, **kwargs)
            # RNG differs between eager and via dynamo trace on CUDA
            if (TEST_WITH_TORCHDYNAMO and torch.device(device).type == 'cuda'):
                self._assert_all_slices_equal(vmap_result)
            else:
                for i in range(B0):
                    self.assertEqual(vmap_result[i], expected)

    @parametrize('randomness', ['error', 'same', 'different'])
    @parametrize('batched_input', ["first", "last", "none"])
    def test_dropout(self, device, randomness, batched_input):
        def op(t, ignored):
            return torch.nn.functional.dropout(torch.ones_like(t), training=True)

        B0 = 4
        always_batched = torch.randn((B0,))
        passed = self._get_image(batched_input, B0, device)
        in_dims = self._in_dims(batched_input)

        if randomness == 'error':
            with self.assertRaisesRegex(RuntimeError, r"called random operation while in randomness error mode"):
                vmap(op, randomness=randomness, in_dims=in_dims)(passed, always_batched)
            return

        vmap_result = vmap(op, randomness=randomness, in_dims=in_dims)(passed, always_batched)

        # Check that the randomness is within bounds...
        # ideally this is close to 0.5
        p_estimate = vmap_result.mean() / 2
        self.assertTrue(p_estimate < 0.75)
        self.assertTrue(p_estimate > 0.25)

        if randomness == 'different':
            self._assert_all_slices_unique(vmap_result)
            return

        assert randomness == 'same'
        self._assert_all_slices_equal(vmap_result)

    @parametrize('randomness', ['error', 'same', 'different'])
    @parametrize('batched_input', ["first", "last", "none"])
    def test_alpha_dropout(self, device, randomness, batched_input):
        def op(t, ignored):
            return torch.nn.functional.alpha_dropout(torch.ones_like(t), training=True)

        B0 = 4
        always_batched = torch.randn((B0,))
        passed = self._get_image(batched_input, B0, device)
        in_dims = self._in_dims(batched_input)

        if randomness == 'error':
            with self.assertRaisesRegex(RuntimeError, r"called random operation while in randomness error mode"):
                vmap(op, randomness=randomness, in_dims=in_dims)(passed, always_batched)
            return

        # I have no clue how to actually test corectness of alpha dropout because the docs
        # seem wrong: https://github.com/pytorch/pytorch/issues/74004
        vmap_result = vmap(op, randomness=randomness, in_dims=in_dims)(passed, always_batched)
        if randomness == 'different':
            self._assert_all_slices_unique(vmap_result)
            return

        assert randomness == 'same'
        self._assert_all_slices_equal(vmap_result)

    @parametrize('randomness', ['error', 'same', 'different'])
    @parametrize('batched_input', ["first", "last", "none"])
    @parametrize('dim', [2, 3])
    def test_feature_dropout(self, device, randomness, batched_input, dim):
        def op(t, ignored):
            f = torch.nn.functional.dropout2d if dim == 2 else torch.nn.functional.dropout3d
            return f(torch.ones_like(t), training=True)

        B0 = 4
        always_batched = torch.randn((B0,))
        passed = self._get_image(batched_input, B0, device)
        if dim == 3:
            unsqueeze_dim = -2 if batched_input == "last" else -1
            passed = passed.unsqueeze(unsqueeze_dim)
        in_dims = self._in_dims(batched_input)

        if randomness == 'error':
            with self.assertRaisesRegex(RuntimeError, r"called random operation while in randomness error mode"):
                vmap(op, randomness=randomness, in_dims=in_dims)(passed, always_batched)
            return

        vmap_result = vmap(op, randomness=randomness, in_dims=in_dims)(passed, always_batched)

        # Check the "feature" pattern
        dims = [-1, -2] if dim == 2 else [-1, -2, -3]
        planes_numel = 2 * vmap_result.numel() / (vmap_result.shape[0] * vmap_result.shape[1] * vmap_result.shape[2])
        planes = vmap_result.sum(dims)
        result = (planes == 0) ^ (planes == planes_numel)
        self.assertEqual(result, torch.ones_like(result, dtype=torch.bool))

        if randomness == 'different':
            self._assert_all_slices_unique(vmap_result)
            return

        assert randomness == 'same'
        self._assert_all_slices_equal(vmap_result)

    @parametrize('randomness', ['error', 'same', 'different'])
    @parametrize('batched_input', ["first", "last", "none"])
    def test_feature_alpha_dropout(self, device, randomness, batched_input):
        def op(t, ignored):
            return torch.nn.functional.feature_alpha_dropout(torch.ones_like(t), training=True)

        B0 = 4
        always_batched = torch.randn((B0,))
        passed = self._get_image(batched_input, B0, device)
        unsqueeze_dim = -2 if batched_input == "last" else -1
        passed = passed.unsqueeze(unsqueeze_dim)
        in_dims = self._in_dims(batched_input)

        if randomness == 'error':
            with self.assertRaisesRegex(RuntimeError, r"called random operation while in randomness error mode"):
                vmap(op, randomness=randomness, in_dims=in_dims)(passed, always_batched)
            return

        vmap_result = vmap(op, randomness=randomness, in_dims=in_dims)(passed, always_batched)

        # I have no clue how to actually test corectness of alpha dropout because the docs
        # seem wrong: https://github.com/pytorch/pytorch/issues/74004

        # Check the "feature" pattern
        dims = [-1, -2, -3]
        planes = vmap_result.sum(dims)
        max_elt = planes.max()
        min_elt = planes.min()
        result = (planes == min_elt) ^ (planes == max_elt)
        self.assertEqual(result, torch.ones_like(result, dtype=torch.bool))

        if randomness == 'different':
            self._assert_all_slices_unique(vmap_result)
            return

        assert randomness == 'same'
        self._assert_all_slices_equal(vmap_result)

    @parametrize('randomness', ['error', 'same', 'different'])
    @parametrize('batched_input', ["first", "last", "none"])
    def test_like_functions(self, device, randomness, batched_input):
        seed = 1234567
        supported_ops = [
            lambda t, _: torch.randint_like(t, 20),
            lambda t, _: torch.randint_like(t, 0, 20),
            lambda t, _: torch.rand_like(t),
            lambda t, _: torch.randn_like(t),
        ]
        B0 = 4

        for op in supported_ops:
            always_batched = torch.randn(B0)
            passed = self._get_image(batched_input, B0, device)
            in_dims = self._in_dims(batched_input)

            if randomness == 'error':
                with self.assertRaisesRegex(RuntimeError, r"called random operation while in randomness error mode"):
                    vmap(op, in_dims=in_dims, randomness=randomness)(passed, always_batched)
                return

            torch.manual_seed(seed)
            vmap_result = vmap(op, randomness=randomness, in_dims=in_dims)(passed, always_batched)

            torch.manual_seed(seed)

            if batched_input == "last":
                passed = passed.movedim(-1, 0)
            if randomness == 'different':
                if batched_input == "none":
                    passed = passed.expand(B0, *passed.shape)
                expected = op(passed, 0)

                self._assert_all_slices_unique(vmap_result)
                # RNG differs between eager and via dynamo trace on CUDA
                if not (TEST_WITH_TORCHDYNAMO and torch.device(device).type == 'cuda'):
                    self.assertEqual(expected, vmap_result)
                return

            assert randomness == 'same'
            if batched_input != "none":
                passed = passed[0]
            expected = op(passed, 0)
            self._assert_all_slices_equal(vmap_result)
            # RNG differs between eager and via dynamo trace on CUDA
            if not (TEST_WITH_TORCHDYNAMO and torch.device(device).type == 'cuda'):
                for i in range(B0):
                    self.assertEqual(expected, vmap_result[i])

    @parametrize('use_generator', [True, False])
    @parametrize('randomness', ['error', 'same', 'different'])
    @parametrize('batched_input', ["first", "last", "none"])
    def test_random_unary_inplace(self, device, use_generator, randomness, batched_input):
        generator = torch.Generator(device=device)
        orig_state = generator.get_state()
        kwargs = {'generator': generator} if use_generator else {}
        ops = [
            lambda t, _: t.random_(**kwargs),
            lambda t, _: t.random_(100, **kwargs),
            lambda t, _: t.random_(-5, 100, **kwargs),
            lambda t, _: t.normal_(**kwargs),
            lambda t, _: t.bernoulli_(**kwargs),
            lambda t, _: t.cauchy_(**kwargs),
            lambda t, _: t.exponential_(**kwargs),
            lambda t, _: t.geometric_(0.5, **kwargs),
            lambda t, _: t.log_normal_(**kwargs),
            lambda t, _: t.uniform_(**kwargs),
        ]
        B0 = 4
        seed = 1234567
        in_dims = self._in_dims(batched_input)

        for op in ops:
            # because of in place updates, clone inputs
            always_batched = torch.randn(B0, device=device)
            passed = self._get_image(batched_input, B0, device)
            passed_expected = passed.clone()

            if randomness == 'error':
                self._assert_throws_in_error_mode(op, (passed, always_batched), in_dims=in_dims)
                return
            if randomness == 'different' and batched_input == "none":
                self._assert_throws_in_different_mode_inplace(op, (passed, always_batched), in_dims=in_dims)
                return

            generator = self._reset_random(generator, orig_state, use_generator, seed)
            vmap_result = vmap(op, in_dims=in_dims, randomness=randomness)(passed, always_batched)

            if batched_input == "last":
                passed_expected = passed_expected.movedim(-1, 0)
            generator = self._reset_random(generator, orig_state, use_generator, seed)
            if randomness == "different":
                expected = op(passed_expected, always_batched)
                self._assert_all_slices_unique(vmap_result)
                self.assertEqual(vmap_result, expected)
            else:
                if batched_input != "none":
                    passed_expected = passed_expected[0].clone()  # bug in pytorch, normal_ on views doesn't work
                expected = op(passed_expected, always_batched)
                self._assert_all_slices_equal(vmap_result)
                for i in range(B0):
                    self.assertEqual(vmap_result[i], expected)

    @parametrize('use_generator', [True, False])
    @parametrize('randomness', ['error', 'same', 'different'])
    @parametrize('batched_input', ["first", "last", "none"])
    @parametrize('batched_probability', ["first", "last", "none"])
    def test_bernoulli_in_place(self, device, use_generator, randomness, batched_input, batched_probability):
        B0 = 4
        seed = 1234567
        generator = torch.Generator(device=device)
        orig_state = generator.get_state()
        kwargs = {'generator': generator} if use_generator else {}
        in_dims = self._in_dims(batched_input, batched_probability)

        def op(t, p, ignored):
            return t.bernoulli_(p, **kwargs)

        # because of in place updates, clone inputs
        always_batched = torch.randn(B0, device=device)
        input = self._get_image(batched_input, B0, device)
        input_expected = input.clone()
        probability = self._get_image(batched_probability, B0, device) - 0.5

        if randomness == 'error':
            self._assert_throws_in_error_mode(op, (input, probability, always_batched), in_dims=in_dims)
            return
        if randomness == 'same' and batched_probability != "none":
            self._assert_throws_in_same_mode_batched(op, (input, probability, always_batched), in_dims=in_dims)
            return
        if batched_input == "none" and batched_probability != "none":
            regex = r"there exists a Tensor `other` in extra_args that has more elements than `self`"
            with self.assertRaisesRegex(RuntimeError, regex):
                vmap(op, in_dims=in_dims, randomness=randomness)(input, probability, always_batched)
            return
        if randomness == 'different' and batched_input == "none":
            self._assert_throws_in_different_mode_inplace(op, (input, probability, always_batched), in_dims=in_dims)
            return

        self._reset_random(generator, orig_state, use_generator, seed)
        vmap_result = vmap(op, in_dims=in_dims, randomness=randomness)(input, probability, always_batched)

        self._reset_random(generator, orig_state, use_generator, seed)
        if batched_input == "last":
            input_expected = input_expected.movedim(-1, 0)
        if batched_probability == "last":
            probability = probability.movedim(-1, 0)
        if randomness == "different":
            expected = op(input_expected, probability, always_batched)
            self._assert_all_slices_unique(vmap_result)
            self.assertEqual(vmap_result, expected)
        else:
            if batched_input != "none":
                input_expected = input_expected[0]
            expected = op(input_expected, probability, always_batched)
            self._assert_all_slices_equal(vmap_result)
            for i in range(B0):
                self.assertEqual(vmap_result[i], expected)

    @parametrize('use_generator', [True, False])
    @parametrize('randomness', ['error', 'same', 'different'])
    @parametrize('batched_input', ["first", "last", "none"])
    @parametrize('batched_other', ["first", "last", "none"])
    def test_random_binary_out_of_place(self, device, use_generator, randomness, batched_input, batched_other):
        generator = torch.Generator(device=device)
        orig_state = generator.get_state()
        kwargs = {'generator': generator} if use_generator else {}
        ops = [
            lambda t, o, _: torch.normal(t, o, **kwargs),
            lambda t, o, _: torch.binomial(t, (o - 0.5), **kwargs),
        ]

        B0 = 4
        seed = 1234567
        in_dims = self._in_dims(batched_input, batched_other)

        for op in ops:
            always_batched = torch.randn(B0, device=device)
            input = self._get_image(batched_input, B0, device)
            other = self._get_image(batched_other, B0, device)

            if randomness == 'error':
                self._assert_throws_in_error_mode(op, (input, other, always_batched), in_dims=in_dims)
                return
            if randomness == 'same' and (batched_input != "none" or batched_other != "none"):
                self._assert_throws_in_same_mode_batched(op, (input, other, always_batched), in_dims=in_dims)
                return

            generator = self._reset_random(generator, orig_state, use_generator, seed)
            vmap_result = vmap(op, in_dims=in_dims, randomness=randomness)(input, other, always_batched)

            if batched_input == "last":
                input = input.movedim(-1, 0)
            if batched_other == "last":
                other = other.movedim(-1, 0)

            generator = self._reset_random(generator, orig_state, use_generator, seed)
            if randomness == "different":
                if batched_input == "none":
                    input = input.expand(B0, *input.shape)
                expected = op(input, other, always_batched)
                self._assert_all_slices_unique(vmap_result)
                self.assertEqual(vmap_result, expected)
            else:
                assert batched_input == "none" and batched_other == "none"
                expected = op(input, other, always_batched)
                self._assert_all_slices_equal(vmap_result)
                for i in range(B0):
                    self.assertEqual(vmap_result[i], expected)

    @parametrize('use_generator', [True, False])
    @parametrize('randomness', ['error', 'same', 'different'])
    @parametrize('batched_input', ["first", "last", "none"])
    def test_random_unary_out_of_place(self, device, use_generator, randomness, batched_input):
        generator = torch.Generator(device=device)
        orig_state = generator.get_state()
        kwargs = {'generator': generator} if use_generator else {}
        ops = [
            lambda t, _: torch.normal(0., torch.abs(t), **kwargs),
            lambda t, _: torch.normal(t, 1., **kwargs),
            lambda t, _: torch.bernoulli(t - 0.5, **kwargs),
            lambda t, _: torch.bernoulli(t, 0.5, **kwargs),
            lambda t, _: torch._standard_gamma(t, **kwargs),
            lambda t, _: torch._sample_dirichlet(t, **kwargs),
            lambda t, _: torch.poisson(t, **kwargs),
        ]

        B0 = 4
        seed = 1234567
        in_dims = self._in_dims(batched_input)

        for op in ops:
            always_batched = torch.randn(B0, device=device)
            passed = self._get_image(batched_input, B0, device)
            if randomness == 'error':
                self._assert_throws_in_error_mode(op, (passed, always_batched), in_dims=in_dims)
                return
            if randomness == 'same' and batched_input != "none":
                self._assert_throws_in_same_mode_batched(op, (passed, always_batched), in_dims=in_dims)
                return

            generator = self._reset_random(generator, orig_state, use_generator, seed)
            vmap_result = vmap(op, in_dims=in_dims, randomness=randomness)(passed, always_batched)

            generator = self._reset_random(generator, orig_state, use_generator, seed)
            if randomness == "different":
                if batched_input == "none":
                    passed = passed.expand(B0, *passed.shape)
                if batched_input == "last":
                    passed = passed.movedim(-1, 0)
                expected = op(passed, always_batched)
                self._assert_all_slices_unique(vmap_result)
                self.assertEqual(vmap_result, expected)
            else:
                expected = op(passed, always_batched)
                self._assert_all_slices_equal(vmap_result)
                for i in range(B0):
                    self.assertEqual(vmap_result[i], expected)

    @parametrize('use_generator', [True, False])
    @parametrize('randomness', ['error', 'same', 'different'])
    @parametrize('batched_call', [True, False])
    @parametrize('batched_input', ["first", "last", "none"])
    def test_multinomial(self, device, use_generator, randomness, batched_call, batched_input):
        def flatten_input(input, batch_call, batch_location):
            if batch_call and batch_location != "none":
                final_size = 3  # [B0, B, N]
            elif not batch_call and batch_location == "none":
                final_size = 1  # [N]
            else:
                final_size = 2  # [B0, N] or [B, N]

            start_idx = final_size - 1
            end_idx = -1
            if batch_location == "last":
                start_idx -= 1
                end_idx -= 1   # gets to correct final size because using negative indices

            ret = input.flatten(start_idx, end_idx)
            assert ret.dim() == final_size
            return ret

        def op(input, _):
            return torch.multinomial(input, 10, **kwargs)

        generator = torch.Generator(device=device)
        orig_state = generator.get_state()
        kwargs = {'generator': generator} if use_generator else {}

        B0 = 4
        seed = 1234567
        in_dims = self._in_dims(batched_input)

        always_batched = torch.randn(B0, device=device)
        passed = self._get_image(batched_input, B0, device)
        passed = flatten_input(passed, batched_call, batched_input)
        if randomness == 'error':
            self._assert_throws_in_error_mode(op, (passed, always_batched), in_dims=in_dims)
            return
        if randomness == 'same' and batched_input != "none":
            self._assert_throws_in_same_mode_batched(op, (passed, always_batched), in_dims=in_dims)
            return

        generator = self._reset_random(generator, orig_state, use_generator, seed)
        vmap_result = vmap(op, in_dims=in_dims, randomness=randomness)(passed, always_batched)

        generator = self._reset_random(generator, orig_state, use_generator, seed)

        if randomness == "different":
            if batched_input == "none":
                passed = passed.expand(B0, *passed.shape)
            if batched_input == "last":
                passed = passed.movedim(-1, 0)
            orig_passed_size = passed.shape[:2] if batched_call else passed.shape[:1]
            passed = passed.flatten(0, 1) if batched_call else passed
            expected = op(passed, always_batched)
            expected = expected.reshape(*orig_passed_size, 10)
            self._assert_all_slices_unique(vmap_result)
            self.assertEqual(vmap_result, expected)
        else:
            expected = op(passed, always_batched)
            self._assert_all_slices_equal(vmap_result)
            for i in range(B0):
                self.assertEqual(vmap_result[i], expected)

    def test_unsupported_random(self, device):
        x = torch.randn(3, device=device)
        y = x.abs()
        z = x.abs()
        with self.assertRaisesRegex(RuntimeError, "calling out variants"):
            def f(x):
                return torch.randn(3, device=device, out=y)
            vmap(f, randomness='same')(x)
        with self.assertRaisesRegex(RuntimeError, "calling out variants"):
            def f(x0, x1):
                return torch.normal(x, y, out=x)
            vmap(f, randomness='same')(z, z)
        with self.assertRaisesRegex(RuntimeError, "do not yet support"):
            def f(z):
                return torch.rrelu(x)
            vmap(f, randomness='same')(z)

    @parametrize('in_dim', [0, 1, 2])
    @parametrize('out_dim', [0, 1, 2])
    def test_chunk_vmap(self, in_dim, out_dim):

        randomness = "different"

        x = torch.randn(4, 5, 6)

        def f(x):
            y = x.sin() + torch.rand_like(x)
            return y

        for chunks in [1, 2, 3, 4, 7, 10, 16]:
            output = chunk_vmap(
                f, in_dims=in_dim, out_dims=out_dim, randomness=randomness, chunks=chunks
            )(x)
            self._assert_all_slices_unique(output)

    @parametrize('in_dim', [0, 1, 2])
    @parametrize('out_dim', [0, 1, 2])
    def test_vmap_chunksize(self, in_dim, out_dim):

        randomness = "different"

        x = torch.randn(4, 5, 6)

        def f(x):
            y = x.sin() + torch.rand_like(x)
            return y

        for chunk_size in [1, 2, 3, 4, 7, 10, 16, 100]:
            output = vmap(
                f, in_dims=in_dim, out_dims=out_dim, randomness=randomness, chunk_size=chunk_size
            )(x)
            self._assert_all_slices_unique(output)


    def test_jacfwd_with_random(self):
        # checks on behavior are above, this just checks that jacfwd respects
        # the randomness param

        x = torch.rand(3, 4)
        with self.assertRaisesRegex(RuntimeError, r"called random operation while in randomness error mode"):
            jacfwd(torch.bernoulli)(x)

        # x isn't batched so use bernoulli since it doesn't do inplace randomness
        jacfwd(torch.bernoulli, randomness="same")(x)
        jacfwd(torch.bernoulli, randomness="different")(x)

    @parametrize('randomness', ['error', 'same', 'different'])
    def test_dropout_unbatched(self, device, randomness):
        x = torch.randn(3, device=device)
        y = torch.randn(1, 3, device=device)

        def fn(x, y):
            # output from dropout should be a Tensor[B, 1, 3] (B=3)
            return x + torch.nn.functional.dropout(y, p=0.5).mean(1)

        # We just verify that this doesn't raise an error for
        # `same` and `different` randomness.
        # Ref: https://github.com/pytorch/pytorch/issues/92283
        context = self.assertRaises(RuntimeError) if randomness == 'error' else contextlib.nullcontext()
        with context:
            vmap(fn, in_dims=(0, None), randomness=randomness)(x, y)

class TestTransformFailure(TestCase):
    @parametrize('transform', ['vmap', 'grad', 'grad_and_value', 'vjp', 'jvp', 'jacrev', 'jacfwd'])
    def test_fails_with_autograd_function(self, device, transform):
        if (device == 'cpu' and transform in ['grad', 'vmap'] and
                TEST_WITH_TORCHDYNAMO and os.getenv('BUILD_ENVIRONMENT', '') == 'linux-focal-py3.8-clang10'):
            raise unittest.SkipTest("Unexpected successes on focal with dynamo," +
                                    " see https://github.com/pytorch/pytorch/issues/107173")

        class Test(torch.autograd.Function):
            @staticmethod
            def forward(_, input):
                return input

            @staticmethod
            def backward(_, grad_input):
                return grad_input

        transform = getattr(functorch, transform)

        def f(x):
            return Test.apply(x)

        if transform in (grad, grad_and_value):
            input = torch.tensor(4.)
        else:
            input = torch.randn(5)

        if transform == vjp:
            transform = functools.partial(transform, f)
        elif transform == jvp:
            input = (input,)
            transform = functools.partial(transform, f, input)
        else:
            transform = transform(f)

        with self.assertRaisesRegex(RuntimeError, "autograd.Function"):
            transform(input)

class TestVmapDeviceType(Namespace.TestVmapBase):
    def _vmap_test(self, *args, **kwargs):
        return _vmap_test(self, *args, **kwargs)

    def test__is_all_true(self, device):
        def test():
            def f(x, *, expected_result):
                result = torch.ops.aten._is_all_true(x)
                self.assertFalse(torch._C._functorch.is_batchedtensor(result))
                self.assertEqual(result.shape, torch.Size([]))
                self.assertEqual(result.item(), expected_result)
                return result

            x = torch.rand(10, device=device)
            vmap(f)(x >= 0, expected_result=True)
            vmap(f)(x < 0, expected_result=False)

            x[random.choice(range(10))] *= -1
            vmap(f)(x >= 0, expected_result=False)
            vmap(f)(x < 0, expected_result=False)

            x = -torch.rand(10, device=device)
            vmap(f)(x > 0, expected_result=False)
            vmap(f)(x <= 0, expected_result=True)

        check_vmap_fallback(self, test, torch._is_all_true)

    def test__is_any_true(self, device):
        def test():
            def f(x, *, expected_result):
                result = torch.ops.aten._is_any_true(x)
                self.assertFalse(torch._C._functorch.is_batchedtensor(result))
                self.assertEqual(result.shape, torch.Size([]))
                self.assertEqual(result.item(), expected_result)
                return result

            x = torch.zeros(10, device=device, dtype=torch.bool)
            vmap(f)(x > 0, expected_result=False)

            x[5] = True
            vmap(f)(x > 0, expected_result=True)
            vmap(f)(x[1::2], expected_result=True)
            vmap(f)(x[0::2], expected_result=False)

        check_vmap_fallback(self, test, torch._is_any_true)

    def test_check_tensor(self, device):
        def test():
            test_sizes = [
                (1,),
                (10,),
                (1, 1),
                (1, 10),
                (10, 1),
                (10, 10),
                (1, 1, 1),
                (10, 1, 1),
                (1, 10, 1),
                (10, 10, 10),
            ]

            def check_gte_0(t):
                return torch._test_check_tensor(t >= 0)

            error_message = "Test message for TORCH_CHECK_TENSOR_ALL"

            for size in test_sizes:
                t_all_gte_0 = torch.rand(size, device=device)
                t_all_lt_0 = t_all_gte_0 - 1

                vmap(check_gte_0)(t_all_gte_0)

                if len(size) >= 2:
                    vmap(vmap(check_gte_0))(t_all_gte_0)

                with self.assertRaisesRegex(RuntimeError, error_message):
                    vmap(check_gte_0)(t_all_lt_0)

                if len(size) >= 2:
                    with self.assertRaisesRegex(RuntimeError, error_message):
                        vmap(vmap(check_gte_0))(t_all_lt_0)

                if t_all_gte_0.numel() > 1:
                    t_all_gte_0_but_one = t_all_gte_0.clone()
                    idx = (random.choice(range(dim_size)) for dim_size in size)
                    t_all_gte_0_but_one[(..., *idx)] = -1

                    with self.assertRaisesRegex(RuntimeError, error_message):
                        vmap(check_gte_0)(t_all_gte_0_but_one)

                    if len(size) >= 2:
                        with self.assertRaisesRegex(RuntimeError, error_message):
                            vmap(vmap(check_gte_0))(t_all_gte_0_but_one)

        check_vmap_fallback(self, test, torch._test_check_tensor)

only_for = ("cpu", "cuda")
instantiate_device_type_tests(TestVmapOperatorsOpInfo, globals(), only_for=only_for)

instantiate_device_type_tests(
    TestVmapBatchedGradient,
    globals(),
    only_for=only_for,
)
instantiate_device_type_tests(TestTransformFailure, globals(), only_for=only_for)
instantiate_device_type_tests(TestRandomness, globals(), only_for=only_for)
instantiate_device_type_tests(TestVmapDeviceType, globals(), only_for=only_for)

if __name__ == '__main__':
    run_tests()<|MERGE_RESOLUTION|>--- conflicted
+++ resolved
@@ -3730,11 +3730,6 @@
         xfail('as_strided_scatter', ''),
         xfail('equal', ''),
         xfail('linalg.lu', ''),
-<<<<<<< HEAD
-=======
-        xfail('linspace', 'tensor_overload'),
-        xfail('logspace', 'tensor_overload'),
->>>>>>> d6654ccd
         skip('linalg.ldl_solve', ''),
         skip('_softmax_backward_data'),
         # https://github.com/pytorch/pytorch/issues/96560
