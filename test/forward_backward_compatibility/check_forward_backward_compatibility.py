import argparse
import datetime
import re
import sys
import warnings
from collections import defaultdict

import torch
from torch._C import parse_schema


# The date specifies how long the allowlist exclusion should apply to.
#
#   - If we NEVER give BC guarantee for an operator, you can put the
#     date arbitrarily far in the future.
#   - Otherwise, pick a date that is far enough in the future that you
#     believe you can land your diff before then.
#
# Allowlist entries can be removed after the date listed on them passes.
#
# Allowlist item format:
# [
#   0: function name regex
#   1: date until which the allowlist entry is valid
#   2: (optional) function argument regex
# ]
#
# NB: function name DOES NOT include overload name!
ALLOW_LIST = [
    ("c10_experimental", datetime.date(2222, 1, 1)),
    # Internal
    ("static", datetime.date(9999, 1, 1)),
    ("prim::ModuleDictIndex", datetime.date(9999, 1, 1)),
    ("prim::MKLDNNRelu6", datetime.date(9999, 1, 1)),
    ("prim::MKLDNNRelu6_", datetime.date(9999, 1, 1)),
    ("prim::Concat", datetime.date(9999, 1, 1)),
    # Internal, profiler-specific ops
    ("profiler::_call_end_callbacks_on_jit_fut*", datetime.date(9999, 1, 1)),
    ("profiler::_record_function_enter", datetime.date(9999, 1, 1)),
    ("aten::_sparse_addmm", datetime.date(2022, 6, 30)),
    ("aten::_cholesky_helper", datetime.date(9999, 1, 1)),
    ("aten::_lstsq_helper", datetime.date(9999, 1, 1)),
    ("aten::_syevd_helper", datetime.date(9999, 1, 1)),
    ("aten::_linalg_solve_out_helper_", datetime.date(9999, 1, 1)),
    ("aten::select_backward", datetime.date(9999, 1, 1)),
    ("aten::slice_backward", datetime.date(9999, 1, 1)),
    ("aten::diagonal_backward", datetime.date(9999, 1, 1)),
    ("aten::rowwise_prune", datetime.date(9999, 1, 1)),
    ("aten::adaptive_avg_pool3d_backward", datetime.date(9999, 1, 1)),
    ("aten::_embedding_bag_dense_backward", datetime.date(9999, 1, 1)),
    ("aten::randperm", datetime.date(9999, 1, 1)),
    ("aten::linalg_solve", datetime.date(2022, 8, 31)),
    ("aten::linalg_solve.out", datetime.date(2022, 8, 31)),
    ("aten::binary_cross_entropy_with_logits_backward", datetime.date(2022, 9, 21)),
    ("aten::_linalg_qr_helper", datetime.date(2022, 8, 1)),
    ("aten::linalg_lu_solve", datetime.date(2022, 8, 1)),
    ("aten::linalg_lu_solve.out", datetime.date(2022, 8, 1)),
    ("aten::linalg_det", datetime.date(2022, 8, 1)),
    ("aten::linalg_det.out", datetime.date(2022, 8, 1)),
    ("aten::_det_lu_based_helper", datetime.date(2022, 8, 1)),
<<<<<<< HEAD
    ("aten::slogdet", datetime.date(2022, 8, 1)),
    ("aten::slogdet.out", datetime.date(2022, 8, 1)),
    ("aten::linalg_slogdet", datetime.date(2022, 8, 1)),
    ("aten::linalg_slogdet.out", datetime.date(2022, 8, 1)),
    ("aten::_linalg_solve", datetime.date(2022, 10, 1)),
    ("aten::_linalg_solve.solution", datetime.date(2022, 10, 1)),
=======
>>>>>>> 18b6ce38
    ("aten::solve", datetime.date(9999, 1, 1)),
    ("aten::solve.solution", datetime.date(9999, 1, 1)),
    ("aten::_solve_helper", datetime.date(9999, 1, 1)),
    ("aten::_convolution_nogroup", datetime.date(9999, 1, 1)),
    ("aten::miopen_convolution_backward", datetime.date(9999, 1, 1)),
    ("aten::miopen_convolution_backward_bias", datetime.date(9999, 1, 1)),
    ("aten::miopen_convolution_backward_input", datetime.date(9999, 1, 1)),
    ("aten::miopen_convolution_backward_weight", datetime.date(9999, 1, 1)),
    ("aten::miopen_convolution_transpose_backward", datetime.date(9999, 1, 1)),
    ("aten::miopen_convolution_transpose_backward_input", datetime.date(9999, 1, 1)),
    ("aten::miopen_convolution_transpose_backward_weight", datetime.date(9999, 1, 1)),
    ("aten::miopen_depthwise_convolution_backward", datetime.date(9999, 1, 1)),
    ("aten::miopen_depthwise_convolution_backward_input", datetime.date(9999, 1, 1)),
    ("aten::miopen_depthwise_convolution_backward_weight", datetime.date(9999, 1, 1)),
    ("aten::_nested_tensor", datetime.date(9999, 1, 1)),
    ("prepacked::unpack_prepacked_sizes_conv2d", datetime.date(9999, 1, 1)),
    ("prepacked::unpack_prepacked_sizes_linear", datetime.date(9999, 1, 1)),
    ("aten::linalg_solve", datetime.date(2022, 8, 31)),
    ("aten::linalg_solve.out", datetime.date(2022, 8, 31)),
    ("aten::quantile", datetime.date(2022, 9, 30)),
    ("aten::nanquantile", datetime.date(2022, 9, 30)),
    ("aten::native_multi_head_self_attention", datetime.date(9999, 1, 1)),
    ("aten::_native_multi_head_self_attention", datetime.date(9999, 1, 1)),
    ("aten::grid_sampler_3d_backward", datetime.date(9999, 1, 1)),
    ("aten::_transform_bias_rescale_qkv", datetime.date(9999, 1, 1)),
    ("aten::_s_where", datetime.date(2022, 9, 30)),
    ("prim::infer_squeeze_size.dim", datetime.date(9999, 1, 1)),
    ("prim::infer_squeeze_size", datetime.date(9999, 1, 1)),
    ("aten::_weight_norm_cuda_interface", datetime.date(9999, 1, 1)),
    ("aten::_weight_norm_cuda_interface_backward", datetime.date(9999, 1, 1)),
    ("aten::segment_reduce", datetime.date(2022, 6, 30)),
    ("aten::_segment_reduce_backward", datetime.date(2022, 6, 30)),
    ("aten::empty.SymInt", datetime.date(9999, 1, 1)),
    ("c10d::broadcast", datetime.date(2022, 6, 25)),
    # TODO: FIXME: prims shouldn't be checked
    ("prims::.*", datetime.date(9999, 1, 1)),
]

ALLOW_LIST_COMPILED = [
    (
        re.compile(item[0]),
        item[1],
        re.compile(item[2]) if len(item) > 2 else None,
    ) for item in ALLOW_LIST if item[1] >= datetime.date.today()
]

def allow_listed(schema):
    for item in ALLOW_LIST_COMPILED:
        if item[0].search(str(schema)):
            if len(item) > 2 and item[2] is not None:
                # if arguments regex is present, use it
                return bool(item[2].search(str(schema)))
            return True
    return False


# The nightly will fail to parse newly added syntax to schema declarations
# Add new schemas that will fail the nightly here
dont_parse_list = [
    ("_TorchScriptTesting.*", datetime.date(2099, 9, 17)),
    ("test_backend", datetime.date(2099, 9, 17)),
    ("dist_c10d", datetime.date(2099, 9, 17)),
]

def has_valid_upgraders(schema, version_map):
    # we want to parse through the map to find if
    # the schema has valid upgraders. Since the
    # version map has entry for each overload
    # we need to do some ugly parsing.

    # the name of the operator
    schema_name = schema.name

    if schema_name not in version_map:
        return False

    entries = version_map[schema_name]

    possible_overloads = []
    possible_schemas = []
    for key, upgrader_schema_entries in entries.items():
        possible_overloads.append(key)
        possible_schemas.extend(upgrader_schema_entries)

    # let's make sure this existing schema is part of possible
    # schemas
    for old_schema in possible_schemas:
        if old_schema == schema:
            return True

    return False

def dont_parse(schema_line):
    for item in dont_parse_list:
        if item[1] < datetime.date.today():
            continue
        regexp = re.compile(item[0])
        if regexp.search(schema_line):
            return True
    return False

def load_schemas_to_dict():
    new_schemas = torch._C._jit_get_all_schemas()
    new_schemas += torch._C._jit_get_custom_class_schemas()
    new_schema_dict = defaultdict(list)
    for s in new_schemas:
        new_schema_dict[s.name].append(s)
    return new_schema_dict

def process_version_map(version_map):
    # version map maps full schema name to
    # list of upgraders. Since we only have
    # the name of the schema (aka no overload)
    # we want to first process the map to make
    # the key lookup easier. After this it will be:
    # Dict[schema_name, Dict[overload, List[schema]]]

    output = defaultdict(dict)
    for (key, entries) in version_map.items():
        operator_name = key.split(".")[0]
        schema_entries = [parse_schema(entry.old_schema) for entry in entries]
        output[operator_name][key] = schema_entries
    return output

def check_bc(existing_schemas):
    new_schema_dict = load_schemas_to_dict()
    version_map = process_version_map(torch._C._get_operator_version_map())
    is_bc = True
    broken_ops = []
    for existing_schema in existing_schemas:
        if allow_listed(existing_schema):
            print("schema: ", str(existing_schema), " found on allowlist, skipping")
            continue
        if has_valid_upgraders(existing_schema, version_map):
            print("schema: ", str(existing_schema), " has valid upgrader, skipping")
            continue
        print("processing existing schema: ", str(existing_schema))
        matching_new_schemas = new_schema_dict.get(existing_schema.name, [])
        found = False
        for matching_new_schema in matching_new_schemas:
            if matching_new_schema.is_backward_compatible_with(existing_schema):
                found = True
                break
        if not found:
            print(
                "Can NOT find backward compatible schemas after changes "
                "for schema {} from the following candidates:\n[\n{}\n]".format(
                    str(existing_schema),
                    "\n\t".join(str(s) for s in matching_new_schemas),
                )
            )
            # TODO Print out more details about why candidates don't match.
            broken_ops.append(str(existing_schema))
            is_bc = False
    if is_bc:
        print("Found backward compatible schemas for all existing schemas")
    else:
        print(
            "The PR is introducing backward incompatible changes to the "
            "operator library. Please contact PyTorch team to confirm "
            "whether this change is wanted or not. \n\nBroken ops: "
            "[\n\t{}\n]".format("\n\t".join(broken_ops))
        )
    return is_bc

def check_fc(existing_schemas):
    new_schema_dict = load_schemas_to_dict()
    is_fc = True
    broken_ops = []
    for existing_schema in existing_schemas:
        if allow_listed(existing_schema):
            print("schema: ", str(existing_schema), " found on allowlist, skipping")
            continue
        print("processing existing schema: ", str(existing_schema))
        matching_new_schemas = new_schema_dict.get(existing_schema.name, [])
        found = False
        possible_failure_reasons = []
        for matching_new_schema in matching_new_schemas:
            is_compatible, reason = matching_new_schema.check_forward_compatible_with(existing_schema)
            if is_compatible:
                found = True
                break
            if reason != "":
                possible_failure_reasons.append(reason)
        if not found:
            print(
                "Can NOT find forward compatible schemas after changes "
                "for schema {} from the following candidates:\n[\n{}\n]".format(
                    str(existing_schema),
                    "\n\t".join(str(s) for s in matching_new_schemas),
                )
            )
            print(
                "Refer to following reasons for failure "
                "to find FC schema:\n[\n{}\n]".format(
                    "\n\t".join(str(r) for r in possible_failure_reasons)
                )
            )
            broken_ops.append(str(existing_schema))
            is_fc = False
    if is_fc:
        print("Found forward compatible schemas for all existing schemas")
    else:
        warnings.warn(
            "The PR is introducing a potentially forward incompatible changes to the "
            "operator library. Please contact PyTorch team to confirm "
            "whether this change is wanted or not. \n\nBroken ops: "
            "[\n\t{}\n]".format("\n\t".join(broken_ops))
        )


if __name__ == "__main__":
    parser = argparse.ArgumentParser(description="Process some integers.")
    parser.add_argument(
        "--existing-schemas",
        help="filename to load existing schemas",
        type=str,
        default="schemas.txt",
    )
    args = parser.parse_args()
    existing_schema_dict = dict()
    slist = []
    with open(args.existing_schemas, "r") as f:
        while True:
            line = f.readline()
            if not line:
                break

            if dont_parse(line.strip()):
                print("Not parsing schema line: ", line.strip())
                continue
            s = parse_schema(line.strip())
            slist.append(s)

    # TODO in case there is FC breaking changes,
    # we just warn for now until there is a policy.
    check_fc(slist)

    if not check_bc(slist):
        sys.exit(1)<|MERGE_RESOLUTION|>--- conflicted
+++ resolved
@@ -58,15 +58,12 @@
     ("aten::linalg_det", datetime.date(2022, 8, 1)),
     ("aten::linalg_det.out", datetime.date(2022, 8, 1)),
     ("aten::_det_lu_based_helper", datetime.date(2022, 8, 1)),
-<<<<<<< HEAD
     ("aten::slogdet", datetime.date(2022, 8, 1)),
     ("aten::slogdet.out", datetime.date(2022, 8, 1)),
     ("aten::linalg_slogdet", datetime.date(2022, 8, 1)),
     ("aten::linalg_slogdet.out", datetime.date(2022, 8, 1)),
     ("aten::_linalg_solve", datetime.date(2022, 10, 1)),
     ("aten::_linalg_solve.solution", datetime.date(2022, 10, 1)),
-=======
->>>>>>> 18b6ce38
     ("aten::solve", datetime.date(9999, 1, 1)),
     ("aten::solve.solution", datetime.date(9999, 1, 1)),
     ("aten::_solve_helper", datetime.date(9999, 1, 1)),
