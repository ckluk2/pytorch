# Copyright (c) Meta Platforms, Inc. and affiliates
import copy
import warnings
from typing import Callable, cast, Optional, Sequence, Tuple

import torch

import torch.distributed._tensor.dispatch as op_dispatch
import torch.distributed._tensor.random as random
import torch.nn as nn
from torch.distributed._tensor._utils import compute_global_tensor_info
from torch.distributed._tensor.device_mesh import DeviceMesh, mesh_resources
from torch.distributed._tensor.placement_types import (
    DTensorSpec,
    Placement,
    Replicate,
    Shard,
)
from torch.distributed._tensor.random import (
    is_rng_supported_mesh,
    OffsetBasedRNGTracker,
)
from torch.distributed._tensor.redistribute import Redistribute
from torch.distributed._tensor.sharding_prop import ShardingPropagator
from torch.fx.passes.shape_prop import TensorMetadata
from torch.utils._pytree import tree_flatten


__all__ = ["DTensor", "distribute_tensor", "distribute_module"]


# NOTE [Autograd interaction between torch.Tensor]
#
# The autograd functions defined below are being used by the public
# facing APIs (i.e. from_local, to_local) to ensure our DTensor
# works together with torch.Tensor within autograd engine. This
# allows DistributedTensor to exist on part of the module hierarchy
# and still able to calculate gradients across the torch.Tensor and
# DistributedTensor boundary.
# As an example, we have the a module that consists of submodules
# A, B, and C, the execution flow would be like:
#  input(torch.Tensor) -> Module A -> Module B -> Module C -> output (torch.Tensor)
#
# Suppose I only want to make Module B be a sharded module with
# DistributedTensor params, we would need to make the following
# flow to work:
#
#  input(torch.Tensor) -> Module A
#       -> DTensor input -> Sharded Module B -> DTensor output
#           -> output (torch.Tensor) -> Module C -> output (torch.Tensor)
#
# We need the conversion from Module A to DTensor input, which is
# `from_local`, and conversion from DTensor output to output, which
# is `to_local`, thus these two functions must be Autograd functions.
#
class _ToTorchTensor(torch.autograd.Function):
    @staticmethod
    def forward(ctx, input: "DTensor"):  # type: ignore[override]
        ctx.dtensor_spec = input._spec
        # We need to return a fresh Tensor object there as autograd metadata
        # will be inplaced into it. So we don't want to polute the Tensor
        # object stored in _local_tensor.
        return input._local_tensor.view_as(input._local_tensor)

    @staticmethod
    def backward(ctx, grad_output: torch.Tensor):  # type: ignore[override]
        dtensor_spec = ctx.dtensor_spec
        dtensor_meta = dtensor_spec.tensor_meta
        _, tensor_stride = compute_global_tensor_info(
            grad_output, dtensor_spec.mesh, dtensor_spec.placements
        )
        return DTensor(
            grad_output,
            dtensor_spec.mesh,
            dtensor_spec.placements,
            shape=dtensor_meta.shape,
            dtype=dtensor_meta.dtype,
            requires_grad=grad_output.requires_grad,
            stride=tuple(tensor_stride),
        )


class _FromTorchTensor(torch.autograd.Function):
    @staticmethod
    def forward(  # type: ignore[override]
        ctx,  # pyre-ignore[2]: Parameter must be annotated.
        input: torch.Tensor,
        device_mesh: DeviceMesh,
        placements: Sequence[Placement],
        run_check: bool,
    ) -> "DTensor":
        ctx.previous_placement = placements
        ctx.previous_device_mesh = device_mesh

        # if it's not by default run_check, we assume user is certain that each
        # rank has the same tensor shape, and we just use that to calculate the
        # global shape
        tensor_shape, tensor_stride = compute_global_tensor_info(
            input, device_mesh, placements
        )

        if device_mesh.get_coordinate() is None:
            # if the global rank is not participating in the device mesh, we
            # simply set the local tensor to an empty tensor
            input = input.new_empty(0, requires_grad=input.requires_grad)
        elif run_check:
            # TODO: by default check tensor metas across rank
            # TODO: See if we need to make this run_check logic
            # have a corresponding backward.
            for idx, placement in enumerate(placements):
                if placement.is_replicate():
                    # broadcast rank 0 tensor to all ranks
                    # only broadcast if run_check is True
                    input = input.contiguous()
                    device_mesh.broadcast(input, mesh_dim=idx)

        # We want a fresh Tensor object that shares memory with the input tensor
        dist_tensor = DTensor(
            input.view_as(input),
            device_mesh,
            placements,
            shape=torch.Size(tensor_shape),
            dtype=input.dtype,
            # requires_grad of the dist tensor depends on if input
            # requires_grad or not
            requires_grad=input.requires_grad,
            stride=tuple(tensor_stride),
        )
        return dist_tensor

    @staticmethod
    def backward(ctx, grad_output: "DTensor"):  # type: ignore[override]
        previous_placement = ctx.previous_placement
        previous_device_mesh = ctx.previous_device_mesh

        # reshard to the placement when creating DistributedTensor
        # so that the gradient layout matches, and we could return
        # local gradients directly
        if grad_output.placements != previous_placement:
            # pyre-fixme[16]: `Redistribute` has no attribute `apply`.
            grad_output = Redistribute.apply(
                grad_output, previous_device_mesh, previous_placement
            )

        # TODO: backward is also differentiable now, add a test
        # to test higher level gradients.
        return grad_output.to_local(), None, None, None


class DTensor(torch.Tensor):  # pyre-ignore[13]: pyre is bad at __new__
    _local_tensor: torch.Tensor
    _spec: DTensorSpec
    __slots__ = ["_local_tensor", "_spec"]

    # class attribute that handles operator placements propagation
    # rules, keyed by aten op name, value is propagation func
    _propagator: ShardingPropagator = ShardingPropagator()

    @staticmethod
    def __new__(
        cls,
        local_tensor: torch.Tensor,
        device_mesh: DeviceMesh,
        placements: Sequence[Placement],
        *,
        shape: torch.Size,
        dtype: torch.dtype,
        requires_grad: bool,
        stride: Tuple[int, ...],
    ) -> "DTensor":
        """
        Construct a DTensor from a local tensor, device mesh, and placement and
        other tensor properties (i.e. shape, requires_grad, strides, etc).
        Note: This is not a public API and it's only supposed to be used by the
            operator implementations and internals. If you want to construct a
            DTensor from a local tensor, consider using `DTensor.from_local`, if
            you want to construct a DTensor from a "global" tensor (where you
            already have tensor initialized and want to shard this tensor),
            consider using `distribute_tensor`.
        """
        if requires_grad != local_tensor.requires_grad:
            warnings.warn(
                "To construct DTensor from torch.Tensor, it's recommended to "
                "use local_tensor.detach() and make requires_grad consistent."
            )

        # temp HACK to get DTensor working with AOTAutograd.
        # This will also effectively turn off functionalization, requires some design to fix properly.
        # (Planning on working to fix this when I'm back from PTO).
        if torch._is_functional_tensor(local_tensor):
            local_tensor = torch._from_functional_tensor(local_tensor)

        # new method instruct wrapper tensor from local_tensor and add
        # placement spec, it does not do actual distribution
        r = torch.Tensor._make_wrapper_subclass(  # type: ignore[attr-defined]
            cls,
            shape,
            strides=stride,
            dtype=dtype,
            device=local_tensor.device,
            layout=local_tensor.layout,
            requires_grad=requires_grad,
        )

        # TODO: populate all tensor meta fields properly
        # NOTE: memory_format is non-pickable so we intentionally skip it
        tensor_meta = TensorMetadata(
            shape, dtype, requires_grad, stride, None, False, {}
        )
        # deepcopy and set spec
        r._spec = DTensorSpec(
            device_mesh, copy.deepcopy(placements), tensor_meta=tensor_meta
        )
        r._local_tensor = local_tensor
        return r

    # pyre-fixme[14]: `__repr__` overrides method defined in `DTensor` inconsistently.
    # pyre-fixme[3]: Return type must be annotated.
    def __repr__(self):
        # TODO: consider all_gather the local tensors for better debugging
        return f"DTensor(local_tensor={self._local_tensor}, device_mesh={self._spec.mesh}, placements={self._spec.placements})"

    def __tensor_flatten__(self):
        """
        protocol to inform how to flatten a DTensor to local tensor
        for PT2 tracing
        """
        return [self._local_tensor], self._spec

    @staticmethod
<<<<<<< HEAD
    def __tensor_unflatten__(inner_tensors, spec):
        assert spec is not None
        assert isinstance(inner_tensors, (list, tuple)) and len(inner_tensors) == 1
        local_tensor = inner_tensors[0]
=======
    def __tensor_unflatten__(local_tensor, spec):
        assert (
            spec is not None
        ), "Expecting spec to be not None from `__tensor_flatten__` return value!"
>>>>>>> ee42c785
        return DTensor(
            local_tensor,
            spec.mesh,
            spec.placements,
            shape=spec.tensor_meta.shape,
            dtype=spec.tensor_meta.dtype,
            requires_grad=spec.tensor_meta.requires_grad,
            stride=spec.tensor_meta.stride,
        )

    @classmethod
    # pyre-fixme[3]: Return type must be annotated.
    # pyre-fixme[2]: Parameter must be annotated.
    def __torch_dispatch__(cls, func, types, args=(), kwargs=None):
        # check that we are not getting mixed vanilla and Distributed tensors
        arg_list, _ = tree_flatten(args)
        for arg in arg_list:
            if isinstance(arg, torch.Tensor) and not isinstance(arg, DTensor):
                raise RuntimeError(
                    f"{func}: got mixed distributed and non-distributed tensors."
                )

        if kwargs is None:
            kwargs = {}

        return op_dispatch.operator_dispatch(
            func,
            args,
            kwargs,
            DTensor._propagator,
        )

    @staticmethod
    def from_local(
        local_tensor: torch.Tensor,
        device_mesh: Optional[DeviceMesh] = None,
        placements: Optional[Sequence[Placement]] = None,
        *,
        run_check: bool = True,
    ) -> "DTensor":
        """
        Create a :class:`DTensor` from a local torch.Tensor on each rank
        according to the `device_mesh` and `placements` specified.

        Args:
            local_tensor (torch.Tensor): local torch.Tensor on each rank.
            device_mesh (:class:`DeviceMesh`, optional): DeviceMesh to place the
                tensor, if not specified, must be called under a DeviceMesh
                context manager, default: None
            placements (List[:class:`Placement`], optional): the placements that
                describes how to place the local torch.Tensor on DeviceMesh, must
                have the same number of elements as `device_mesh.ndim`. If not
                specified, we will by default replicate the tensor across the
                `device_mesh` from the first rank of each dimension of the `device_mesh`.

        Keyword args:
            run_check (bool, optional): indicate whether to run check across ranks
                to check meta information and data. if have :class:`Replicate` in
                `placements`, the data on first rank of the device mesh dimension
                will be broadcasted to other ranks.

        Returns:
            A :class:`DTensor` object

        .. note:: `from_local` is differentiable, the `requires_grad` of the created
            `DTensor` object will depend on if `local_tensor` requires_grad or not.
        """
        # if same shape/dtype, no need to run_check, if not, must allgather
        # the metadatas to check the size/dtype across ranks
        # There should be no data communication unless there's replication
        # strategy, where we broadcast the replication from the first rank
        # in the mesh dimension
        device_mesh = device_mesh or mesh_resources.get_current_mesh()

        # convert the local tensor to desired device base on device mesh's device_type
        if not local_tensor.is_meta:
            local_tensor = local_tensor.to(device_mesh.device_type)

        # set default placements to replicated if not specified
        if placements is None:
            placements = [Replicate() for _ in range(device_mesh.ndim)]

        # `from_local` is differentiable, and the gradient of the dist tensor this function
        # created should flow back the gradients to the local_tensor, so we call an autograd
        # function to construct the dist tensor instead.
        return _FromTorchTensor.apply(  # pyre-ignore[16]: autograd func
            local_tensor, device_mesh, placements, run_check
        )

    def to_local(self) -> torch.Tensor:
        """
        Get the local tensor of this DTensor on its current rank. For sharding it returns
        a local shard of the logical tensor view, for replication it returns the replica on
        its current rank.

        Returns:
            A :class:`torch.Tensor` object that represents the local tensor of its current rank.

        .. note:: `to_local` is differentiable, the `requires_grad` of the local tensor returned
            will depend on if the `DTensor` requires_grad or not.
        """
        return _ToTorchTensor.apply(self)  # pyre-ignore[16]: autograd func

    def redistribute(
        self,
        device_mesh: Optional[DeviceMesh] = None,
        placements: Optional[Sequence[Placement]] = None,
    ) -> "DTensor":
        """
        `redistribute` performs necessary collective operations that redistribute the current
        DTensor from its current placements to a new placements, or from is current DeviceMesh
        to a new DeviceMesh. i.e. we can turn a Sharded DTensor to a Replicated DTensor by
        specifying a Replicate placement for each dimension of the DeviceMesh.

        Args:
            device_mesh (:class:`DeviceMesh`, optional): DeviceMesh to place the
                DTensor, if not specified, must be called under a DeviceMesh
                context manager, default: None
            placements (List[:class:`Placement`], optional): the new placements that
                describes how to place the DTensor into the DeviceMesh, must
                have the same number of elements as `device_mesh.ndim`.

        Returns:
            A :class:`DTensor` object

        .. note:: `redistribute` is differentiable.
        """
        # NOTE: This redistribute API currently only supports out
        # of place redistribution, i.e. it always create a new
        # DTensor object and leave the original one unchanged.

        # if device_mesh is not specified, use the current device_mesh
        device_mesh = device_mesh or self.device_mesh
        # raise error if new placements not specified
        if placements is None:
            raise RuntimeError("placements is needed for redistribute!")

        for placement in placements:
            if placement.is_partial():
                raise RuntimeError(
                    "Can not redistribute to _Partial, _Partial is for internal use only!"
                )

        # pyre-fixme[16]: `Redistribute` has no attribute `apply`.
        return Redistribute.apply(self, device_mesh, placements)

    @property
    def device_mesh(self) -> DeviceMesh:
        """
        The :class:`DeviceMesh` attribute that associates with this DTensor object.

        .. note:: device_mesh is a read-only property, it can not be set.
        """
        return self._spec.mesh

    @property
    def placements(self) -> Sequence[Placement]:
        """
        The placements attribute of this DTensor that describes the layout of this
        DTensor on the its DeviceMesh.

        .. note:: placements is a read-only property, it can not be set.
        """
        return self._spec.placements


def distribute_tensor(
    tensor: torch.Tensor,
    device_mesh: Optional[DeviceMesh] = None,
    placements: Optional[Sequence[Placement]] = None,
) -> DTensor:
    """
    Distribute a torch.Tensor to the `device_mesh` according to the `placements`
    specified. The rank of `device_mesh` and `placements` must be the same.

    Args:
        tensor (torch.Tensor): torch.Tensor to be distributed. Note that if you
            want to shard a tensor on a dimension that is not evenly divisible by
            the number of devices in that mesh dimension, we use `torch.tensor_split`
            semantic to shard the tensor and scatter the shards.
        device_mesh (:class:`DeviceMesh`, optional): DeviceMesh to distribute the
            tensor, if not specified, must be called under a DeviceMesh context
            manager, default: None
        placements (List[:class:`Placement`], optional): the placements that
            describes how to place the tensor on DeviceMesh, must have the same
            number of elements as `device_mesh.ndim`. If not specified, we will
            by default replicate the tensor across the `device_mesh` from the
            first rank of each dimension of the `device_mesh`.

    Returns:
        A :class:`DTensor` object
    """

    torch._C._log_api_usage_once("torch.dtensor.distribute_tensor")

    # get default device mesh if there's nothing specified
    device_mesh = device_mesh or mesh_resources.get_current_mesh()

    # instantiate a RNG tracker if haven't. By default DTensor uses an
    # OffsetBasedRNGTracker to perform random operators.
    # TODO: the value assignment to global variable is not the ideal solution
    # we can replace it in future.
    if is_rng_supported_mesh(device_mesh) and not random._rng_tracker:
        random._rng_tracker = OffsetBasedRNGTracker()

    if not tensor.is_leaf:
        raise RuntimeError(
            "`distribute_tensor` should be used to distribute leaf tensors! but found non-leaf tensor!"
        )

    # convert tensor to the corresponding device type if it's not in that device type
    if not tensor.is_meta:
        tensor = tensor.to(device_mesh.device_type)
    # set default placements to replicated if not specified
    if placements is None:
        placements = [Replicate() for _ in range(device_mesh.ndim)]

    if len(placements) != device_mesh.ndim:
        raise ValueError(
            f"`placements` must have the same length as `device_mesh.ndim`! "
            f"Found placements length: {len(placements)}, and device_mesh.ndim: {device_mesh.ndim}."
        )

    if isinstance(tensor, DTensor):
        # if the tensor is already a DTensor, we just need to check if the
        # device mesh and placements are the same
        if tensor.device_mesh != device_mesh:
            raise ValueError(
                f"Cannot distribute a DTensor with device mesh {tensor.device_mesh} "
                f"to a different device mesh {device_mesh}."
            )
        if tensor.placements != placements:
            raise ValueError(
                f"Cannot distribute a DTensor with placements {tensor.placements} "
                f"to a different placements {placements}. do you want to call "
                f"`redistribute` instead?"
            )
        return tensor

    local_tensor = tensor

    # distribute the tensor according to the placements.
    for idx, placement in enumerate(placements):
        if placement.is_shard():
            placement = cast(Shard, placement)
            output = placement._shard_tensor(local_tensor, device_mesh, idx)
            # scatter call could not return a tensor with correct requires_grad
            # field, as ProcessGroupNCCL refuse to take a tensor with requires_grad
            # to do inplace update! So we manually set it here
            output.requires_grad_(tensor.requires_grad)
            local_tensor = output
        elif placement.is_replicate():
            placement = cast(Replicate, placement)
            local_tensor = placement._replicate_tensor(local_tensor, device_mesh, idx)
        else:
            raise RuntimeError(
                f"Trying to distribute tensor with unsupported placements {placement} on device mesh dimension {idx}!"
            )

    assert local_tensor is not None, "distributing a tensor should not be None"
    # detach the local tensor passed to DTensor since after the construction
    # of DTensor, autograd would work on top of DTensor instead of local tensor
    return DTensor(
        local_tensor.detach(),
        device_mesh,
        placements,
        shape=tensor.size(),
        dtype=tensor.dtype,
        requires_grad=tensor.requires_grad,
        stride=tensor.stride(),
    )


def distribute_module(
    module: nn.Module,
    device_mesh: Optional[DeviceMesh] = None,
    partition_fn: Optional[Callable[[str, nn.Module, DeviceMesh], None]] = None,
    input_fn: Optional[Callable[..., None]] = None,
    output_fn: Optional[Callable[..., None]] = None,
) -> nn.Module:
    """
    This function converts all module parameters to :class:`DTensor` parameters
    according to the `partition_fn` specified. It could also control the input or
    output of the module by specifying the `input_fn` and `output_fn`. (i.e. convert
    the input to :class:`DTensor`, convert the output back to torch.Tensor)
    Args:
        module (:class:`nn.Module`): user module to be partitioned.
        device_mesh (:class:`DeviceMesh`): the device mesh to place the module.
        partition_fn (Callable): the function to partition parameters (i.e. shard certain
            parameters across the `device_mesh`). If `partition_fn` is not specified,
            by default we replicate all module parameters of `module` across the mesh.
        input_fn (Callable): specify the input distribution, i.e. could control how the
            input of the module is sharded. `input_fn` will be installed as a module
            `forward_pre_hook` (pre forward hook).
        output_fn (Callable): specify the output distribution, i.e. could control how the
            output is sharded, or convert it back to torch.Tensor. output_fn will be
            installed as a module `forward_hook` (post forward hook).

    Returns:
        A module that contains parameters/buffers that are all `DTensor`s.
    """

    torch._C._log_api_usage_once("torch.dtensor.distribute_module")

    device_mesh = device_mesh or mesh_resources.get_current_mesh()

    def replicate_module_params_buffers(m: nn.Module, mesh: DeviceMesh) -> None:
        # This function loop over the immediate module parameters and
        # buffers, replicate all non DTensor params/buffers to DTensor
        # parameters/buffers, if they have not been partitioned in the
        # partition_fn, we can't easily use `module._apply` here
        # because we don't know what happened inside partition_fn as
        # user could do anything, i.e. install hooks, and we want to
        # preserve those.
        full_replicate = [Replicate()] * mesh.ndim
        for key, param in m._parameters.items():
            if param is not None and not isinstance(param, DTensor):
                m.register_parameter(
                    key,
                    nn.Parameter(distribute_tensor(param.data, mesh, full_replicate)),
                )
        for key, buffer in m._buffers.items():
            if buffer is not None and not isinstance(buffer, DTensor):
                m._buffers[key] = distribute_tensor(buffer, mesh, full_replicate)

    if partition_fn is None:
        # if partition_fn not specified, we by default replicate
        # all module params/buffers
        for name, submod in module.named_modules():
            replicate_module_params_buffers(submod, device_mesh)
    else:
        # apply partition_fun to submodules
        for name, submod in module.named_modules():
            partition_fn(name, submod, device_mesh)
            replicate_module_params_buffers(submod, device_mesh)

    # register input_fn as module forward pre hook
    if input_fn is not None:
        module.register_forward_pre_hook(lambda _, inputs: input_fn(inputs, device_mesh))  # type: ignore[misc]
    # register input_fn as module forward hook
    if output_fn is not None:
        module.register_forward_hook(
            lambda mod, inputs, outputs: output_fn(outputs, device_mesh)  # type: ignore[misc]
        )

    return module<|MERGE_RESOLUTION|>--- conflicted
+++ resolved
@@ -228,17 +228,12 @@
         return [self._local_tensor], self._spec
 
     @staticmethod
-<<<<<<< HEAD
     def __tensor_unflatten__(inner_tensors, spec):
-        assert spec is not None
-        assert isinstance(inner_tensors, (list, tuple)) and len(inner_tensors) == 1
-        local_tensor = inner_tensors[0]
-=======
-    def __tensor_unflatten__(local_tensor, spec):
         assert (
             spec is not None
         ), "Expecting spec to be not None from `__tensor_flatten__` return value!"
->>>>>>> ee42c785
+        assert isinstance(inner_tensors, (list, tuple)) and len(inner_tensors) == 1
+        local_tensor = inner_tensors[0]
         return DTensor(
             local_tensor,
             spec.mesh,
