# Copyright (c) Meta Platforms, Inc. and affiliates
import functools
import operator
from typing import cast, Dict, List, Sequence, Tuple

import torch

import torch.distributed as dist
import torch.distributed._tensor.api as dtensor
import torch.distributed._tensor.random as random
from torch.distributed._tensor.device_mesh import DeviceMesh
from torch.distributed._tensor.op_schema import (
<<<<<<< HEAD
    _is_inplace_op,
    _is_out_variant_op,
    ArgsType,
    KwargsType,
=======
>>>>>>> fcb2b980
    OpInfo,
    OpSchema,
    OutputSharding,
    OutputSpecType,
)
from torch.distributed._tensor.placement_types import DTensorSpec
from torch.distributed._tensor.random import is_rng_supported_mesh
from torch.distributed._tensor.redistribute import redistribute_local_tensor
from torch.distributed._tensor.sharding_prop import ShardingPropagator
from torch.utils._pytree import tree_flatten, tree_unflatten


def _is_random_op(op):
    aten = torch.ops.aten
    random_ops = [
        aten.native_dropout.default,
        aten.normal_.default,
        aten.uniform_.default,
    ]
    return op in random_ops


def wrap(res: object, spec: OutputSpecType) -> object:
    def to_dt(res, spec):
        assert spec is not None and isinstance(
            spec, DTensorSpec
        ), f"output spec does not match with output! Expected DTensorSpec, got {spec}."
        assert spec.tensor_meta is not None
        return dtensor.DTensor(
            res,
            spec.mesh,
            spec.placements,
            shape=spec.tensor_meta.shape,
            dtype=spec.tensor_meta.dtype,
            requires_grad=res.requires_grad,
            stride=spec.tensor_meta.stride,
        )

    if isinstance(res, torch.Tensor):
        return to_dt(res, spec)
    elif isinstance(res, (list, tuple)):
        assert spec is not None and isinstance(
            spec, (list, tuple)
        ), f"output spec does not match with output! Expected list/tuple, got {spec}."
        res_list = []
        for e, s in zip(res, spec):
            # NOTE: local results might return Optional Tensor from ATen op, so we need
            # to handle that case and make sure we don't wrap None with DTensor.
            # (i.e. native_layer_norm.backward)
            if isinstance(e, (list, tuple)) and isinstance(s, (list, tuple)):
                res_list.append(type(e)([to_dt(ee, ss) for ee, ss in zip(e, s)]))
            elif e is not None and s is not None:
                res_list.append(to_dt(e, s))
            else:
                res_list.append(None)  # type: ignore[arg-type]

        return tuple(res_list) if isinstance(res, tuple) else res_list
    else:
        # if the res contains only non tensor values, we simply return it without rewrapping
        return res


def redistribute_local_args(
    op_info: OpInfo,
    suggested_input_schema: OpSchema,
) -> None:
    # NOTE: it's very rare that we need to reshard kwargs so we intentionally skip it

    # TODO: the op schema should probably just remain flattened so that we can avoid this tree flatten
    # Need to fix all the ops before doing this.
    flatten_args_schema_to_reshard = tree_flatten(suggested_input_schema.args_schema)[0]

    new_flat_local_args: List[object] = []
    for i, arg_spec in enumerate(op_info.flat_args_schema):
        reshard_arg_spec = flatten_args_schema_to_reshard[i]
        if isinstance(arg_spec, DTensorSpec):
            local_tensor = cast(torch.Tensor, op_info.flat_local_args[i])
            if arg_spec != reshard_arg_spec:
                resharded_local_tensor = redistribute_local_tensor(
                    local_tensor, arg_spec, reshard_arg_spec
                )
                new_flat_local_args.append(resharded_local_tensor)
            else:
                new_flat_local_args.append(local_tensor)
        else:
            new_flat_local_args.append(reshard_arg_spec)

    op_info.flat_local_args = new_flat_local_args


def operator_dispatch(
    op_call: torch._ops.OpOverload,
    args: Tuple[object, ...],
    kwargs: Dict[str, object],
    sharding_propagator: ShardingPropagator,
) -> object:
    out, _, _ = _operator_dispatch(op_call, args, kwargs, sharding_propagator)
    return out


def _operator_dispatch(
    op_call: torch._ops.OpOverload,
    args: Tuple[object, ...],
    kwargs: Dict[str, object],
    sharding_propagator: ShardingPropagator,
) -> Tuple[object, OpSchema, OutputSharding]:
    # unwrap the op info from args/kwargs
    flat_args_list, args_spec = tree_flatten(args)
    flat_kwargs_list, kwargs_spec = tree_flatten(kwargs)
    flat_args_schema: List[object] = []
    flat_local_args: List[object] = []
    flat_kwargs_schema: List[object] = []
    flat_local_kwargs: List[object] = []
    mesh = None

    for arg in flat_args_list:
        if isinstance(arg, dtensor.DTensor):
            flat_args_schema.append(arg._spec)
            flat_local_args.append(arg._local_tensor)
            if mesh is not None:
                if mesh != arg.device_mesh:
                    raise NotImplementedError(
                        f"{op_call}: DTensor does not support cross-mesh operation yet!"
                    )
            else:
                mesh = arg.device_mesh
        elif isinstance(arg, torch.Tensor):
            raise RuntimeError(
                f"{op_call}: got mixed torch.Tensor and DTensor, need to convert all"
                " torch.Tensor to DTensor before calling distributed operators!"
            )
        else:
            flat_args_schema.append(arg)
            flat_local_args.append(arg)

    for kwarg in flat_kwargs_list:
        if isinstance(kwarg, dtensor.DTensor):
            flat_kwargs_schema.append(kwarg._spec)
            flat_local_kwargs.append(kwarg._local_tensor)
            if mesh is not None:
                if mesh != kwarg.device_mesh:
                    raise NotImplementedError(
                        f"{op_call}: DTensor does not support cross-mesh operation yet!"
                    )
            else:
                mesh = kwarg.device_mesh
        else:
            flat_kwargs_schema.append(kwarg)
            flat_local_kwargs.append(kwarg)

    op_info = OpInfo(
        OpSchema(
            op_call,
            tree_unflatten(flat_args_schema, args_spec),
            tree_unflatten(flat_kwargs_schema, kwargs_spec),
        ),
        flat_args_schema,
        flat_kwargs_schema,
        flat_local_args,
        flat_local_kwargs,
        args_spec,
        kwargs_spec,
    )

    sharding_propagator.propagate(op_info)
    output_sharding = op_info.output_sharding
    assert output_sharding is not None

    if mesh is not None and mesh.get_coordinate() is None:
        # For a non-participating device, we do:
        #   1. if the return type is scalar, set the local result to None.
        #   The local results from all devices will then be all-gathered
        #   and a reduce op will be performed on the list of results
        #   with appropriate operators:
        #       for bool type, we by default use AND to reduce;
        #       we can extend for more ops if necessary.
        #   2. if the return type is Tensor or List[Tensor], return empty
        #   tensor(s) with correct dtype.
        spec = output_sharding.output_spec
        ret_list = op_info.schema.func_schema.returns

        if spec is None:
            # For a scalar return type, the non-participating device has None
            # as its local result
            local_results: object = None
        else:

            def default_tensor(spec: DTensorSpec) -> torch.Tensor:
                if spec.tensor_meta is not None:
                    shape = spec.tensor_meta.shape
                    dtype = spec.tensor_meta.dtype
                    if len(shape) == 0:
                        # scalar tensor
                        return torch.zeros((), dtype=dtype)
                    else:
                        # non-scalar tensor
                        return torch.tensor([], dtype=dtype)
                else:
                    raise RuntimeError(f"{spec} has no tensor metadata.")

            if isinstance(spec, DTensorSpec):
                # return a Tensor value
                local_results = default_tensor(spec)
            elif isinstance(spec, Sequence):
                # return a List[Tensor] value
                local_results = [
                    default_tensor(s) if s is not None else None for s in spec
                ]
                assert isinstance(local_results, List)
                if None in local_results:
                    ret_type = str(ret_list[0].type)
                    raise NotImplementedError(
                        f"return type {ret_type} in DTensor op is not supported"
                    )
    else:
        if output_sharding.needs_redistribute:
            # compute locally with redistribute first if needed
            assert output_sharding.schema_suggestions is not None
            suggested_input_schema = output_sharding.schema_suggestions[0]
            redistribute_local_args(op_info, suggested_input_schema)

        local_tensor_args = tree_unflatten(
            op_info.flat_local_args, op_info.args_tree_spec
        )
        local_tensor_kwargs = tree_unflatten(
            op_info.flat_local_kwargs, op_info.kwargs_tree_spec
        )

        # run local op computation with potentially modified args/kwargs
        local_tensor_args = cast(Tuple[object, ...], local_tensor_args)
        local_tensor_kwargs = cast(Dict[str, object], local_tensor_kwargs)
        assert isinstance(mesh, DeviceMesh)
        if _is_random_op(op_call) and is_rng_supported_mesh(mesh):
            if not random._rng_tracker:
                raise RuntimeError(
                    "A CudaRNGStateTracker instance must be instantiated "
                    "before executing a random op over a DTensor. "
                    "Try calling random.manual_seed() or distribute_tensor() "
                    "before executing a DTensor random op."
                )
            # For DTensor random operator, run it within a distribute region
            with random._rng_tracker._distribute_region(flat_args_schema[0]):
                local_results = op_call(*local_tensor_args, **local_tensor_kwargs)
        else:
            local_results = op_call(*local_tensor_args, **local_tensor_kwargs)

    # communicate the result to all ranks for some operators that return scalar value
    if output_sharding.output_spec is None:
        if op_call == torch.ops.aten.equal.default:
            obj_list = [None for _ in range(dist.get_world_size())]
            dist.all_gather_object(obj_list, local_results)
            obj_list = list(filter(lambda x: x is not None, obj_list))
            # perform reduce on the collection with AND op
            local_results = functools.reduce(operator.and_, obj_list, True)

    if _is_inplace_op(op_call):
        # inplace op should return self instead of re-wrapping
        self = cast(dtensor.DTensor, args[0])
        self._spec = cast(DTensorSpec, output_sharding.output_spec)
        return self, op_info.schema, output_sharding
    elif _is_out_variant_op(op_call):
        # out variant could possibly have multiple out args (i.e. lu_unpack.out)
        output_specs = (
            (output_sharding.output_spec,)
            if not isinstance(output_sharding.output_spec, tuple)
            else output_sharding.output_spec
        )
        out_dts = []
        spec_idx = 0
        for arg in op_call._schema.arguments:
            if arg.is_out:
                out_dt = cast(dtensor.DTensor, kwargs[arg.name])
                out_dt._spec = cast(DTensorSpec, output_specs[spec_idx])
                out_dts.append(out_dt)
                spec_idx += 1

        assert len(out_dts) >= 1, "out variant should have at least one out arg"
        return (
            tuple(out_dts) if len(out_dts) > 1 else out_dts[0],
            op_info.schema,
            output_sharding,
        )
    else:
        return (
            wrap(local_results, output_sharding.output_spec),
            op_info.schema,
            output_sharding,
        )<|MERGE_RESOLUTION|>--- conflicted
+++ resolved
@@ -10,13 +10,8 @@
 import torch.distributed._tensor.random as random
 from torch.distributed._tensor.device_mesh import DeviceMesh
 from torch.distributed._tensor.op_schema import (
-<<<<<<< HEAD
     _is_inplace_op,
     _is_out_variant_op,
-    ArgsType,
-    KwargsType,
-=======
->>>>>>> fcb2b980
     OpInfo,
     OpSchema,
     OutputSharding,
