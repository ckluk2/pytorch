import contextlib
import logging

from typing import Dict, List, Optional

import torch._C
import torch.fx
import torch.nn
import torch.onnx.operators
from torch._dynamo.utils import deepcopy_to_fake_tensor, get_fake_value, get_real_value
from torch._dynamo.variables.base import VariableTracker
from torch._dynamo.variables.tensor import SymNodeVariable
from torch._guards import Source
from torch.utils import _pytree as pytree

from ..exc import unimplemented, Unsupported, UserError, UserErrorType
from ..guards import GuardBuilder
from ..source import FSDPNNModuleSource, GetItemSource, NNModuleSource
from ..utils import proxy_args_kwargs
from .lists import ListVariable, TupleVariable


log = logging.getLogger(__name__)


def safe_or_raise_always_restore(tx, graph_checkpoint, checkpoint, f, sub_args):
    # Will raise if not sound
    try:
        f.call_function(tx, sub_args, {})
    finally:
        tx.output.graph = graph_checkpoint
        tx.restore_graphstate(checkpoint)


@contextlib.contextmanager
def dynamo_enable_grad(tx):
    from . import GradModeVariable

    org_value = torch.is_grad_enabled()
    try:
        GradModeVariable.create(tx, True)
        yield
    finally:
        GradModeVariable.create(tx, org_value)


def are_tensors(var):
    from . import TensorVariable

    if isinstance(var, TensorVariable):
        return True
    if isinstance(var, (TupleVariable, ListVariable)):
        return all(are_tensors(item) for item in var.items)
    return False


def validate_args_and_maybe_create_graph_inputs(
    sub_args, tracer, tx, manually_set_subgraph_inputs
):
    from . import (
        AutogradFunctionContextVariable,
        ConstantVariable,
        NNModuleVariable,
        TensorVariable,
    )
    from .builder import wrap_fx_proxy

    assert tracer.parent is not None

    def run(arg):
        if not isinstance(arg, VariableTracker):
            return [el for a in arg for el in run(a)]

        if isinstance(arg, ConstantVariable):
            # Ensures that we recompile when the constant value changes
            arg.add_guard(GuardBuilder.CONSTANT_MATCH)

            if manually_set_subgraph_inputs:
                # This arg is not used in the body of the higher order op.
                # Currently, this new input is added to make the calls
                # happy, which expect a fixed number of arguments. In
                # future, we can clean this up.
                tracer.create_graph_input("const")
            return [arg]
        elif isinstance(arg, TensorVariable):
            if manually_set_subgraph_inputs:
                new_proxy = tracer.create_graph_input(arg.as_proxy().node.name)
                example_value = arg.as_proxy().node.meta["example_value"]
                return [
                    wrap_fx_proxy(tx=tx, proxy=new_proxy, example_value=example_value)
                ]
            else:
                return [arg]
        elif isinstance(arg, AutogradFunctionContextVariable):
            if manually_set_subgraph_inputs:
                tracer.create_graph_input(arg.as_proxy().node.name)
            return [arg]
        elif not isinstance(arg, NNModuleVariable) and arg.has_unpack_var_sequence(tx):
            return run(arg.unpack_var_sequence(tx))
        else:
<<<<<<< HEAD
            unimplemented(
                f"HigherOrderOperator with body that accepts non-Tensors as input: {type(arg)}"
=======
            raise unimplemented(
                f"HigherOrderOperator with body that accepts non-Tensors as input. "
                f"Got: {a.python_type()}"
>>>>>>> d9815cb1
            )

    return run(sub_args)


# See NOTE [HigherOrderOperator tracing design]x for details of the design
def speculate_subgraph(
    tx,
    f,
    sub_args,
    sub_kwargs,
    graph_checkpoint,
    checkpoint,
    description,
    *,
    always_restore=False,
    enable_grad=False,
    # NOTE [Temporary argument `manually_set_subgraph_inputs`]
    # If manually_set_subgraph_inputs=True, then we manually add
    # the `sub_args` to `subgraph`, if False then we rely
    # on tracer's lifting mechanism to lift these args.
    # NOTE: Default `True` is temporary and plan is
    #       to always lift args in future and remove this
    #       argument.
    manually_set_subgraph_inputs=True,
    restore_side_effects=True,
):
    if sub_kwargs is None:
        sub_kwargs = {}

    # See NOTE [Temporary argument `manually_set_subgraph_inputs`]
    if sub_kwargs and manually_set_subgraph_inputs:
        unimplemented(
            "Use `manually_set_subgraph_inputs=False` when passing `sub_kwargs`."
        )

    try:
        with tx.output.new_subtracer() as tracer:
            args = validate_args_and_maybe_create_graph_inputs(
                sub_args, tracer, tx, manually_set_subgraph_inputs
            )

            validate_args_and_maybe_create_graph_inputs(
                sub_kwargs.values(), tracer, tx, manually_set_subgraph_inputs=False
            )

            autograd_ctx = (
                dynamo_enable_grad(tx) if enable_grad else contextlib.nullcontext()
            )

            if restore_side_effects:
                prev_side_effects = tx.output.side_effects.clone()

            with autograd_ctx:
                output = f.call_function(tx, args, sub_kwargs)

            if restore_side_effects:
                # Captured variables are tracked in side-effects
                # and they show up in output graph incorrectly.
                # It is ok to undo this side-effect tracking
                # as speculate_subgraph will allow only
                # pure functions.
                tx.output.side_effects = prev_side_effects

            # Register output to graph
            # Modeled off of compile_and_call_fx_graph
            # TODO: support pytree output
            # We check always_restore because we dont use the output or side effects of always_restore code,
            # like bwd.
            if always_restore:
                # Nothing left to do here
                return output, tx.output.graph, tracer.lifted_freevars
            else:
                if not are_tensors(output):
                    unimplemented(
                        "HigherOrderOperator body's output must consist of tensors only"
                    )

                tx.output.guards.update(output.guards)
                # The output proxies might not belong to this SubgraphTracer
                # (if they are free variables that were never lifted)
                # so lift them here.
                output_proxies = output.as_proxy()
                output_proxies = pytree.tree_map(
                    tracer.maybe_lift_tracked_freevar_to_input, output_proxies
                )
                tx.output.create_node(
                    "output",
                    "output",
                    (tracer.create_arg((output_proxies,))),
                    {},
                )
                graph = tx.output.graph
                graph.lint()
                lifted_freevars = tracer.lifted_freevars

                return (
                    output,
                    graph,
                    lifted_freevars,
                )

    except Unsupported as ex:
        msg = (
            f"speculate_subgraph: while introspecting {description}, we were unable "
            f"to trace function `{f.get_name()}` into a single graph. This means "
            f"that Dynamo was unable to prove safety for this API and will "
            f"fall back to eager-mode PyTorch, which could lead to a slowdown."
        )
        log.warning(msg)
        log.exception(ex)
        tx.output.graph = graph_checkpoint
        tx.restore_graphstate(checkpoint)
        raise Unsupported(
            f"{msg} Scroll up for the stack trace "
            f"of the initial exception. The reason was: {ex.msg}"
        ) from ex


def get_example_value_from_proxy_container(expr):
    return pytree.tree_map_only(
        torch.fx.Proxy, lambda a: a.node.meta["example_value"], expr
    )


def make_attr(tx, name):
    node = tx.output.create_proxy(
        "get_attr",
        name,
        (),
        {},
    )
    return node


def add_subgraph(tx, source, name, gm):
    next_name = None
    i = 0
    while not next_name:
        candidate = f"{name}_{i}"
        if candidate in tx.output.nn_modules:
            i += 1
        else:
            next_name = candidate

    gm.__name__ = next_name
    if source.guard_source().is_fsdp_module():
        src = FSDPNNModuleSource(GetItemSource(source, next_name))
    else:
        src = NNModuleSource(GetItemSource(source, next_name))
    gm.torchdynamo_force_dynamic = False
    tx.output.register_attr_or_module(gm, next_name, source=src)
    return next_name


class TorchHigherOrderOperatorVariable(VariableTracker):
    def __init__(self, value, source: Optional[Source] = None, **kwargs):
        super().__init__(**kwargs)
        self.value = value
        self.source = source

    @staticmethod
    def make(value, source=None, **kwargs):
        if value.__name__ == "cond":
            return CondHigherOrderVariable(value, source, **kwargs)
        elif value.__name__ == "map":
            return MapHigherOrderVariable(value, source, **kwargs)
        elif value.__name__ == "executorch_call_delegate":
            return ExecutorchCallDelegateHigherOrderVariable(value, source, **kwargs)
        elif value.__name__ == "out_dtype":
            return OutDtypeHigherOrderVariable(value, source, **kwargs)
        elif value is torch._functorch.eager_transforms.grad_impl:
            return FunctorchGradHigherOrderVariable(value, source, **kwargs)
        elif value is torch._functorch.vmap.vmap_impl:
            return FunctorchVmapHigherOrderVariable(value, source, **kwargs)
        elif value.__name__ in (
            "trampoline_autograd_fwd",
            "trampoline_autograd_bwd",
            "trampoline_autograd_apply",
        ):
            return AutogradFunctionMethodHigherOrderVariable(value, source, **kwargs)
        elif value.__name__ == "wrap":
            return WrapHigherOrderVariable(value, source, **kwargs)
        elif value.__name__ in (
            "wrap_activation_checkpoint",
            "tag_activation_checkpoint",
        ):
            return CheckpointHigherOrderVariable(value, source, **kwargs)
        elif value.__name__ == "_export_tracepoint":
            return ExportTracepointHigherOrderVariable(value, source, **kwargs)
        else:
            unimplemented(f"HigherOrderOperator {value.__name__}")

    def check_kwargs(self, kwargs, supported_types):
        assert (
            all(isinstance(value, supported_types) for value in kwargs.values())
            or not kwargs
        ), "only constant kwargs are supported"

    def call_function(
        self, tx, args: List[VariableTracker], kwargs: Dict[str, VariableTracker]
    ) -> VariableTracker:
        unimplemented(f"HigherOrderOperator {self.value.__name__}")


class CondHigherOrderVariable(TorchHigherOrderOperatorVariable):
    def call_function(
        self, tx, args: "List[VariableTracker]", kwargs: "Dict[str, VariableTracker]"
    ) -> "VariableTracker":
        from . import (
            ConstantVariable,
            ListVariable,
            NestedUserFunctionVariable,
            TensorVariable,
            UserFunctionVariable,
        )
        from .builder import wrap_fx_proxy

        self.check_kwargs(kwargs, ConstantVariable)

        # TODO(voz): Support fake tensor dispatch for recursive
        # ops - see torch/dispatch/_dispatcher.py
        if len(args) != 4:
            raise UserError(
                UserErrorType.DYNAMIC_CONTROL_FLOW,
                f"Expected 4 arguments but got {len(args)}.\n"
                f"Usage: cond(pred, true_fn, false_fn, operands)",
            )
        # predicate
        if type(args[0]) not in (ConstantVariable, TensorVariable, SymNodeVariable):
            raise UserError(
                UserErrorType.DYNAMIC_CONTROL_FLOW,
                f"Expected pred to be bool/int or a tensor with single "
                f"item but got {str(type(args[0]))} "
                f"with original python type {str(args[0].python_type())}.",
            )
        tx.output.guards.update(args[0].guards)

        # operands
        if type(args[3]) is not ListVariable:
            raise UserError(
                UserErrorType.DYNAMIC_CONTROL_FLOW,
                f"Expected a list but got {args[3].python_type()}",
            )
        operands = args[3].unpack_var_sequence(tx)
        if not all(
            isinstance(operand, (TensorVariable, torch.Tensor)) for operand in operands
        ):
            raise UserError(
                UserErrorType.DYNAMIC_CONTROL_FLOW,
                "Expected a list of tensors but got {actual_args}".format(  # noqa: UP032
                    actual_args=[
                        str(operand.python_type())
                        if isinstance(operand, VariableTracker)
                        else str(type(operand))
                        for operand in operands
                    ],
                ),
            )

        # branches
        assert isinstance(
            args[1], (UserFunctionVariable, NestedUserFunctionVariable)
        ), str(
            type(args[1])
        )  # true_fn

        assert isinstance(
            args[2], (UserFunctionVariable, NestedUserFunctionVariable)
        ), str(
            type(args[2])
        )  # false_fn

        # Our strategy for tracing the true/false branches of cond
        # are to checkpoint our graphstate, run the true branch,
        # roll it back to the checkpoint, and run the false
        # branch, and then merge the graphstates.  Well, perhaps
        # "merge" is too strong a word: we mostly assert that
        # the resulting graphstates have to be the same.
        #
        # We only permit guards to diverge (we union the guards from
        # both branches).  In particular, this means that side
        # effects are NOT permitted inside true/false branches; this
        # would be difficult to implement, because of the path
        # explosion problem.

        graph_checkpoint, checkpoint = tx.output.graph, tx.copy_graphstate()

        def speculate_branch(branch):
            # NB: 0 is predicate
            ix = 1 if branch else 2
            try:
                # TODO: Support kwargs
                ret_val, ret_graph, ret_lifted_freevars = speculate_subgraph(
                    tx,
                    args[ix],
                    operands,
                    {},
                    graph_checkpoint,
                    checkpoint,
                    "cond",
                )
            # Reraise because we want to suggest workarounds
            except Unsupported as e:
                raise UserError(UserErrorType.DYNAMIC_CONTROL_FLOW, str(e)) from e

            if not isinstance(ret_val, TensorVariable):
                raise UserError(
                    UserErrorType.DYNAMIC_CONTROL_FLOW,
                    "Expected branch out type to be a single tensor",
                )
            return ret_val, ret_graph, ret_lifted_freevars

        (true_r, true_graph, true_lifted_freevars) = speculate_branch(True)
        true_nn_modules = tx.copy_graphstate().output.nn_modules

        (false_r, false_graph, false_lifted_freevars) = speculate_branch(False)
        false_nn_modules = tx.copy_graphstate().output.nn_modules

        # TODO (tmanlaibaatar) deduplicate this later
        # Let's say we capture cond(pred, true_fn, false_fn, x)
        # and true_fn has lifted variables a, b, c
        # and false_fn has lifted variables a, b, d
        # Then each branch graph will receive:
        # true_fn(x, a, b, c, a_false, b_false, d_false)
        # false_fn(x, a_true, b_true, c_true, a, b, d)
        # https://github.com/pytorch/pytorch/issues/103530
        def fixup_branch_inps(graph, add_after, new_args, suffix) -> None:
            inp_count = 0
            for node in graph.nodes:
                if node.op == "placeholder":
                    if inp_count == add_after:
                        with graph.inserting_after(node):
                            for inp_node in new_args:
                                new_node_name = inp_node.node.name + suffix
                                graph.placeholder(new_node_name)
                        break
                    inp_count += 1

        fixup_branch_inps(
            true_graph,
            len(operands) + len(true_lifted_freevars) - 1,
            false_lifted_freevars,
            "_false_branch",
        )

        fixup_branch_inps(
            false_graph, len(operands) - 1, true_lifted_freevars, "_true_branch"
        )

        true_name = add_subgraph(
            tx,
            self.source,
            "cond_true",
            torch.fx.GraphModule(true_nn_modules.nn_modules, true_graph),
        )
        false_name = add_subgraph(
            tx,
            self.source,
            "cond_false",
            torch.fx.GraphModule(false_nn_modules.nn_modules, false_graph),
        )

        true_node = make_attr(tx, true_name)
        false_node = make_attr(tx, false_name)

        p_args = (
            args[0].as_proxy(),
            true_node,
            false_node,
            [a.as_proxy() for a in operands]
            + list(true_lifted_freevars.keys())
            + list(false_lifted_freevars.keys()),
        )
        # TODO: assert that the true/false return values are
        # consistent
        example_value = true_r.as_proxy().node.meta["example_value"]

        _, p_kwargs = proxy_args_kwargs([], kwargs)

        # Store the invocation as a call
        return wrap_fx_proxy(
            tx=tx,
            proxy=tx.output.create_proxy(
                "call_function",
                self.value,
                args=tuple(p_args),
                kwargs=p_kwargs,
            ),
            example_value=example_value,
        )


def non_single_tensor_return_unsupported(api, ret):
    from . import TensorVariable

    if not isinstance(ret, TensorVariable):
        raise Unsupported(
            f"{api} over function that returns something " f"other than one Tensor"
        )


class MapHigherOrderVariable(TorchHigherOrderOperatorVariable):
    def call_function(
        self, tx, args: List[VariableTracker], kwargs: Dict[str, VariableTracker]
    ) -> VariableTracker:
        from . import (
            ConstantVariable,
            NestedUserFunctionVariable,
            TensorVariable,
            UserFunctionVariable,
        )
        from .builder import wrap_fx_proxy

        self.check_kwargs(kwargs, ConstantVariable)

        assert type(args[0]) in (UserFunctionVariable, NestedUserFunctionVariable)
        assert type(args[1]) is TensorVariable

        sample_shape = args[1].get_real_value().size()
        if len(sample_shape) < 1 or sample_shape[0] == 0:
            unimplemented(
                "map() operator doesn't support scalar or zero-sized tensors during tracing."
            )

        checkpoint = tx.copy_graphstate()
        # To get the example output from map() we will need to provide at least one sample to
        # the loop body. In our case we will always use xs[0], and our map() won't support zero
        # sized tensor during tracing.
        first_dim = args[1].call_method(
            tx, "__getitem__", args=[ConstantVariable(0)], kwargs={}
        )

        # TODO: Support kwargs
        (
            body_r,
            body_graph,
            body_lifted_freevars,
        ) = speculate_subgraph(
            tx,
            args[0],
            [
                first_dim,
                *args[2:],
            ],
            {},
            tx.output.graph,
            checkpoint,
            "torch.ops.higher_order.map",
        )

        body_nn_modules = tx.copy_graphstate().output.nn_modules

        body_name = add_subgraph(
            tx,
            self.source,
            "map_body",
            torch.fx.GraphModule(body_nn_modules.nn_modules, body_graph),
        )

        body_node = make_attr(tx, body_name)
        p_args = (
            body_node,
            *(arg.as_proxy() for arg in args[1:]),
            *(arg for arg in body_lifted_freevars.keys()),
        )
        non_single_tensor_return_unsupported("torch.ops.higher_order.map", body_r)
        r = body_r.as_proxy().node.meta["example_value"]
        example_value = r.new_empty(
            [get_fake_value(args[1].as_proxy().node, tx).shape[0], *r.shape]
        )

        _, p_kwargs = proxy_args_kwargs([], kwargs)

        # Store the invocation as a call
        return wrap_fx_proxy(
            tx=tx,
            proxy=tx.output.create_proxy(
                "call_function",
                self.value,
                args=tuple(p_args),
                kwargs=p_kwargs,
            ),
            example_value=example_value,
        )


class ExecutorchCallDelegateHigherOrderVariable(TorchHigherOrderOperatorVariable):
    def call_function(
        self, tx, args: "List[VariableTracker]", kwargs: "Dict[str, VariableTracker]"
    ) -> "VariableTracker":
        from . import ConstantVariable
        from .builder import wrap_fx_proxy

        self.check_kwargs(kwargs, ConstantVariable)

        # This is operator for delegation within Executorch which calls a
        # specific function in the given lowered module with the given
        # operators. The actual operator is defined in the Executorch codebase.
        # This is a bad hierarchical violation since
        # executorch_call_delegate sits at a higher level than dynamo, but
        # there's no real solution to this issue yet.
        lowered_module = tx.output.get_submodule(args[0].module_key)

        lowered_node = make_attr(tx, args[0].module_key)

        p_args = tuple(arg.as_proxy() for arg in args[1:])
        real_sub_args = pytree.tree_map_only(
            torch.fx.Proxy, lambda a: get_real_value(a.node, tx.output), p_args
        )
        example_res = lowered_module.original_module(*real_sub_args)
        example_value = deepcopy_to_fake_tensor(example_res, tx.fake_mode)

        p_args = (lowered_node,) + p_args

        _, p_kwargs = proxy_args_kwargs([], kwargs)

        # Store the invocation as a call
        return wrap_fx_proxy(
            tx=tx,
            proxy=tx.output.create_proxy(
                "call_function",
                self.value,
                args=tuple(p_args),
                kwargs=p_kwargs,
            ),
            example_value=example_value,
        )


class FunctorchGradHigherOrderVariable(TorchHigherOrderOperatorVariable):
    def call_function(
        self, tx, args: "List[VariableTracker]", kwargs: "Dict[str, VariableTracker]"
    ) -> "VariableTracker":
        from . import ConstantVariable
        from .builder import wrap_fx_proxy

        self.check_kwargs(kwargs, ConstantVariable)

        # TODO: Support `fn` with kwargs.
        if not torch._dynamo.config.capture_func_transforms:
            unimplemented(
                "torch.func.grad capture is disabled, "
                "it can be turned on by setting "
                "`torch._dynamo.config.capture_func_transforms=True`"
            )
        # [NOTE] Here we are (roughly) modelling the following
        #
        #   grad_fn = torch.func.grad(fn, argnums=.., has_aux=..)
        #   grad_output = grad_fn(x)
        checkpoint = tx.copy_graphstate()
        graph_checkpoint = tx.output.graph
        grad_args = (args[0], args[1], args[2])

        # get arguments
        func, argnums, has_aux = grad_args
        kwargs = args[4].items
        if len(kwargs) > 0:
            # Since speculate_subgraph doesn't support kwargs, we can't handle this for now.
            unimplemented(
                "torch.func.grad: kwargs arguments are currently unsupported."
            )

        # Trace through the `func`
        # NOTE [HACK: Enable autograd while tracing function]
        # `torch.func.grad` should not be affected by `no_grad` outside of `grad`.
        # So, we enable_grad right before the function to which `grad` is applied
        # (the parts explicitly disabled with `no_grad` inside the function are still disabled).
        # Eg.
        # def f(x):
        #     with no_grad():  # This will disable grad tracking under it.
        #        y = x * 2
        #
        #     return x ** 2 - y  # grad tracking should be enabled irrespective of outside `no_grad`.
        #
        # with no_grad():  # This will not disable grad tracking inside of grad(f).
        #     grad_o = torch.func.grad(f)(x)
        # TODO: Support kwargs
        body_r, body_graph, body_lifted_freevars = speculate_subgraph(
            tx,
            func,
            args[3].items,
            {},
            graph_checkpoint,
            checkpoint,
            "torch.func.grad",
            # See NOTE [HACK: Enable autograd while tracing function]
            enable_grad=True,
        )

        body_name = add_subgraph(
            tx,
            self.source,
            "grad_body",
            torch.fx.GraphModule(tx.output.nn_modules, body_graph),
        )
        body_node = make_attr(tx, body_name)
        grad_proxy_args = (
            body_node,
            *(arg.as_proxy() for arg in grad_args[1:]),
        )

        # Model `grad_fn = grad(fn, *grad_args, **grad_kwargs)`
        grad_fn = tx.output.create_proxy(
            "call_function",
            torch.func.grad,
            args=tuple(grad_proxy_args),
            kwargs={},
            name="grad_proxy",
        )

        # Pass lifted freevars to the call to `grad_fn`
        args = args[3].items
        grad_fn_args = tuple(arg.as_proxy() for arg in args) + tuple(
            body_lifted_freevars
        )

        # Call grad_fn with inputs.
        # grad_output = grad_fn(*grad_fn_args, **grad_fn_kwargs)
        grad_output = grad_fn(*grad_fn_args)

        # `grad_fn(*grad_fn_args, **grad_fn_kwargs)`
        # Output of grad_fn is
        # For has_aux=False, Tuple[gradients of inputs indicated by argnums].
        # For has_aux=True, Tuple[Tuple[gradients of inputs indicated by argnums], aux values]
        # NOTE: example_value should match `grad_output`.
        def _from_args(idx):
            return args[idx].as_proxy().node.meta["example_value"].contiguous()

        def to_python_ints(argnums):
            if not isinstance(argnums, (ConstantVariable, TupleVariable)):
                raise UserError(
                    UserErrorType.INVALID_INPUT,
                    f"argnums is expected to be int or tuple of ints. Got {argnums}.",
                )

            if isinstance(argnums, ConstantVariable):
                if not isinstance(argnums.value, (int, tuple)):
                    raise UserError(
                        UserErrorType.INVALID_INPUT,
                        f"argnums is expected to be int or tuple of ints. Got {argnums}.",
                    )
                return argnums.value
            else:
                const_vars = argnums.unpack_var_sequence(tx)
                if not all(
                    isinstance(var, ConstantVariable) and isinstance(var.value, int)
                    for var in const_vars
                ):
                    raise UserError(
                        UserErrorType.INVALID_INPUT,
                        f"argnums is expected to contain int only. Got {const_vars}.",
                    )
                return tuple(var.value for var in const_vars)

        argnums_v = to_python_ints(argnums)
        example_value = pytree.tree_map(_from_args, argnums_v)

        if has_aux.value:
            # case : has_aux = True
            # NOTE: Currently speculate subgraph allows body_r to be
            # Tensor or Tuple/List of Tensor.
            # Since `grad` expects output with has_aux
            # to be (output, aux), only valid output currently is
            # (output, some_tensor)
            body_r_proxy = body_r.as_proxy()
            aux = body_r_proxy[1].node.meta["example_value"]
            example_value = (example_value, aux)

        fx_proxy = wrap_fx_proxy(tx=tx, proxy=grad_output, example_value=example_value)

        # Call contiguous on all the computed grads.
        if not has_aux.value:
            if isinstance(argnums_v, int):
                return fx_proxy.call_method(tx, "contiguous", (), {})
            else:
                grads = fx_proxy
                items = []
                for idx in range(len(argnums_v)):
                    proxy = grads.call_method(
                        tx, "__getitem__", (ConstantVariable(idx),), {}
                    ).call_method(tx, "contiguous", (), {})
                    items.append(proxy)
                return TupleVariable(items)
        else:  # case: has_aux.value = True
            # fx_proxy -> Tuple(grads, aux)
            grads = fx_proxy.call_method(tx, "__getitem__", (ConstantVariable(0),), {})
            aux = fx_proxy.call_method(tx, "__getitem__", (ConstantVariable(1),), {})
            if isinstance(argnums_v, int):
                return TupleVariable([grads.call_method(tx, "contiguous", (), {}), aux])
            else:
                items = []
                for idx in range(len(argnums_v)):
                    proxy = grads.call_method(
                        tx, "__getitem__", (ConstantVariable(idx),), {}
                    ).call_method(tx, "contiguous", (), {})
                    items.append(proxy)
                return TupleVariable([TupleVariable(items), aux])


class FunctorchVmapHigherOrderVariable(TorchHigherOrderOperatorVariable):
    def call_function(
        self, tx, args: "List[VariableTracker]", kwargs: "Dict[str, VariableTracker]"
    ) -> "VariableTracker":
        from . import ConstantVariable, TensorVariable
        from .builder import wrap_fx_proxy

        if not torch._dynamo.config.capture_func_transforms:
            unimplemented(
                "torch.func.vmap capture is disabled, "
                "it can be turned on by setting "
                "`torch._dynamo.config.capture_func_transforms=True`"
            )

        checkpoint = tx.copy_graphstate()
        graph_checkpoint = tx.output.graph

        # unpack args
        fn = args[0]
        in_dims = args[1]
        out_dims = args[2]
        randomness = args[3]
        chunk_size = args[4]
        batch_input_args = args[5:]

        if not isinstance(in_dims, (ConstantVariable, TupleVariable)):
            unimplemented("torch.func.vmap: in_dims is not an int or tuple variable.")

        if not isinstance(out_dims, (ConstantVariable, TupleVariable)):
            unimplemented("torch.func.vmap: out_dims is not an int or tuple variable.")

        if kwargs:
            unimplemented(
                "NYI - torch.func.vmap: kwargs arguments are currently unsupported."
            )

        if chunk_size.value is not None:
            unimplemented(
                "NYI - torch.func.vmap is not implemented when chunk_size is passed"
            )

        flat_args, arg_spec = torch.utils._pytree.tree_flatten(batch_input_args)
        in_dims_v = in_dims.as_python_constant()
        in_dims_v = in_dims_v if isinstance(in_dims_v, int) else list(in_dims_v)
        broadcasted_in_dims = torch._functorch.vmap._broadcast_to_and_flatten(
            in_dims_v, arg_spec
        )

        # We want to pass unbatched input to speculate subgraph.
        # So we loop through the inputs and select only one sample
        # from the batch.
        unbatched_input_args = []
        for arg, in_dim in zip(flat_args, broadcasted_in_dims):
            if in_dim is not None:
                assert isinstance(arg, TensorVariable)
                unbatched_arg = arg.call_method(
                    tx, "select", (ConstantVariable(in_dim), ConstantVariable(0)), {}
                )
                unbatched_input_args.append(unbatched_arg)
            else:
                unbatched_input_args.append(arg)

        # Ban ops like `stride`, `storage_offset` in the traced functions.
        # NOTE: We are conservatively banning more ops (vmap should be able
        #       to handle a few of them).
        with tx.strict_translation_mode():
            # trace through the function with unbatched inputs.
            _, body_graph, body_lifted_freevars = speculate_subgraph(
                tx,
                fn,
                torch.utils._pytree.tree_unflatten(unbatched_input_args, arg_spec),
                {},
                graph_checkpoint,
                checkpoint,
                "torch.vmap",
            )

        body_name = add_subgraph(
            tx,
            self.source,
            "vmap_body",
            torch.fx.GraphModule(tx.output.nn_modules, body_graph),
        )
        body_node = make_attr(tx, body_name)

        # body_lifted_variable should not be treated as batched.
        # So here we update `in_dims` to reflect that.
        # NOTE: updated_in_dims is flat list, it is ok for now
        #       as speculate_subgraph does not supports functions with non-Tensor args.
        #       (so we graph-break above)
        updated_in_dims = TupleVariable(
            [ConstantVariable(dim) for dim in broadcasted_in_dims]
            + [
                ConstantVariable(None),
            ]
            * len(body_lifted_freevars)
        )

        vmap_proxy_args = (
            body_node,
            *(arg.as_proxy() for arg in (updated_in_dims, out_dims, randomness)),
        )
        # vmap_proxy corresponds to `vmap_proxy = vmap(fn, *vmap_args, **vmap_kwargs)`
        vmap_proxy = tx.output.create_proxy(
            "call_function",
            torch.func.vmap,
            args=tuple(vmap_proxy_args),
            kwargs={},
            name="vmap_proxy",
        )

        proxy_batched_fn_args = tuple(
            arg.as_proxy() for arg in batch_input_args
        ) + tuple(body_lifted_freevars)

        # We compute the example_value by actually calling
        # `vmap` with FakeTensors.
        fake_batched_fn_args = tuple(
            arg.as_proxy().node.meta["example_value"] for arg in batch_input_args
        ) + tuple(arg.node.meta["example_value"] for arg in body_lifted_freevars)
        actual_in_dims = tuple(
            pytree.tree_map(lambda x: x.value, updated_in_dims.items)
        )

        # NOTE: `body_graph` might have operators which
        # will create new tensors. So it is required
        # that we run `vmap` under FakeMode.
        with tx.fake_mode:
            example_value = torch._functorch.vmap.vmap_impl(
                torch.fx.GraphModule(tx.output.nn_modules, body_graph),
                actual_in_dims,
                out_dims.as_python_constant(),
                randomness.value,
                chunk_size.value,
                *fake_batched_fn_args,
            )

        # proxy corresponds to `call = vmap_proxy(*batched_fn_args, **batched_fn_kwargs)`
        proxy = vmap_proxy(*proxy_batched_fn_args)
        return wrap_fx_proxy(
            tx=tx,
            proxy=proxy,
            example_value=example_value,
        )


class AutogradFunctionMethodHigherOrderVariable(TorchHigherOrderOperatorVariable):
    def call_function(
        self, tx, args: "List[VariableTracker]", kwargs: "Dict[str, VariableTracker]"
    ) -> "VariableTracker":
        from . import ConstantVariable, UserFunctionVariable
        from .builder import wrap_fx_proxy

        self.check_kwargs(kwargs, ConstantVariable)

        from . import TorchVariable

        always_restore = self.value.__name__ == "trampoline_autograd_bwd"
        if (
            self.value.__name__ == "trampoline_autograd_bwd"
            or self.value.__name__ == "trampoline_autograd_fwd"
        ):
            fn = UserFunctionVariable(self.value, source=self.source)
        else:
            fn = TorchVariable(self.value)
        checkpoint = tx.copy_graphstate()
        pre_guards = tx.output.guards
        graph_checkpoint = tx.output.graph

        # TODO: Support kwargs
        (
            body_r,
            body_graph,
            body_lifted_freevars,
        ) = speculate_subgraph(
            tx,
            fn,
            [
                *args,
            ],
            {},
            graph_checkpoint,
            checkpoint,
            "the user-defined autograd.Function",
            # Backwards should never, ever be stored!
            always_restore=always_restore,
            restore_side_effects=False,
        )
        post_guards = tx.output.guards
        if body_lifted_freevars:
            for freevar in body_lifted_freevars.keys():
                if "saved_tensor_marked" not in freevar.node.meta:
                    unimplemented("NYI - freevars in autograd function.")

        if always_restore:
            if post_guards - pre_guards:
                unimplemented("NYI - New guards discovered in a restoring state")
            # Nothing left to do here
            return None

        p_args = (
            *(arg.as_proxy() for arg in args),
            *(arg for arg in body_lifted_freevars.keys()),
        )
<<<<<<< HEAD
=======
        non_single_tensor_return_unsupported("autograd.Function forward", body_r)
        r = body_r.as_proxy().node.meta["example_value"]
        example_value = r

>>>>>>> d9815cb1
        _, p_kwargs = proxy_args_kwargs([], kwargs)
        example_value = get_example_value_from_proxy_container(body_r.as_proxy())

        # Store the invocation as a call
        return wrap_fx_proxy(
            tx=tx,
            proxy=tx.output.create_proxy(
                "call_function",
                self.value,
                args=tuple(p_args),
                kwargs=p_kwargs,
            ),
            example_value=example_value,
        )


class WrapHigherOrderVariable(TorchHigherOrderOperatorVariable):
    def create_wrapped_node(self, tx, args, kwargs, description):
        # See NOTE [HigherOrderOperator tracing design] for more details
        checkpoint = tx.copy_graphstate()
        graph_checkpoint = tx.output.graph

        (
            body_r,
            body_graph,
            body_lifted_freevars,
        ) = speculate_subgraph(
            tx,
            args[0],  # function
            [*args[1:]],
            kwargs,
            graph_checkpoint,
            checkpoint,
            description,
            manually_set_subgraph_inputs=False,
        )

        body_name = add_subgraph(
            tx,
            self.source,
            "wrap_body",
            torch.fx.GraphModule(tx.output.nn_modules, body_graph),
        )

        body_node = make_attr(tx, body_name)

        # Since, we call `speculate_subgraph` with `manually_set_subgraph_inputs=False`,
        # all the arguments are lifted.
        lifted_args = tuple(arg for arg in body_lifted_freevars.keys())

        proxy_args = (body_node,) + lifted_args
        example_value = get_example_value_from_proxy_container(body_r.as_proxy())

        return proxy_args, {}, example_value

    def call_function(
        self, tx, args: "List[VariableTracker]", kwargs: "Dict[str, VariableTracker]"
    ) -> "VariableTracker":
        from .builder import wrap_fx_proxy

        p_args, p_kwargs, example_value = self.create_wrapped_node(
            tx, args, kwargs, "wrap"
        )

        # Store the invocation as a call
        return wrap_fx_proxy(
            tx=tx,
            proxy=tx.output.create_proxy(
                "call_function",
                self.value,
                args=tuple(p_args),
                kwargs=p_kwargs,
            ),
            example_value=example_value,
        )


class OutDtypeHigherOrderVariable(TorchHigherOrderOperatorVariable):
    def call_function(
        self, tx, args: "List[VariableTracker]", kwargs: "Dict[str, VariableTracker]"
    ) -> "VariableTracker":
        from .builder import wrap_fx_proxy

        if len(kwargs) != 0:
            unimplemented("out_dtype does not handle kwargs")

        p_args = tuple(arg.as_proxy() for arg in args)
        op = p_args[0]
        output_dtype = p_args[1]
        fake_sub_args = pytree.tree_map_only(
            torch.fx.Proxy, lambda a: get_fake_value(a.node, tx), p_args[2:]
        )
        # This is a simplified implementation of this operator just for tracing.
        # Actual implementation may also first promote the arguments
        example_value = op(*fake_sub_args).to(dtype=output_dtype)

        # Store the invocation as a call
        return wrap_fx_proxy(
            tx=tx,
            proxy=tx.output.create_proxy(
                "call_function",
                self.value,
                args=tuple(p_args),
                kwargs={},
            ),
            example_value=example_value,
        )


class CheckpointHigherOrderVariable(WrapHigherOrderVariable):
    def call_function(
        self, tx, args: List[VariableTracker], kwargs: Dict[str, VariableTracker]
    ) -> VariableTracker:
        from torch._higher_order_ops.wrap import TagActivationCheckpoint
        from .builder import wrap_fx_proxy

        checkpoint_kwargs, gmod_kwargs = TagActivationCheckpoint.divide_kwargs(kwargs)

        # Here we use checkpoint_kwargs (and not gmod kwargs). gmod_kwargs are
        # already flattened above and managed inside the fx graph.
        p_args, _, example_value = self.create_wrapped_node(
            tx, args, gmod_kwargs, "torch.utils.checkpoint.checkpoint"
        )

        _, checkpoint_kwargs = proxy_args_kwargs([], checkpoint_kwargs)

        # Store the invocation as a call
        return wrap_fx_proxy(
            tx=tx,
            proxy=tx.output.create_proxy(
                "call_function",
                self.value,
                args=tuple(p_args),
                kwargs=checkpoint_kwargs,
            ),
            example_value=example_value,
        )


class ExportTracepointHigherOrderVariable(TorchHigherOrderOperatorVariable):
    def call_function(
        self, tx, args: "List[VariableTracker]", kwargs: "Dict[str, VariableTracker]"
    ) -> "VariableTracker":
        from .builder import wrap_fx_proxy

        p_args = tuple(arg.as_proxy() for arg in args)
        p_kwargs = {key: arg.as_proxy() for key, arg in kwargs.items()}
        return wrap_fx_proxy(
            tx=tx,
            proxy=tx.output.create_proxy(
                "call_function",
                self.value,
                args=p_args,
                kwargs=p_kwargs,
            ),
            example_value=None,
        )<|MERGE_RESOLUTION|>--- conflicted
+++ resolved
@@ -98,20 +98,15 @@
         elif not isinstance(arg, NNModuleVariable) and arg.has_unpack_var_sequence(tx):
             return run(arg.unpack_var_sequence(tx))
         else:
-<<<<<<< HEAD
             unimplemented(
-                f"HigherOrderOperator with body that accepts non-Tensors as input: {type(arg)}"
-=======
-            raise unimplemented(
                 f"HigherOrderOperator with body that accepts non-Tensors as input. "
-                f"Got: {a.python_type()}"
->>>>>>> d9815cb1
+                f"Got: {arg.python_type()}"
             )
 
     return run(sub_args)
 
 
-# See NOTE [HigherOrderOperator tracing design]x for details of the design
+# See NOTE [HigherOrderOperator tracing design] for details of the design
 def speculate_subgraph(
     tx,
     f,
@@ -1010,13 +1005,6 @@
             *(arg.as_proxy() for arg in args),
             *(arg for arg in body_lifted_freevars.keys()),
         )
-<<<<<<< HEAD
-=======
-        non_single_tensor_return_unsupported("autograd.Function forward", body_r)
-        r = body_r.as_proxy().node.meta["example_value"]
-        example_value = r
-
->>>>>>> d9815cb1
         _, p_kwargs = proxy_args_kwargs([], kwargs)
         example_value = get_example_value_from_proxy_container(body_r.as_proxy())
 
