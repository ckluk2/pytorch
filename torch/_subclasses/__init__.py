import torch

from torch._subclasses.base_tensor import BaseTensor
from torch._subclasses.fake_tensor import FakeTensor, _device_not_kwarg_ops, _is_tensor_constructor

<<<<<<< HEAD
_all__ = [
  "BaseTensor",
  "FakeTensor",
  "_device_not_kwarg_ops",
  "_is_tensor_constructor",
=======
__all__ = [
    "BaseTensor",
    "FakeTensor",
    "_device_not_kwarg_ops",
>>>>>>> 6248df62
]<|MERGE_RESOLUTION|>--- conflicted
+++ resolved
@@ -1,18 +1,15 @@
 import torch
 
 from torch._subclasses.base_tensor import BaseTensor
-from torch._subclasses.fake_tensor import FakeTensor, _device_not_kwarg_ops, _is_tensor_constructor
+from torch._subclasses.fake_tensor import (
+    FakeTensor,
+    _device_not_kwarg_ops,
+    _is_tensor_constructor,
+)
 
-<<<<<<< HEAD
 _all__ = [
-  "BaseTensor",
-  "FakeTensor",
-  "_device_not_kwarg_ops",
-  "_is_tensor_constructor",
-=======
-__all__ = [
     "BaseTensor",
     "FakeTensor",
     "_device_not_kwarg_ops",
->>>>>>> 6248df62
+    "_is_tensor_constructor",
 ]