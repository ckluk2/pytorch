#include <torch/csrc/profiler/collection.h>
#include <torch/csrc/profiler/orchestration/vulkan.h>

#include <algorithm>
#include <functional>
#include <limits>
#include <memory>
#include <queue>
#include <type_traits>
#include <utility>

#include <fmt/format.h>

#ifdef USE_KINETO
#include <libkineto.h>
#endif

#include <ATen/Context.h>
#include <ATen/record_function.h>
#include <c10/core/ScalarTypeToTypeMeta.h>
#include <c10/util/Exception.h>
#include <c10/util/flat_hash_map.h>
#include <c10/util/hash.h>
#include <c10/util/overloaded.h>
#include <torch/csrc/jit/runtime/interpreter.h>
#include <torch/csrc/profiler/data_flow.h>
#include <torch/csrc/profiler/kineto_shim.h>

namespace torch {
namespace profiler {
namespace impl {
using result_ptr_t = std::shared_ptr<Result>;
using trace_ptr_t =
    std::unique_ptr<torch::profiler::impl::kineto::ActivityTraceWrapper>;

RawTensorMetadataBase::RawTensorMetadataBase(const at::Tensor& t)
    : data_{t.has_storage() ? t.storage().data() : nullptr},
      dtype_{t.scalar_type()},
      layout_{t.layout()},
      dim_{static_cast<uint32_t>(t.sizes().size())} {
  TORCH_INTERNAL_ASSERT_DEBUG_ONLY(
      t.sizes().size() <= std::numeric_limits<uint32_t>::max(),
      "Cannot profile Tensors of size > uint32 max. Got dim: ",
      t.sizes().size());
}

RawTensorMetadata::RawTensorMetadata(const at::Tensor& t)
    : RawTensorMetadataBase(t),
      weak_self_{WeakTensor(t)},
      device_type_{t.device().type()},
      device_index_{t.device().index()} {}

TensorMetadata::TensorMetadata(
    const RawTensorMetadata& r,
    std::vector<int64_t> sizes,
    std::vector<int64_t> strides)
    : RawTensorMetadataBase(r),
      weak_self_{r.weak_self_.value_or(WeakTensor(at::Tensor()))},
      device_{r.device_type_, r.device_index_},
      sizes_{std::move(sizes)},
      strides_{std::move(strides)} {
  SOFT_ASSERT(r.weak_self_.has_value());
}

// ============================================================================
// == PyTorch Ops =============================================================
// ============================================================================

namespace {
struct TagToIOType {
  InputOutputEncoder::Tag tag;
  InputOutputEncoder::IOType io_type;
};

constexpr int tagCount = ((int)InputOutputEncoder::Tag::TERMINATOR) + 1;
constexpr std::array<TagToIOType, tagCount> tag_map = {{
    {InputOutputEncoder::Tag::Tensor, InputOutputEncoder::IOType::Shapes},
    {InputOutputEncoder::Tag::UndefinedTensor,
     InputOutputEncoder::IOType::Shapes},
    {InputOutputEncoder::Tag::TensorListBegin,
     InputOutputEncoder::IOType::Shapes},
    {InputOutputEncoder::Tag::ScalarList,
     InputOutputEncoder::IOType::ConcreteInputs},
    {InputOutputEncoder::Tag::Scalar, InputOutputEncoder::IOType::Shapes},
    {InputOutputEncoder::Tag::Other, InputOutputEncoder::IOType::Shapes},
    {InputOutputEncoder::Tag::TERMINATOR, InputOutputEncoder::IOType::None},
}};

constexpr bool allTagsMapped(int idx = 0) {
  return tag_map[idx].tag == InputOutputEncoder::Tag::TERMINATOR ||
      ((idx == (int)tag_map[idx].tag) && allTagsMapped(idx + 1));
}
static_assert(allTagsMapped(), "tag_map is out of order");

constexpr InputOutputEncoder::IOType tagToIOType(InputOutputEncoder::Tag tag) {
  return tag_map[(int)tag].io_type;
}
} // namespace

// ----------------------------
// |  Input / Output encoder  |
// ----------------------------
void InputOutputEncoder::push(c10::ArrayRef<const c10::IValue> values) {
  for (const auto& value : values) {
    if (value.isTensor()) {
      push(value.toTensor());
    } else if (value.isScalar()) {
      tags_.emplace_back(Tag::Scalar);
      // Scalars are small enough that they are stored in ivalues without an
      // extra memory alloc
      // TODO: further optimize this by maybe giving Profiler access to the
      // guts of IValue.
      ivalues_.emplace_back(value);
    } else if (value.isTensorList()) {
      tags_.emplace_back(Tag::TensorListBegin);
      for (const auto& t : value.toTensorList()) {
        push(t);
      }
      tags_.emplace_back(Tag::TERMINATOR);
    } else if (isSupportedScalarList(value)) {
      tags_.emplace_back(Tag::ScalarList);
      ivalues_.emplace_back(value);
    } else {
      tags_.emplace_back(Tag::Other);
    }
  }
  tags_.emplace_back(Tag::TERMINATOR);
}

void InputOutputEncoder::push(const at::Tensor& t) {
  // TODO fix nested and symbolic sizes
  if (t.defined() && !t.is_nested() &&
      !t.unsafeGetTensorImpl()->has_symbolic_sizes_strides()) {
    tags_.emplace_back(Tag::Tensor);
    tensor_metadata_.emplace_back(t);
    tensor_sizes_strides_.copy(t.sizes());
    if (t.layout() == at::kStrided) {
      // Only Strided layout tensors have strides
      tensor_sizes_strides_.copy(t.strides());
    }
  } else {
    tags_.emplace_back(Tag::UndefinedTensor);
  }
}

bool InputOutputEncoder::isSupportedScalarList(
    const c10::IValue& list_candidate) {
  // Scalar list can be very long. If a list is too long, we shouldn't
  // collect it. This function checks whether the list is a scalar list
  // and whether its length is sufficiently short.

  if (!get_record_concrete_inputs_enabled()) {
    return false;
  }

  if (!list_candidate.isList()) {
    return false;
  }
  auto list_ref = list_candidate.toListRef();
  if (C10_UNLIKELY(list_ref.size() == 0)) {
    return true;
  }
  if (C10_UNLIKELY(!list_ref[0].isScalar())) {
    return false;
  }
  if (C10_UNLIKELY(list_ref.size() > SCALAR_LIST_LENGTH_LIMIT)) {
    return false;
  }
  return true;
}

// This function returns a lambda which is is a custom-iterator-like getter.
// Each invocation of the lambda returns input values for one op.
//
// io_type is used to filter the ivalues between 'Shapes' and 'Concrete Args'.
// Shapes are used to represent the shapes of tensors. We save only the shapes
//   of the tensors because tensors can be large.
// Concrete args are separated to clarify that they are the actual values.
auto InputOutputEncoder::getIValueGenerator(const IOType& io_type) {
  return [this,
          tag_it = tags_.begin(),
          tensor_metadata_it = tensor_metadata_.begin(),
          tensor_size_strides_it = tensor_sizes_strides_.begin(),
          ivals_it = ivalues_.begin(),
          io_type]() mutable {
    auto decode_tensor = [&]() -> TensorMetadata {
      const auto& raw_metadata = *tensor_metadata_it++;
      std::vector<int64_t> sizes;
      std::vector<int64_t> strides;
      for (C10_UNUSED const auto _ : c10::irange(raw_metadata.dim_)) {
        sizes.push_back(*tensor_size_strides_it++);
      }
      if (raw_metadata.layout_ == at::kStrided) {
        for (C10_UNUSED const auto _ : c10::irange(raw_metadata.dim_)) {
          strides.push_back(*tensor_size_strides_it++);
        }
      }
      return {raw_metadata, sizes, strides};
    };

    std::vector<op_input_t> out;
    auto push_value = [&out, io_type](const Tag& tag, op_input_t input) {
      if (io_type == tagToIOType(tag)) {
        out.push_back(std::move(input));
      } else {
        out.push_back(c10::nullopt);
      }
    };

    bool terminate = false;
    while (!terminate && tag_it != tags_.end()) {
      switch (*tag_it) {
        case Tag::Tensor:
          push_value(*tag_it, decode_tensor());
          break;

        case Tag::TensorListBegin: {
          std::vector<TensorMetadata> arg;
          while (*(++tag_it) != Tag::TERMINATOR) {
            TORCH_INTERNAL_ASSERT(*tag_it == Tag::Tensor, (int)(*tag_it));
            arg.emplace_back(decode_tensor());
          }
          push_value(Tag::TensorListBegin, std::move(arg));
        } break;

        case Tag::ScalarList:
        case Tag::Scalar:
          push_value(*tag_it, *ivals_it++);
          break;

        case Tag::UndefinedTensor:
        case Tag::Other:
          push_value(*tag_it, c10::nullopt);
          break;

        case Tag::TERMINATOR:
          // This marks the end of this op.
          terminate = true;
          break;

        default:
          break;
      }
      ++tag_it;
    }
    return out;
  };
}

auto InputOutputEncoder::getInputShapeGenerator() {
  return getIValueGenerator(IOType::Shapes);
}

auto InputOutputEncoder::getConcreteInputGenerator() {
  return getIValueGenerator(IOType::ConcreteInputs);
}

void InputOutputEncoder::clear() {
  tags_.clear();
  tensor_metadata_.clear();
  tensor_sizes_strides_.clear();
  ivalues_.clear();
}

// ---------------------------------------------------
// |  Correlation ID tracking (OpList & EventBlock)  |
// ---------------------------------------------------
template <typename T, size_t ChunkSize>
ThreadLocalSubqueue::TorchOpStorage::EventBlock<T, ChunkSize>::EventBlock() {
  static std::atomic<uint64_t> counter_{0};
  id_start_ = 1 + ChunkSize * counter_++;
}

template <class... Args>
std::pair<KinetoObserverContext::Event*, uint64_t> ThreadLocalSubqueue::
    TorchOpStorage::OpList::emplace_back(Args&&... args) {
  maybe_grow();
  *next_ = {std::forward<Args>(args)...};
  auto corr_id = buffer_last_->correlation_id(next_);
  return {next_++, corr_id};
}

uint64_t ThreadLocalSubqueue::TorchOpStorage::OpList::correlationID(
    const OpList::Iterator& e) {
  return e.address().first->correlation_id(&*e);
}

template <typename T, size_t ChunkSize>
uint64_t ThreadLocalSubqueue::TorchOpStorage::EventBlock<T, ChunkSize>::
    correlation_id(const T* ptr) const {
  TORCH_INTERNAL_ASSERT_DEBUG_ONLY(
      ptr >= this->data() && ptr < this->data() + ChunkSize);
  return id_start_ + (ptr - this->data());
}

// ---------------------------------
// |  Collection (Observer logic)  |
// ---------------------------------
std::unique_ptr<KinetoObserverContext> ThreadLocalSubqueue::begin_op(
    const at::RecordFunction& fn) {
  KinetoObserverContext::Event* event;
  uint64_t corr_id;
  std::tie(event, corr_id) = torch_ops_.op_events_.emplace_back(
      fn.seqNr(),
      fn.forwardThreadId(),
      fn.scope(),
      fn.isAsync(),
      fn.debugHandle(),
      fn.name());
  if (config_.report_input_shapes) {
    torch_ops_.inputs_outputs_.push(fn.inputs());
  }
  if (fn.scope() == at::RecordScope::USER_SCOPE) {
    torch::profiler::impl::kineto::pushUserCorrelationId(corr_id);
  } else {
    torch::profiler::impl::kineto::pushCorrelationId(corr_id);
  }

#if !defined BUILD_LITE_INTERPRETER && !defined C10_MOBILE
  // backward nodes source range corresponds to the forward node
  // TODO: consider using C++ stack trace
  if (config_.with_stack && fn.scope() != at::RecordScope::BACKWARD_FUNCTION) {
    auto cs = torch::profiler::impl::prepareCallstack(jit::currentCallstack());
    torch_ops_.jit_stack_.emplace_back(callstackStr(cs));
  }
  if (config_.with_modules &&
      fn.scope() != at::RecordScope::BACKWARD_FUNCTION) {
    torch_ops_.jit_modules_.emplace_back(jit::currentModuleHierarchy());
  }
#endif
  if (config_.with_flops) {
    torch_ops_.extra_args_.emplace_back(
        torch::profiler::impl::saveExtraArgs(fn));
  }

  auto out = std::make_unique<KinetoObserverContext>(event);

  if (config_.state == ProfilerState::KINETO_GPU_FALLBACK) {
    try {
      out->fallback_ = torch_ops_.device_fallback_.emplace_back();
      torch::profiler::impl::cudaStubs()->record(
          nullptr, &out->fallback_->device_event_start_, nullptr);
    } catch (const std::exception& e) {
      LOG(WARNING) << "Failed to record CUDA event. " << e.what();
    }
  } else if (config_.state == ProfilerState::KINETO_PRIVATEUSE1_FALLBACK) {
    out->fallback_ = torch_ops_.device_fallback_.emplace_back();
    torch::profiler::impl::privateuse1Stubs()->record(
        nullptr, &out->fallback_->device_event_start_, nullptr);
  }

  event->start_time_ = torch::profiler::impl::getApproximateTime();
  event->allow_tf32_cublas_ = at::globalContext().allowTF32CuBLAS();
  if (!config_.experimental_config.performance_events.empty()) {
    const size_t n = config_.experimental_config.performance_events.size();
    event->counters_ = std::make_unique<perf_counters_t>(n, 0);
    perf_profiler_->Enable();
  }
  return out;
}

// ---------------
// |  Collation  |
// ---------------
namespace {
template <typename T>
struct StealOrDefault {
  StealOrDefault(T& container)
      : container_{container}, it_{container.begin()} {}

  ~StealOrDefault() {
    container_.get().clear();
  }

  typename T::Iterator::value_type operator()() {
    if (it_.exhausted()) {
      return typename T::Iterator::value_type();
    } else {
      auto result = std::move(*it_);
      ++it_;
      return result;
    }
  }

  std::reference_wrapper<T> container_;
  typename T::Iterator it_;
};
} // namespace

void ThreadLocalSubqueue::TorchOpStorage::materialize(
    std::vector<std::shared_ptr<Result>>& out,
    const std::function<time_t(approx_time_t)> time_converter,
    const uint64_t tid,
    const kineto::DeviceAndResource& kineto_info) {
  // Plumb Autograd info to the top level annotation.
  auto it = op_events_.begin();
  for (C10_UNUSED const auto _ :
       c10::irange(static_cast<int64_t>(op_events_.size()) - 1)) {
    auto& first = it->basic_fields_;
    auto& second = (++it)->basic_fields_;
    if (first.scope_ == at::RecordScope::FUNCTION &&
        second.scope_ == at::RecordScope::BACKWARD_FUNCTION &&
        first.name_.rfind("autograd::engine::evaluate_function: ", 0) == 0) {
      first.sequence_number_ = second.sequence_number_;
      first.forward_tid_ = second.forward_tid_;
    }
  }

  // `AccumulateGrad` is an important marker for profile analysis; however the
  // annotation relies on `c10::demangle` which is platform dependent. In
  // particular, Windows will add a "struct " prefix.
  const std::string accumulate_grad = "torch::autograd::AccumulateGrad";
  const std::string windows_pattern = std::string("struct ") + accumulate_grad;
  for (auto& event : op_events_) {
    auto& name = event.basic_fields_.name_;
    auto position = name.find(windows_pattern);
    if (position != std::string::npos) {
      name.replace(position, windows_pattern.size(), accumulate_grad);
    }
  }

  auto input_shape_getter = inputs_outputs_.getInputShapeGenerator();
  auto concrete_input_getter = inputs_outputs_.getConcreteInputGenerator();

  // TODO: CTAD will take care of template args when we move to C++17
  auto jit_stack = StealOrDefault<decltype(jit_stack_)>(jit_stack_);
  auto jit_module = StealOrDefault<decltype(jit_modules_)>(jit_modules_);
  auto extra_args = StealOrDefault<decltype(extra_args_)>(extra_args_);
  auto gpu_fallback =
      StealOrDefault<decltype(device_fallback_)>(device_fallback_);

  for (auto event = op_events_.begin(); event != op_events_.end(); ++event) {
    ExtraFields<EventType::TorchOp> e{
        std::move(event->basic_fields_),
        ThreadLocalSubqueue::TorchOpStorage::OpList::correlationID(event),
        time_converter(event->end_time_),
        input_shape_getter(),
        concrete_input_getter(),
        jit_stack(),
        jit_module(),
        extra_args(),
        gpu_fallback(),
        event->allow_tf32_cublas_,
        std::move(event->counters_)};

    out.emplace_back(Result::create(
        time_converter(event->start_time_), tid, kineto_info, std::move(e)));
  }

  op_events_.clear();
  inputs_outputs_.clear();
}

template <size_t BlockSize>
void materialize_vulkan(
    std::vector<std::shared_ptr<Result>>& out,
    AppendOnlyList<ExtraFields<EventType::Vulkan>::raw_event_t, BlockSize>&
        raw_events,
    const std::function<time_t(approx_time_t)> time_converter,
    const uint64_t tid,
    const kineto::DeviceAndResource& kineto_info) {
  for (const auto& i : raw_events) {
    const auto name_and_duration_ns =
        torch::profiler::impl::vulkan::getShaderNameAndDurationNs(i.second);

    out.emplace_back(Result::create(
        /*start_time_ns_=*/time_converter(i.first),
        /*start_tid_=*/tid,
        /*kineto_info_=*/kineto_info,
        /*extra_fields_=*/
        ExtraFields<EventType::Vulkan>{
            /*name_=*/std::get<0>(name_and_duration_ns),
            /*duration_ns_=*/
            static_cast<int64_t>(std::get<1>(name_and_duration_ns)),
            /*in_tree_building_=*/false}));
  }
}

namespace {
// See `RecordQueue::getSubqueue()` for an overview of this cache.
struct SubQueueThreadCache {
  uint32_t key_;
  ThreadLocalSubqueue* ref_;
};

// The astute observer will note that this leaves a dangling reference; nothing
// in the teardown of `RecordQueue` or `ThreadLocalSubqueue` clears this value.
// (And the raw pointer in `SubQueueThreadCache` will not extend the lifetime
// of `*ref_`.) This is safe, however, because `getSubqueue` will check
// `sub_queue_cache_.key_` before attempting to access `ref_`, and if `key_`
// does not match the RecordQueue's *unique* `id_` it will evict
// `sub_queue_cache_` and fall back to a different mechanism.
std::atomic<uint32_t> queue_id_{0};
thread_local SubQueueThreadCache sub_queue_cache_{0, nullptr};

std::string toString(const ExtraFields<EventType::PyCall>& e) {
  if (e.module_.has_value()) {
    return fmt::format(
        "nn.Module: {}_{}", e.module_->cls_name_.str(), e.module_->id_);
  }
  return fmt::format(
      "{}({}): {}",
      e.callsite_.filename_.str(),
      e.callsite_.line_no_,
      e.callsite_.funcname_.str());
}

auto scopeToType(at::RecordScope scope) {
  return scope == at::RecordScope::USER_SCOPE
      ? libkineto::ActivityType::USER_ANNOTATION
      : libkineto::ActivityType::CPU_OP;
}

int64_t torchOpEndNS(
    const ExtraFields<EventType::TorchOp>& e,
    const bool finished,
    const std::weak_ptr<Result>& parent) {
  if (finished && e.end_time_ns_ == std::numeric_limits<time_t>::min()) {
    auto p = parent.lock();
    if (p) {
      return p->endTimeNS();
    }
  }
  return e.end_time_ns_;
}

auto kinetoEventCorrelationID(
    const ExtraFields<EventType::Kineto>& e,
    const std::weak_ptr<Result>& parent) {
  if (e.correlation_id_) {
    return e.correlation_id_;
  }
  auto p = parent.lock();
  return p ? p->correlationID() : 0;
}
} // namespace

#define ATTRIBUTE(event_type, expr)                  \
  [&](const ExtraFields<EventType::event_type>& e) { \
    (void)e;                                         \
    return expr;                                     \
  }

std::string Result::name() const {
  return visit(c10::overloaded(
      ATTRIBUTE(Vulkan, std::string(e.name_)),
      ATTRIBUTE(Allocation, std::string("[memory]")),
      ATTRIBUTE(OutOfMemory, std::string("[OutOfMemory]")),
      ATTRIBUTE(PyCall, toString(e)),
      ATTRIBUTE(PyCCall, std::string(e.function_name_.str())),
      [](const auto& e) -> std::string { return e.name_; }));
}

libkineto::ActivityType Result::kinetoType() const {
  return visit(c10::overloaded(
      ATTRIBUTE(TorchOp, scopeToType(e.scope_)),
      ATTRIBUTE(Backend, scopeToType(e.scope_)),
      ATTRIBUTE(Vulkan, libkineto::ActivityType::CPU_OP),
      ATTRIBUTE(Allocation, libkineto::ActivityType::CPU_INSTANT_EVENT),
      ATTRIBUTE(OutOfMemory, libkineto::ActivityType::CPU_INSTANT_EVENT),
      ATTRIBUTE(PyCall, libkineto::ActivityType::PYTHON_FUNCTION),
      ATTRIBUTE(PyCCall, libkineto::ActivityType::PYTHON_FUNCTION),
      ATTRIBUTE(Kineto, e.activity_type_)));
}

uint64_t Result::correlationID() const {
  return visit(c10::overloaded(
      ATTRIBUTE(TorchOp, e.correlation_id_),
      ATTRIBUTE(Kineto, kinetoEventCorrelationID(e, parent_)),
      [&](const auto&) -> uint64_t { return 0; }));
}

int64_t Result::endTimeNS() const {
  auto end_time_ns = visit(c10::overloaded(
      ATTRIBUTE(TorchOp, torchOpEndNS(e, finished_, parent_)),
      ATTRIBUTE(Backend, e.end_time_us_ * 1000),
      ATTRIBUTE(
          Vulkan, start_time_ns_ + (e.in_tree_building_ ? 0 : e.duration_ns_)),
      ATTRIBUTE(Allocation, start_time_ns_),
      ATTRIBUTE(OutOfMemory, start_time_ns_),
      ATTRIBUTE(Kineto, start_time_ns_ + e.duration_us_ * 1000),
      [&](const auto& e) -> int64_t { return e.end_time_ns_; }));

  // In rare cases we're willing to tolerate ops which are missing an end time
  // so long as they can borrow their parent's end time. A consequence of this,
  // however, is that `endTimeNS` may not make sense until tree construction is
  // complete.
  auto end_time_is_valid =
      !finished_ || SOFT_ASSERT(end_time_ns >= start_time_ns_, name());
  return end_time_is_valid ? end_time_ns : start_time_ns_;
}

uint64_t Result::endTID() const {
  return visit(c10::overloaded(
      ATTRIBUTE(TorchOp, e.end_tid_),
      [&](const auto&) -> uint64_t { return start_tid_; }));
}

c10::DeviceType Result::deviceType() const {
  using torch::autograd::profiler::deviceTypeFromActivity;
  return visit(c10::overloaded(
      ATTRIBUTE(Vulkan, c10::DeviceType::Vulkan),
      ATTRIBUTE(Allocation, e.device_type_),
      ATTRIBUTE(OutOfMemory, e.device_type_),
      ATTRIBUTE(Kineto, deviceTypeFromActivity(e.activity_type_)),
      [&](const auto&) { return c10::DeviceType::CPU; }));
}
#undef ATTRIBUTE

ThreadLocalSubqueue::ThreadLocalSubqueue(
    const uint64_t tid,
    const ProfilerConfig& config)
    : tid_{tid}, config_{config}, kineto_info_{kineto::kineto_ids()} {
  torch::profiler::impl::kineto::recordThreadInfo();
  if (!config_.experimental_config.performance_events.empty()) {
    perf_profiler_ =
        std::make_unique<torch::profiler::impl::linux_perf::PerfProfiler>();
    perf_profiler_->Configure(config_.experimental_config.performance_events);
  }
}

RecordQueue::RecordQueue(
    const ProfilerConfig& config,
    std::set<ActivityType> activities)
    : id_(++queue_id_), config_{config}, activities_{std::move(activities)} {
  if (tracePython()) {
    python_tracer_ = python_tracer::PythonTracerBase::make(this);
  }
}

bool RecordQueue::tracePython() const {
  return config_.with_stack && activities_.count(ActivityType::CPU);
}

ThreadLocalSubqueue* RecordQueue::getSubqueue() {
  // In the most common case, a thread will want to write to the same sub-queue
  // that it wrote to last call. The only time that isn't true is if:
  //  A) The profiler context has ended and we are in a new one.
  //  B) Two profilers are active in different TLS contexts, and this thread
  //     is a worker helping with intra-op parallelism.
  // Since we expect this to be the OVERWHELMINGLY common case (>99%), we add a
  // special thread_local cache so that we can skip the overall `flat_hash_map`
  // (and corresponding lock).
  if (id_ == sub_queue_cache_.key_) {
    return sub_queue_cache_.ref_;
  }

  const auto tid = at::RecordFunction::currentThreadId();
  std::lock_guard<std::mutex> guard(sub_queue_mutex_);
  auto it = sub_queues_.find(tid);
  if (it == sub_queues_.end()) {
    it = sub_queues_
             .emplace(tid, std::make_unique<ThreadLocalSubqueue>(tid, config_))
             .first;
  }

  sub_queue_cache_ = SubQueueThreadCache{id_, it->second.get()};
  return it->second.get();
}

void RecordQueue::stop() {
  if (python_tracer_) {
    python_tracer_->stop();
  }
}

namespace {
void mark_finished(std::shared_ptr<Result>& r) {
  TORCH_INTERNAL_ASSERT(!r->finished_, r->name());
  r->finished_ = true;
  TORCH_INTERNAL_ASSERT(r->endTimeNS() >= r->start_time_ns_, r->name());
}

// Assumption: Total threads number will not exceed 2^16-1, and total ops will
// not exceed 2^48 -1.
static inline uint64_t getForwardThreadKey(uint64_t tid, uint64_t seqNr) {
  return (((tid) << 48) | ((seqNr) & (((uint64_t)1 << 48) - 1)));
}

#ifdef USE_KINETO
void generateForwardBackwardLink(
    const Result& profiler_result,
    uint64_t& fwd_bwd_link_id,
    libkineto::GenericTraceActivity& activity,
    std::unordered_map<uint64_t, libkineto::GenericTraceActivity*>&
        tidSeq2activity) {
  const ExtraFields<EventType::TorchOp>& extra_fields =
      c10::get<ExtraFields<EventType::TorchOp>>(profiler_result.extra_fields_);
  if (extra_fields.forward_tid_ > 0) {
    // act is backward op.
    uint64_t key = getForwardThreadKey(
        extra_fields.forward_tid_, extra_fields.sequence_number_);
    auto iter = tidSeq2activity.find(key);
    if (iter != tidSeq2activity.end()) {
      libkineto::GenericTraceActivity* fwd = iter->second;
      fwd->flow.start = true;
      activity.flow.id = fwd->flow.id = fwd_bwd_link_id;
      activity.flow.type = fwd->flow.type = libkineto::kLinkFwdBwd;
      ++fwd_bwd_link_id;

      // If there are multiple events that match this sequence/tid pair, we
      // should delete this entry in the map to avoid inserting multiple "end"
      // flow events.
      tidSeq2activity.erase(iter);
    }
  } else if (profiler_result.start_tid_ != 0) {
    // act is forward op.
    uint64_t key = getForwardThreadKey(
        profiler_result.start_tid_, extra_fields.sequence_number_);
    // Assumption: Among all ops with same sequence number,
    // the one with biggest start time is most likely launching backward op.
    auto iter = tidSeq2activity.find(key);
    if (iter == tidSeq2activity.end()) {
      tidSeq2activity[key] = &activity;
    } else {
      // Now the sequence number is only incremented on creating a "Node"
      // object for backward pass, by calling
      // "at::sequence_number::get_and_increment()". Among all ops with same
      // sequence number, the one with biggest startTime is the one launching
      // backward op.
      if (activity.startTime >= iter->second->startTime) {
        tidSeq2activity[key] = &activity;
      }
    }
  }
}
#endif // USE_KINETO

void generateForwardBackwardLinks(
    std::unique_ptr<torch::profiler::impl::kineto::trace_t>& cpu_trace,
    const std::vector<std::shared_ptr<Result>>& results) {
#ifndef USE_KINETO
}
#else // USE_KINETO
  TORCH_INTERNAL_ASSERT(cpu_trace->activities.size() == results.size());

  // startThreadId_seqNum to pointer of activity.
  // Low-16bits of startThreadId and low-48bits seqNum are concatenated into
  // one uint64_t variable as key.

  std::unordered_map<uint64_t, libkineto::GenericTraceActivity*>
      tidSeq2activity;
  uint64_t fwd_bwd_link_id = 1;

  using result_activity_t =
      std::pair<Result*, libkineto::GenericTraceActivity*>;
  std::vector<result_activity_t> torch_events;

  for (const auto idx : c10::irange(cpu_trace->activities.size())) {
    auto& profiler_result = results[idx];
    auto& activity = cpu_trace->activities[idx];

    // add information about an associated forward op, if a sequence number
    // is available (e.g. during training)

    profiler_result->visit_if_base<ExtraFields<EventType::TorchOp>>(
        [&](const auto& e) {
          if (e.sequence_number_ >= 0) {
            torch_events.emplace_back(profiler_result.get(), activity.get());
          }
        });
  }

  // We need to visit the events in chronological order.
  // So we sort them by end_time_ns_ before processing.
  std::sort(
      torch_events.begin(),
      torch_events.end(),
      [](const result_activity_t& left, const result_activity_t& right) {
        auto left_end_time =
            c10::get<ExtraFields<EventType::TorchOp>>(left.first->extra_fields_)
                .end_time_ns_;
        auto right_end_time = c10::get<ExtraFields<EventType::TorchOp>>(
                                  right.first->extra_fields_)
                                  .end_time_ns_;
        return left_end_time < right_end_time;
      });

  for (auto& [profiler_result, activity] : torch_events) {
    generateForwardBackwardLink(
        *profiler_result, fwd_bwd_link_id, *activity, tidSeq2activity);
  }
}
#endif // USE_KINETO

static constexpr const char* indexKey = "Ev Idx";

void passEventsToKineto(
    const std::vector<std::shared_ptr<Result>>& results,
    uint64_t start_time_us,
    uint64_t end_time_us,
    const ProfilerConfig& config) {
  using namespace torch::profiler::impl::kineto;
  TraceWrapper cpu_trace(start_time_us, "PyTorch Profiler");

  // Generate Kineto events for each event recorded by the PyTorch profiler.
  for (const auto i : c10::irange(results.size())) {
    const auto& e = results[i];
    const auto* activity = cpu_trace.addCPUActivity(
        e->name(),
        e->kinetoType(),
        e->kineto_info_,
        e->correlationID(),
        e->start_time_ns_ / 1000,
        e->endTimeNS() / 1000);

    TORCH_INTERNAL_ASSERT(activity || !kKinetoAvailable);
    if (activity) {
      addMetadata(activity, indexKey, std::to_string(i));

      // There is a longstanding regression for initializing
      // on-demand Kineto activity handling. Enabling this path
      // for Profiler API could cause side effects as much has changed since.
      // Make a surgical fix here until we holistically assess the on-demand
      // vs API path framentation, which has been snowballing in complexity
      // and thus flakiness.
      if (config.global()) {
        e->kineto_activity_ = activity;
      }
    }
  }

  if (get_fwd_bwd_enabled()) {
    generateForwardBackwardLinks(cpu_trace.get(), results);
  }

  // Kineto adds the events that it collected.
  cpu_trace.transferCpuTrace(end_time_us);
}

#ifdef USE_KINETO
// There are two mechanisms that we use to connect Profiler and Kineto events.
// The first is the correlation ID. The profiler pushes a unique integer at the
// start of an op and pops it at the end. Kineto then associates the events
// that it collects with that correlation ID and sets the linked activity of
// the events that it collected to point to the profiler op.
//
// However, this is not a sufficient description because it does not retain
// dependency information between kineto ops. Consider a call to `torch.add`.
// Three events will be collected:
//   `aten::add`          (TorchOp, collected by profiler)
//   `cudaLaunchKernel`   (CUDA runtime event, collected by Kineto)
//   `at::vectorized_...` (GPU kernel, collected by Kineto)
// If we only relied on correlation IDs we would set both Kineto events as
// children of the `at::add`, rather than the correct
//   `at::add -> cudaLaunchKernel -> at::vectorized_...`
//
// Kineto surfaces this information through a second concept called a "flow".
// In this example, the `cudaLaunchKernel` event is the start of a flow and the
// GPU kernel has the same flow id but is not a start event. Thus, when merging
// the Kineto events into the call tree we first add all events which are flow
// start nodes. We then merge the rest, trying to pair them with flow starts
// and falling back to correlation ID if necessary. For any nodes without
// linked events the caller is determined using the normal tree construction
// algorithm.
class TransferEvents {
  using itrace_t = libkineto::ITraceActivity;
  using activity_t = torch::profiler::impl::kineto::activity_t;

 public:
  TransferEvents(
      std::vector<std::shared_ptr<Result>>& results,
      trace_ptr_t& trace)
      : results_{results} {
    auto* trace_activities_ptr = trace->get()->activities();
    TORCH_INTERNAL_ASSERT(trace_activities_ptr != nullptr);
    trace_activities_ = *trace_activities_ptr;
    reassociate();
    extractEventsFromTrace();
    setParents();
  }

 private:
  static long long extractIndex(const std::string& metadata_json) {
    static const auto prefix = fmt::format("\"{}\": ", indexKey);
    auto pos = metadata_json.find(prefix);
    return (pos == std::string::npos) ? unmatchedIndex : [&]() {
      auto end = metadata_json.find(',', pos);
      end = (end == std::string::npos) ? metadata_json.size() : end;
      return std::stoll(metadata_json.substr(pos + prefix.size(), end));
    }();
  }

  std::shared_ptr<Result> lookup(const itrace_t* key) {
    if (key == nullptr) {
      return nullptr;
    }

    // First check the map.
    auto it = kineto_events_.find(key);
    if (it != kineto_events_.end()) {
      return it->second;
    }

    // Then fallback to the encoded metadata.
    const auto index = extractIndex(key ? key->metadataJson() : "");
    if (index != unmatchedIndex) {
      auto out = results_.get().at(index);
      kineto_events_[key] = out;
      return out;
    }

    // And finally give up.
    return nullptr;
  }

  void reassociate() {
    // Match profiler events with the corresponding kineto events. Kineto may
    // have moved or copied the activities, so we have to recover the
    // relationship between `libkineto::ITraceActivity` and `Result`.
    for (const auto* activity : trace_activities_) {
      TORCH_INTERNAL_ASSERT(activity != nullptr);
      auto e = lookup(activity);
      if (e != nullptr) {
        TORCH_INTERNAL_ASSERT(e->kineto_activity_ == nullptr);
        e->kineto_activity_ = static_cast<const activity_t*>(activity);
      }
    }
    if (results_.get().size() != kineto_events_.size()) {
      TORCH_WARN(fmt::format(
          "Failed to recover relationship between all profiler and kineto events: "
          "{} vs. {}  reassociated.",
          results_.get().size(),
          kineto_events_.size()));
    }
  }

  std::shared_ptr<Result> resultFromActivity(const itrace_t* activity) {
    TORCH_INTERNAL_ASSERT(activity != nullptr);

    // Kineto is inconsistent with types, so we have to cast to int32.
    torch::profiler::impl::kineto::DeviceAndResource device_and_resource{
        static_cast<int32_t>(activity->deviceId()),
        static_cast<int32_t>(activity->resourceId())};

    auto event = Result::create(
        activity->timestamp() * 1000,
        noTID, // Placeholder
        device_and_resource,
        ExtraFields<EventType::Kineto>{
            activity->name(),
            activity->duration(),
            static_cast<uint64_t>(activity->correlationId()),
            activity->type(),
            {/*id=*/static_cast<uint32_t>(activity->flowId()),
             /*type=*/static_cast<uint32_t>(activity->flowType()),
             /*start=*/activity->flowStart()}});

    // NB: It's tempting to set `event->kineto_activity_`; however we can only
    // guarantee that the events we passed to Kineto are of type
    // `GenericTraceActivity`. Others may derive from ITraceActivity and thus
    // are not safe to cast.
    return event;
  }

  std::shared_ptr<Result> toResult(const itrace_t* activity) {
    auto e = lookup(activity);

    // Until we are very sure that we can reassociate kineto and profiler
    // events we need to be very defensive.
    const auto type = activity->type();
    if (e == nullptr &&
        (type == libkineto::ActivityType::CPU_OP ||
         type == libkineto::ActivityType::CPU_INSTANT_EVENT ||
         type == libkineto::ActivityType::USER_ANNOTATION ||
         type == libkineto::ActivityType::PYTHON_FUNCTION)) {
      TORCH_WARN_ONCE(
          "Detected an event which was likely passed to kineto by the PyTorch "
          "profiler, but is not present in the set of known events: ",
          activity->name(),
          " This most likely means that Kineto has not "
          "maintained address stability for this event. Please report this to "
          "the PyTorch team.");
      return nullptr;
    }

    if (e == nullptr) {
      e = resultFromActivity(activity);
      results_.get().push_back(e);
      kineto_events_[activity] = e;
    }
    return e;
  }

  void extractEventsFromTrace() {
    for (const auto* activity : trace_activities_) {
      auto e = toResult(activity);
      const auto* linked_activity = activity->linkedActivity();
      if (e && linked_activity) {
        e->visit(c10::overloaded(
            [&](ExtraFields<EventType::Kineto>& i) {
              i.linked_activity_ = toResult(linked_activity);
            },
            [](auto&) { TORCH_INTERNAL_ASSERT(false); }));
      }
    }
  }

  void setKinetoTID(
      std::shared_ptr<Result>& r,
      std::shared_ptr<Result> parent) {
    r->visit(c10::overloaded(
        [&](ExtraFields<EventType::Kineto>& i) {
          TORCH_INTERNAL_ASSERT(r->start_tid_ == noTID);
          r->start_tid_ = parent ? parent->start_tid_
                                 : at::RecordFunction::currentThreadId();
        },
        [](auto&) {}));

    for (auto& child : r->children_) {
      setKinetoTID(child, r);
    }
  }

  void setParents() {
    // First pass: Collect start events and set parent to linked event.
    ska::flat_hash_map<int, std::shared_ptr<Result>> flow_map;
    for (auto& e : results_.get()) {
      TORCH_INTERNAL_ASSERT(e != nullptr);
      e->visit(c10::overloaded(
          [&](const ExtraFields<EventType::Kineto>& i) {
            if (i.flow.type == libkineto::kLinkAsyncCpuGpu && i.flow.start) {
              auto inserted = flow_map.insert({i.flow.id, e});
#ifdef USE_ROCM
              if (inserted.second) {
                TORCH_WARN_ONCE(
                    "ROCTracer produced duplicate flow start: ", i.flow.id);
              }
#else // USE_ROCM
              TORCH_INTERNAL_ASSERT(inserted.second);
#endif // USE_ROCM
            }
            TORCH_INTERNAL_ASSERT(e->parent_.expired());
            e->parent_ = i.linked_activity_;
          },
          [](const auto&) {}));
    }

    // Second pass
    for (auto& e : results_.get()) {
      e->visit(c10::overloaded(
          [&](const ExtraFields<EventType::Kineto>& i) {
            // Flow takes priority over linked event.
            const auto it = flow_map.find(i.flow.id);
            if (it != flow_map.end() &&
                i.flow.type == libkineto::kLinkAsyncCpuGpu && !i.flow.start) {
              e->parent_ = it->second;
            }

            // If a parent was set we have to do some bookkeeping.
            auto parent = e->parent_.lock();
            if (parent) {
              parent->children_.push_back(e);
              mark_finished(e);
            }
          },
          [](const auto&) {}));
    }

    // Set TIDs now that we have established lineage.
    for (auto& e : results_.get()) {
      if (e->parent_.expired()) {
        setKinetoTID(e, nullptr);
      }
    }
  }

  static constexpr long long unmatchedIndex = -1;
  static constexpr auto noTID = std::numeric_limits<uint64_t>::max();
  std::reference_wrapper<std::vector<std::shared_ptr<Result>>> results_;
  std::vector<const itrace_t*> trace_activities_;
  ska::flat_hash_map<const itrace_t*, std::shared_ptr<Result>> kineto_events_;
};
#else
class TransferEvents {
 public:
  template <class... Args>
  TransferEvents(Args&&...) {}
};
#endif

trace_ptr_t addKinetoEvents(
    std::vector<std::shared_ptr<Result>>& results,
    uint64_t start_time_us,
    uint64_t end_time_us,
    const ProfilerConfig& config) {
  using namespace torch::profiler::impl::kineto;
  passEventsToKineto(results, start_time_us, end_time_us, config);

  // In on demand mode kineto is directly controlled by other machinery.
  if (config.global()) {
    return nullptr;
  }

  auto trace = std::make_unique<ActivityTraceWrapper>(stopTrace());
  TORCH_INTERNAL_ASSERT(trace || !kKinetoAvailable);
  TransferEvents transfer{results, trace};
  return trace;
}

struct ResultGreater {
  bool operator()(const result_ptr_t& a, const result_ptr_t& b) const {
    return a->endTimeNS() > b->endTimeNS();
  }
};

void set_in_tree_building(
    std::vector<result_ptr_t>& results,
    const bool value) {
  for (result_ptr_t& r : results) {
    r->visit(c10::overloaded(
        [value](ExtraFields<EventType::Vulkan>& i) {
          i.in_tree_building_ = value;
        },
        [&](auto&) {
          // pass
        }));
  }
}

void build_tree(std::vector<std::shared_ptr<Result>>& sorted_events) {
  set_in_tree_building(sorted_events, true);

  using op_fields = ExtraFields<EventType::TorchOp>;
  ska::flat_hash_map<uint64_t, std::shared_ptr<Result>> stacks;
  std::priority_queue<result_ptr_t, std::vector<result_ptr_t>, ResultGreater>
      end_events_;

  auto push_event = [&stacks, &end_events_](std::shared_ptr<Result>& event) {
    // Kineto builds subtrees using correlation ids and flows, so some Kineto
    // events are already marked finished before the main tree building
    // algorithm. It's fine to ignore them; the root event of these subtrees
    // not a Kineto op and will be handled normally.
    if (c10::holds_alternative<ExtraFields<EventType::Kineto>>(
            event->extra_fields_) &&
        event->finished_) {
      return;
    }

    TORCH_INTERNAL_ASSERT(event->parent_.expired());
    for (const auto& child : event->children_) {
      TORCH_INTERNAL_ASSERT(child->finished_);
    }
    TORCH_INTERNAL_ASSERT(!event->finished_);

    auto parent_it = stacks.find(event->start_tid_);
    if (parent_it == stacks.end()) {
      auto fwd_tid = event->visit(c10::overloaded(
          [](const op_fields& i) { return i.forward_tid_; },
          [](const auto&) -> uint64_t { return 0; }));
      if (fwd_tid) {
        parent_it = stacks.find(fwd_tid);
      }
    }

    if (parent_it != stacks.end()) {
      event->parent_ = parent_it->second;
      parent_it->second->children_.push_back(event);
    }

    if (event->endTimeNS() > event->start_time_ns_) {
      stacks[event->start_tid_] = event;
      end_events_.push(event);
    } else if (event->endTimeNS() == std::numeric_limits<time_t>::min()) {
      // We use min time to indicate the lack of a termination event, so if we
      // encounter such a case we don't push to `end_events_`.
      stacks[event->start_tid_] = event;
    } else {
      mark_finished(event);
    }
  };

  auto pop_event = [&stacks](std::shared_ptr<Result> event) {
    if (event->finished_) {
      // This event was marked finished by a previous `pop_event` call.
      return;
    }

    auto start_tid = event->start_tid_;
    auto frame = stacks.at(start_tid);

    while (frame.get() != event.get()) {
      TORCH_INTERNAL_ASSERT(frame != nullptr);
      mark_finished(frame);
      TORCH_INTERNAL_ASSERT(!frame->parent_.expired());
      frame = frame->parent_.lock();
    }

    mark_finished(event);
    stacks.erase(start_tid);
    auto new_frame = event->parent_.lock();
    if (new_frame != nullptr) {
      stacks[start_tid] = new_frame;
    }
  };

  // Stack replay loop.
  for (auto& event : sorted_events) {
    while (!end_events_.empty() &&
           end_events_.top()->endTimeNS() < event->start_time_ns_) {
      pop_event(end_events_.top());
      end_events_.pop();
    }
    push_event(event);
  }

  // Cleanup remaining exit events.
  while (!end_events_.empty()) {
    pop_event(end_events_.top());
    end_events_.pop();
  }

  set_in_tree_building(sorted_events, false);
}

/**
 * Adjust r's duration to be the max of its current duration and the sum of all
 * of its children's adjusted durations (keeping its start time the same)
 * (adjust all child durations recursively)
 */
int64_t adjust_durations_dfs(std::shared_ptr<Result>& r) {
  if (SOFT_ASSERT(r != nullptr)) {
    int64_t original_duration = r->endTimeNS() - r->start_time_ns_;
    int64_t children_total_duration = std::accumulate(
        r->children_.begin(),
        r->children_.end(),
        0,
        [](int64_t acc, std::shared_ptr<Result>& child) {
          return acc + adjust_durations_dfs(child);
        });

    if (children_total_duration > original_duration) {
      r->visit(c10::overloaded(
          [&r, &children_total_duration](ExtraFields<EventType::TorchOp>& i) {
            i.end_time_ns_ = r->start_time_ns_ + children_total_duration;
          },
          [&children_total_duration](ExtraFields<EventType::Vulkan>& i) {
            i.duration_ns_ = children_total_duration;
          },
          [](ExtraFields<EventType::Allocation>& _) {
            // Pass- Allocation events can't have children
          },
          [&](auto&) {
            SOFT_ASSERT(
                false,
                "unexpected event type in mobile profiler adjust_durations_dfs: ",
                r->name());
          }));
      return children_total_duration;
    } else {
      return original_duration;
    }
  } else {
    return 0;
  }
}

/**
 * 1) Adjust r's start time to be [new_start_time] (also adjusting end time and
      keeping duration the same)
 * 2) Recursively adjust r's children's start times, making them line up such
      that the last one ends at the same time as r
 * 3) Return r's final end time
 */
int64_t adjust_timestamps_dfs(
    std::shared_ptr<Result>& r,
    int64_t new_start_time) {
  if (SOFT_ASSERT(r != nullptr)) {
    if (r->start_time_ns_ != new_start_time) {
      // Adjust start time (keeping duration constant)
      r->visit(c10::overloaded(
          [&r, &new_start_time](ExtraFields<EventType::TorchOp>& i) {
            i.end_time_ns_ =
                new_start_time + (i.end_time_ns_ - r->start_time_ns_);
          },
          [](ExtraFields<EventType::Vulkan>& i) {
            // Pass- We don't need to manually adjust end time for Vulkan events
          },
          [](ExtraFields<EventType::Allocation>& _) {
            // Pass- No duration or end time to adjust
          },
          [&](auto&) {
            SOFT_ASSERT(
                false,
                "unexpected event type in mobile profiler adjust_timestamps_dfs: ",
                r->name());
          }));
      r->start_time_ns_ = new_start_time;
    }
    int64_t children_total_duration = std::accumulate(
        r->children_.begin(),
        r->children_.end(),
        0,
        [](int64_t acc, std::shared_ptr<Result>& child) {
          return acc + (child->endTimeNS() - child->start_time_ns_);
        });

    int64_t child_start_time = r->endTimeNS() - children_total_duration;
    for (std::shared_ptr<Result>& child : r->children_) {
      child_start_time = adjust_timestamps_dfs(child, child_start_time);
    }
  }
  return r->endTimeNS();
}

/**
 * Adjust timestamps and durations of nodes in [out] such that
 *  - Vulkan event timelines are synchronized with CPU event times
 *  - Parent event timelines fully contain their child timelines
 *  - No overlaps in timelines for nodes at the same depth
 */
void adjust_timestamps(std::vector<std::shared_ptr<Result>>& out) {
  if (out.empty()) {
    return;
  }

  int64_t min_start_time = out[0]->start_time_ns_;
  for (std::shared_ptr<Result>& r : out) {
    // Only begin traversal for root nodes.
    if (r->parent_.expired()) {
      adjust_durations_dfs(r);
      min_start_time = adjust_timestamps_dfs(
          r,
          std::max(
              r->tag() != EventType::Vulkan
                  ? r->start_time_ns_
                  : std::numeric_limits<int64_t>::min(),
              min_start_time));
    }
  }
}
} // namespace

std::pair<
    std::vector<std::shared_ptr<Result>>,
    std::unique_ptr<torch::profiler::impl::kineto::ActivityTraceWrapper>>
RecordQueue::getRecords(
    std::function<time_t(approx_time_t)> time_converter,
    uint64_t start_time_us,
    uint64_t end_time_us) {
  auto converter = [&](approx_time_t t) {
    return t == std::numeric_limits<approx_time_t>::min()
        ? std::numeric_limits<time_t>::min()
        : time_converter(t);
  };
  std::vector<std::shared_ptr<Result>> out;
  std::vector<python_tracer::CompressedEvent> python_enters;
  for (auto& subqueue_it : sub_queues_) {
    auto& queue = *subqueue_it.second;
    auto materialize = [&](auto& events) {
      for (auto& i : events) {
        time_t start_time_ns;
        if constexpr (std::is_same_v<
                          std::remove_reference_t<decltype(i)>,
                          ExtraFields<EventType::Backend>>) {
          start_time_ns = i.start_time_us_ * 1000;
        } else {
          start_time_ns = converter(i.start_time_);
        }
        out.emplace_back(Result::create(
            /*start_time_ns_=*/start_time_ns,
            /*start_tid_=*/queue.tid(),
            /*kineto_info_=*/queue.kineto_info(),
            /*extra_fields_=*/std::move(i)));
      }
      events.clear();
    };

    queue.torch_ops_.materialize(
        out, converter, queue.tid(), queue.kineto_info());
    materialize(queue.backend_events_);
    materialize_vulkan(
        out, queue.vulkan_events_, converter, queue.tid(), queue.kineto_info());
    for (auto& i : queue.allocations_) {
      out.emplace_back(Result::create(
          /*start_time_ns_=*/converter(i.start_time_),
          /*start_tid_=*/queue.tid(),
          /*kineto_info_=*/queue.kineto_info(),
          /*extra_fields_=*/ExtraFields<EventType::Allocation>(i)));
    }
    materialize(queue.ooms_);

    for (auto& i : queue.py_calls_) {
      python_enters.push_back(
          {i.first, queue.tid(), queue.kineto_info(), converter(i.second)});
    }
  }

  if (python_tracer_) {
    for (const auto& i : python_tracer_->getEvents(
             converter, python_enters, end_time_us * 1000)) {
      out.push_back(i);
    }
    python_tracer_.reset();
  }

  if (config_.experimental_config.adjust_timestamps) {
    std::stable_sort(out.begin(), out.end(), [](const auto& a, const auto& b) {
      return a->start_time_ns_ < b->start_time_ns_;
    });
    build_tree(out);
    adjust_timestamps(out);
    for (auto& r : out) {
      r->parent_.reset();
      // Reset these so that second build_tree can happen
      r->finished_ = false;
      r->children_.clear();
    }
  }

  auto trace = addKinetoEvents(out, start_time_us, end_time_us, config_);

  std::stable_sort(out.begin(), out.end(), [](const auto& a, const auto& b) {
    return a->start_time_ns_ < b->start_time_ns_;
  });

  if (config_.report_input_shapes && config_.profile_memory) {
    calculateUniqueTensorIDs(out);
  }

  build_tree(out);
  return {out, std::move(trace)};
}

namespace {
std::function<bool()>& record_concrete_inputs_enabled_fn() {
  static std::function<bool()> fn = []() { return true; };
  return fn;
}
} // namespace

bool get_record_concrete_inputs_enabled() {
  return record_concrete_inputs_enabled_fn()();
}

void set_record_concrete_inputs_enabled_fn(std::function<bool()> fn) {
  record_concrete_inputs_enabled_fn() = std::move(fn);
}

void set_record_concrete_inputs_enabled_val(bool val) {
  record_concrete_inputs_enabled_fn() = [val]() { return val; };
}

namespace {
std::function<bool()>& fwd_bwd_enabled_fn() {
  static std::function<bool()> fn = []() { return true; };
  return fn;
}
} // namespace

bool get_fwd_bwd_enabled() {
  return fwd_bwd_enabled_fn()();
}

void set_fwd_bwd_enabled_fn(std::function<bool()> fn) {
  fwd_bwd_enabled_fn() = std::move(fn);
}

void set_fwd_bwd_enabled_val(bool val) {
  fwd_bwd_enabled_fn() = [val]() { return val; };
}

<<<<<<< HEAD
=======
namespace {
std::function<bool()>& cuda_sync_enabled_fn() {
  static std::function<bool()> fn = []() { return false; };
  return fn;
}
} // namespace

bool get_cuda_sync_enabled() {
  return cuda_sync_enabled_fn()();
}

void set_cuda_sync_enabled_fn(std::function<bool()> fn) {
  cuda_sync_enabled_fn() = std::move(fn);
}

void set_cuda_sync_enabled_val(bool val) {
  cuda_sync_enabled_fn() = [val]() { return val; };
}

>>>>>>> c379d628
} // namespace impl
} // namespace profiler
} // namespace torch<|MERGE_RESOLUTION|>--- conflicted
+++ resolved
@@ -216,11 +216,20 @@
 
         case Tag::TensorListBegin: {
           std::vector<TensorMetadata> arg;
+          bool found_undefined = false;
           while (*(++tag_it) != Tag::TERMINATOR) {
+            if (*tag_it == Tag::UndefinedTensor) {
+              found_undefined = true;
+              continue;
+            }
             TORCH_INTERNAL_ASSERT(*tag_it == Tag::Tensor, (int)(*tag_it));
             arg.emplace_back(decode_tensor());
           }
-          push_value(Tag::TensorListBegin, std::move(arg));
+          if (found_undefined) {
+            push_value(*tag_it, c10::nullopt);
+          } else {
+            push_value(Tag::TensorListBegin, std::move(arg));
+          }
         } break;
 
         case Tag::ScalarList:
@@ -389,7 +398,7 @@
 
 void ThreadLocalSubqueue::TorchOpStorage::materialize(
     std::vector<std::shared_ptr<Result>>& out,
-    const std::function<time_t(approx_time_t)> time_converter,
+    const std::function<time_t(approx_time_t)>& time_converter,
     const uint64_t tid,
     const kineto::DeviceAndResource& kineto_info) {
   // Plumb Autograd info to the top level annotation.
@@ -456,7 +465,7 @@
     std::vector<std::shared_ptr<Result>>& out,
     AppendOnlyList<ExtraFields<EventType::Vulkan>::raw_event_t, BlockSize>&
         raw_events,
-    const std::function<time_t(approx_time_t)> time_converter,
+    const std::function<time_t(approx_time_t)>& time_converter,
     const uint64_t tid,
     const kineto::DeviceAndResource& kineto_info) {
   for (const auto& i : raw_events) {
@@ -1460,8 +1469,6 @@
   fwd_bwd_enabled_fn() = [val]() { return val; };
 }
 
-<<<<<<< HEAD
-=======
 namespace {
 std::function<bool()>& cuda_sync_enabled_fn() {
   static std::function<bool()> fn = []() { return false; };
@@ -1481,7 +1488,6 @@
   cuda_sync_enabled_fn() = [val]() { return val; };
 }
 
->>>>>>> c379d628
 } // namespace impl
 } // namespace profiler
 } // namespace torch