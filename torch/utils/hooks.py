--- conflicted
+++ resolved
@@ -86,11 +86,7 @@
                 warnings.warn(f"backward hook {repr(hook)} on tensor will not be "
                               "serialized.  If this is expected, you can "
                               "decorate the function with @torch.utils.hooks.unserializable_hook "
-<<<<<<< HEAD
-                              "to suppress this warning".format(repr(hook)), stacklevel=2)
-=======
-                              "to suppress this warning")
->>>>>>> 71632d4d
+                              "to suppress this warning", stacklevel=2)
 
 class BackwardHook:
     """
