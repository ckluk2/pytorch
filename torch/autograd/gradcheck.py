import collections
import functools
import warnings
from itertools import product
from typing import Callable, Dict, Iterable, List, Optional, Tuple, Union

import torch
import torch.testing
from torch._vmap_internals import _vmap, vmap
from torch.overrides import is_tensor_like
from torch.types import _TensorOrTensors

# Note: `get_*_jacobian` functions are added here even though we didn't intend to make them public
# since they have been exposed from before we added `__all__`  and we already maintain BC for them
# We should eventually deprecate them and remove them from `__all__`
__all__ = [
    "gradcheck",
    "gradgradcheck",
    "GradcheckError",
    "get_numerical_jacobian",
    "get_analytical_jacobian",
    "get_numerical_jacobian_wrt_specific_input",
]


class GradcheckError(RuntimeError):
    r"""Error raised by :func:`gradcheck` and :func:`gradgradcheck`"""
    pass


def _is_sparse_compressed_tensor(obj: torch.Tensor):
    return obj.layout in {
        torch.sparse_csr,
        torch.sparse_csc,
        torch.sparse_bsr,
        torch.sparse_bsc,
    }


def _is_sparse_any_tensor(obj: torch.Tensor):
    return _is_sparse_compressed_tensor(obj) or obj.layout is torch.sparse_coo


def _is_float_or_complex_tensor(obj):
    return is_tensor_like(obj) and (obj.is_floating_point() or obj.is_complex())


def _allocate_jacobians_with_inputs(
    input_tensors: Tuple, numel_output
) -> Tuple[torch.Tensor, ...]:
    # Makes zero-filled tensors from inputs. If `numel_output` is not None, for
    # each tensor in `input_tensors`, returns a new zero-filled tensor with height
    # of `t.numel` and width of `numel_output`. Otherwise, for each tensor, returns
    # a 1-d tensor with size `(t.numel,)`. Each new tensor will be strided and have
    # the same dtype and device as those of the corresponding input.
    out: List[torch.Tensor] = []
    for t in input_tensors:
        if _is_float_or_complex_tensor(t) and t.requires_grad:
            out.append(t.new_zeros((t.numel(), numel_output), layout=torch.strided))
    return tuple(out)


def _allocate_jacobians_with_outputs(
    output_tensors: Tuple, numel_input, dtype=None, device=None
) -> Tuple[torch.Tensor, ...]:
    # Makes zero-filled tensors from outputs. If `dim` is not None, for each tensor
    # in `output_tensors`, returns a new zero-filled tensor with height of `dim` and
    # width of `t.numel`. Otherwise, for each tensor, returns a 1-d tensor with size
    # (t.numel,).
    out: List[torch.Tensor] = []
    options = {"dtype": dtype, "device": device, "layout": torch.strided}
    for t in output_tensors:
        if _is_float_or_complex_tensor(t):
            out.append(t.new_zeros((numel_input, t.numel()), **options))
    return tuple(out)


def _iter_tensors(
    x: Union[torch.Tensor, Iterable[torch.Tensor]], only_requiring_grad: bool = False
) -> Iterable[torch.Tensor]:
    if is_tensor_like(x):
        # mypy doesn't narrow type of `x` to torch.Tensor
        if x.requires_grad or not only_requiring_grad:  # type: ignore[union-attr]
            yield x  # type: ignore[misc]
    elif isinstance(x, collections.abc.Iterable) and not isinstance(x, str):
        for elem in x:
            yield from _iter_tensors(elem, only_requiring_grad)


def _densify(x):
    # return a copy of sparse x with all unspecified elements
    # "replaced" with zero-valued elements
    if isinstance(x, (list, tuple)):
        return type(x)(map(_densify, x))
    elif not is_tensor_like(x) or x.layout in {torch.strided, torch._mkldnn}:  # type: ignore[attr-defined] # no attr _mkldnn
        return x
    elif x.layout is torch.sparse_coo:
        device = x.device
        indices_dtype = x._indices().dtype
        tmp = torch.ones(x.shape[: x.sparse_dim()], dtype=torch.int8, device=device)
        indices = tmp.nonzero().t().to(dtype=indices_dtype)
        values = torch.zeros(
            (tmp.numel(), *x.shape[x.sparse_dim() :]), dtype=x.dtype, device=device
        )
        x_coalesced = x.detach().coalesce()
        if x_coalesced.numel() > 0:
            stride = tmp.stride()
            flat_indices = (
                x_coalesced.indices()
                .mul(
                    torch.tensor(stride, dtype=indices_dtype, device=device).unsqueeze(
                        1
                    )
                )
                .sum(0)
            )
            values[flat_indices] = x_coalesced.values()
        return (
            torch.sparse_coo_tensor(indices, values, x.shape)
            ._coalesced_(True)
            .requires_grad_(x.requires_grad)
        )
    elif _is_sparse_compressed_tensor(x):
        blocksize = (
            x.values().shape[1:3]
            if x.layout in {torch.sparse_bsr, torch.sparse_bsc}
            else None
        )
        compressed_indices = (
            x.crow_indices()
            if x.layout in {torch.sparse_csr, torch.sparse_bsr}
            else x.ccol_indices()
        )
        # We'll use intermediate sparse COO for simplicity
        r = _densify(x.detach().to_sparse(layout=torch.sparse_coo)).to_sparse(
            layout=x.layout, blocksize=blocksize
        )
        # Check that all elements are specified also after `to_sparse` op:
        dense_numel = r.values().numel() // max(1, r.values().shape[0])
        batch_numel = compressed_indices.numel() // compressed_indices.shape[-1]
        sparse_numel = r.numel() // max(1, dense_numel * batch_numel)
        if sparse_numel != r._nnz():
            raise AssertionError(
                f"{x.layout} densify failed: expected nnz={sparse_numel} but got {r._nnz()}"
            )
        return r.requires_grad_(x.requires_grad)
    elif _is_sparse_any_tensor(x):
        raise NotImplementedError(x.layout)
    return x


def _iter_tensor(x_tensor):
    # (Only used for slow gradcheck) Returns a generator that yields the following
    # elements at each iteration:
    #  1) a tensor: the same tensor is returned across all iterations. The tensor
    #     is not the same as the original x_tensor as given as input - it is
    #     prepared so that it can be modified in-place. Depending on whether the
    #     input tensor is strided, sparse, or dense, the returned tensor may or may
    #     not share storage with x_tensor.
    #  2) a tuple of indices that can be used with advanced indexing (yielded in
    #     dictionary order)
    #  3) flattened index that will be used to index into the Jacobian tensor
    #
    # For a tensor t with size (2, 2), _iter_tensor yields:
    #     `x, (0, 0), 0`, `x, (0, 1), 1`, `x, (1, 0), 2`, `x, (1, 1), 3`
    #
    # where x is the t.data of the original tensor. Perturbing the entry of x
    # at index (1, 1) yields the 3rd column of the overall Jacobian matrix.
    if _is_sparse_any_tensor(x_tensor):

        def get_stride(size):
            dim = len(size)
            tmp = 1
            stride = [0] * dim
            for i in reversed(range(dim)):
                stride[i] = tmp
                tmp *= size[i]
            return stride

        x_nnz = x_tensor._nnz()
        x_size = list(x_tensor.size())
        if x_tensor.layout is torch.sparse_coo:
            x_indices = x_tensor._indices().t()
            x_values = x_tensor._values()
        elif x_tensor.layout is torch.sparse_csr:
            x_indices = torch._convert_indices_from_csr_to_coo(
                x_tensor.crow_indices(), x_tensor.col_indices()
            ).t()
            x_values = x_tensor.values()
        elif x_tensor.layout is torch.sparse_csc:
            x_indices = torch._convert_indices_from_csr_to_coo(
                x_tensor.ccol_indices(), x_tensor.row_indices(), transpose=True
            ).t()
            x_values = x_tensor.values()
        elif x_tensor.layout is torch.sparse_bsr:
            x_block_values = x_tensor.values()
            x_blocksize = x_block_values.size()[1:3]
            x_indices = (
                torch._convert_indices_from_csr_to_coo(
                    x_tensor.crow_indices(), x_tensor.col_indices()
                )
                .repeat_interleave(x_blocksize[0] * x_blocksize[1], 1)
                .mul_(torch.tensor(x_blocksize, device=x_tensor.device).reshape(2, 1))
                .add_(
                    torch.stack(
                        torch.where(torch.ones(x_blocksize, device=x_tensor.device))
                    ).repeat(1, x_nnz)
                )
                .t()
            )
            x_values = x_block_values.flatten(0, 2)
            x_nnz = x_values.size(0)
        elif x_tensor.layout is torch.sparse_bsc:
            x_block_values = x_tensor.values()
            x_blocksize = x_block_values.size()[1:3]
            x_indices = (
                torch._convert_indices_from_csr_to_coo(
                    x_tensor.ccol_indices(), x_tensor.row_indices(), transpose=True
                )
                .repeat_interleave(x_blocksize[0] * x_blocksize[1], 1)
                .mul_(torch.tensor(x_blocksize, device=x_tensor.device).reshape(2, 1))
                .add_(
                    torch.stack(
                        torch.where(torch.ones(x_blocksize, device=x_tensor.device))
                    ).repeat(1, x_nnz)
                )
                .t()
            )
            x_values = x_block_values.flatten(0, 2)
            x_nnz = x_values.size(0)
        else:
            raise NotImplementedError(f"_iter_tensor for {x_tensor.layout} input")
        x_stride = get_stride(x_size)
        # Use .data here to get around the version check
        x_values = x_values.data
        for i in range(x_nnz):
            x_value = x_values[i]
            for x_idx in product(*[range(m) for m in x_values.size()[1:]]):
                indices = x_indices[i].tolist() + list(x_idx)
                d_idx = sum(indices[k] * x_stride[k] for k in range(len(x_size)))
                yield x_value, x_idx, d_idx
    elif x_tensor.layout == torch._mkldnn:  # type: ignore[attr-defined]
        for d_idx, x_idx in enumerate(product(*[range(m) for m in x_tensor.size()])):
            # this is really inefficient, but without indexing implemented, there's
            # not really a better way than converting back and forth
            x_tensor_dense = x_tensor.to_dense()
            yield x_tensor_dense, x_idx, d_idx
    else:
        # Use .data here to get around the version check
        x_tensor = x_tensor.data
        for d_idx, x_idx in enumerate(product(*[range(m) for m in x_tensor.size()])):
            yield x_tensor, x_idx, d_idx


def _get_numerical_jacobian(
    fn, inputs, outputs=None, target=None, eps=1e-3, is_forward_ad=False
) -> List[Tuple[torch.Tensor, ...]]:
    """Computes the numerical Jacobian of `fn(inputs)` with respect to `target`. If
    not specified, targets are the input. Returns M * N Jacobians where N is the
    number of tensors in target that require grad and M is the number of non-integral
    outputs.

    Args:
        fn: the function to compute the jacobian for
        inputs: inputs to `fn`
        outputs: provide precomputed outputs to avoid one extra invocation of fn
        target: the Tensors wrt whom Jacobians are calculated (default=`inputs`)
        eps: the magnitude of the perturbation during finite differencing
             (default=`1e-3`)
        is_forward_ad: if this numerical jacobian is computed to be checked wrt
                       forward AD gradients (this is used for error checking only)

    Returns:
        A list of M N-tuples of tensors

    Note that `target` may not even be part of `input` to `fn`, so please be
    **very careful** in this to not clone `target`.
    """
    jacobians: List[Tuple[torch.Tensor, ...]] = []
    if outputs is None:
        outputs = _as_tuple(fn(*_as_tuple(inputs)))
    if not is_forward_ad and any(o.is_complex() for o in outputs):
        raise ValueError(
            "Expected output to be non-complex. get_numerical_jacobian no "
            "longer supports functions that return complex outputs."
        )
    if target is None:
        target = inputs
    inp_indices = [
        i for i, a in enumerate(target) if is_tensor_like(a) and a.requires_grad
    ]
    for i, (inp, inp_idx) in enumerate(zip(_iter_tensors(target, True), inp_indices)):
        jacobians += [
            get_numerical_jacobian_wrt_specific_input(
                fn,
                inp_idx,
                inputs,
                outputs,
                eps,
                input=inp,
                is_forward_ad=is_forward_ad,
            )
        ]
    return jacobians


def get_numerical_jacobian(fn, inputs, target=None, eps=1e-3, grad_out=1.0):
    """Deprecated API to compute the numerical Jacobian for a given fn and its inputs.

    Args:
        fn: the function to compute the Jacobian for (must take inputs as a tuple)
        input: input to `fn`
        target: the Tensors wrt whom Jacobians are calculated (default=`input`)
        eps: the magnitude of the perturbation during finite differencing
             (default=`1e-3`)

    Returns:
        A list of Jacobians of `fn` (restricted to its first output) with respect to
        each input or target, if provided.

    Note that `target` may not even be part of `input` to `fn`, so please be
    **very careful** in this to not clone `target`.
    """
    warnings.warn(
        "get_numerical_jacobian was part of PyTorch's private API and not "
        "meant to be exposed. We are deprecating it and it will be removed "
        "in a future version of PyTorch. If you have a specific use for "
        "this or feature request for this to be a stable API, please file "
        "us an issue at https://github.com/pytorch/pytorch/issues/new",
<<<<<<< HEAD
        stacklevel=2,
=======
        stacklevel=TO_BE_DETERMINED,
>>>>>>> fff02e67
    )
    if (
        grad_out != 1.0
    ):  # grad_out param is only kept for backward compatibility reasons
        raise ValueError(
            "Expected grad_out to be 1.0. get_numerical_jacobian no longer "
            "supports values of grad_out != 1.0."
        )

    def fn_pack_inps(*inps):
        return fn(inps)

    jacobians = _get_numerical_jacobian(fn_pack_inps, inputs, None, target, eps)

    return tuple(jacobian_for_each_output[0] for jacobian_for_each_output in jacobians)


def _compute_numerical_gradient(fn, entry, v, norm_v, nbhd_checks_fn):
    # Performs finite differencing by perturbing `entry` in-place by `v` and
    # returns the gradient of each of the outputs wrt to x at idx.
    if _is_sparse_compressed_tensor(entry):
        # sparse compressed tensors don't implement sub/add/copy_
        # yet. However, in non-masked semantics context entry and v
        # have the same sparse indices ...
        assert entry.layout == v.layout, (entry.layout, v.layout)
        assert entry._nnz() == v._nnz(), (entry._nnz(), v._nnz(), entry.shape)
        # ... the finite differencing can be performed on values only:
        entry = entry.values()
        v = v.values()
        # we'll detach to avoid backward computations that sparse
        # tensors have limited support for.
        entry = entry.detach()

    orig = entry.clone()
    entry.copy_(orig - v)
    outa = fn()
    entry.copy_(orig + v)
    outb = fn()
    entry.copy_(orig)

    def compute(a, b):
        nbhd_checks_fn(a, b)
        ret = (b - a) / (2 * norm_v)
        return ret.detach().reshape(-1)

    return tuple(compute(a, b) for (a, b) in zip(outa, outb))


def _compute_numerical_jvps_wrt_specific_input(
    jvp_fn, delta, input_is_complex, is_forward_ad=False
) -> List[torch.Tensor]:
    # Computing the jacobian only works for real delta
    # For details on the algorithm used here, refer:
    # Section 3.5.3 https://arxiv.org/pdf/1701.00392.pdf
    # s = fn(z) where z = x for real valued input
    # and z = x + yj for complex valued input
    jvps: List[torch.Tensor] = []
    ds_dx_tup = jvp_fn(delta[0] if isinstance(delta, tuple) else delta)

    if input_is_complex:  # C -> R
        ds_dy_tup = (
            jvp_fn(delta[1] * 1j) if isinstance(delta, tuple) else jvp_fn(delta * 1j)
        )
        for ds_dx, ds_dy in zip(ds_dx_tup, ds_dy_tup):
            assert not ds_dx.is_complex()
            # conjugate wirtinger derivative
            conj_w_d = ds_dx + ds_dy * 1j
            jvps.append(conj_w_d)
    else:
        for ds_dx in ds_dx_tup:  # R -> R or (R -> C for the forward AD case)
            assert is_forward_ad or not ds_dx.is_complex()
            jvps.append(ds_dx)
    return jvps


def _combine_jacobian_cols(
    jacobians_cols: Dict[int, List[torch.Tensor]], outputs, input, numel
) -> Tuple[torch.Tensor, ...]:
    # jacobian_cols maps column_idx -> output_idx -> single column of jacobian Tensor
    # we return a list that maps output_idx -> full jacobian Tensor
    jacobians = _allocate_jacobians_with_outputs(
        outputs, numel, dtype=input.dtype if input.dtype.is_complex else None
    )
    for i, jacobian in enumerate(jacobians):
        for k, v in jacobians_cols.items():
            jacobian[k] = v[i]
    return jacobians


def _prepare_input(
    input: torch.Tensor, maybe_perturbed_input: Optional[torch.Tensor], fast_mode=False
) -> torch.Tensor:
    # Prepares the inputs to be passed into the function while including the new
    # modified input.
    if input.layout == torch._mkldnn:  # type: ignore[attr-defined] # no attr _mkldnn
        # Convert back to mkldnn
        if maybe_perturbed_input is not None:
            return maybe_perturbed_input.to_mkldnn()
        else:
            return input
    elif _is_sparse_any_tensor(input):
        if fast_mode and maybe_perturbed_input is not None:
            # entry is already a "cloned" version of the original tensor
            # thus changes to entry are not reflected in the input
            return maybe_perturbed_input
        else:
            return input
    else:
        # We cannot use entry (input.data) if we want gradgrad to work because
        # fn (in the gradgrad case) needs to compute grad wrt input
        return input


def _check_outputs_same_dtype_and_shape(output1, output2, eps, idx=None) -> None:
    # Check that the returned outputs don't have different dtype or shape when you
    # perturb the input
    on_index = "on index {idx} " if idx is not None else ""
    assert output1.shape == output2.shape, (
        f"Expected `func` to return outputs with the same shape"
        f" when inputs are perturbed {on_index}by {eps}, but got:"
        f" shapes {output1.shape} and {output2.shape}."
    )
    assert output1.dtype == output2.dtype, (
        f"Expected `func` to return outputs with the same dtype"
        f" when inputs are perturbed {on_index}by {eps}, but got:"
        f" dtypes {output1.dtype} and {output2.dtype}."
    )


def get_numerical_jacobian_wrt_specific_input(
    fn, input_idx, inputs, outputs, eps, input=None, is_forward_ad=False
) -> Tuple[torch.Tensor, ...]:
    # Computes the numerical jacobians wrt to a single input. Returns N jacobian
    # tensors, where N is the number of outputs. We use a dictionary for
    # jacobian_cols because indices aren't necessarily consecutive for sparse inputs
    # When we perturb only a single element of the input tensor at a time, the jvp
    # is equivalent to a single col of the Jacobian matrix of fn.
    jacobian_cols: Dict[int, List[torch.Tensor]] = {}
    input = inputs[input_idx] if input is None else input
    assert input.requires_grad
    for x, idx, d_idx in _iter_tensor(input):
        wrapped_fn = _with_prepare_inputs(fn, inputs, input_idx, x)
        input_to_perturb = x[idx]
        nbhd_checks_fn = functools.partial(
            _check_outputs_same_dtype_and_shape, idx=idx, eps=eps
        )
        jvp_fn = _get_numerical_jvp_fn(
            wrapped_fn, input_to_perturb, eps, nbhd_checks_fn
        )
        jacobian_cols[d_idx] = _compute_numerical_jvps_wrt_specific_input(
            jvp_fn, eps, x.is_complex(), is_forward_ad
        )
    return _combine_jacobian_cols(jacobian_cols, outputs, input, input.numel())


def _get_analytical_jacobian_forward_ad(
    fn, inputs, outputs, *, check_grad_dtypes=False, all_u=None
) -> Tuple[Tuple[torch.Tensor, ...], ...]:
    """Computes the analytical Jacobian using forward mode AD of `fn(inputs)` using forward mode AD with respect
    to `target`. Returns N * M Jacobians where N is the number of tensors in target that require grad and
    M is the number of non-integral outputs.
    Contrary to other functions here, this function requires "inputs" to actually be used by the function.
    The computed value is expected to be wrong if the function captures the inputs by side effect instead of
    using the passed ones (many torch.nn tests do this).

    Args:
        fn: the function to compute the jacobian for
        inputs: inputs to `fn`
        outputs: provide precomputed outputs to avoid one extra invocation of fn
        check_grad_dtypes: if True, will check that the gradient dtype are valid
        all_u (optional): if provided, the Jacobian will be right multiplied with this vector

    Returns:
        A tuple of M N-tuples of tensors
    """
    # To avoid early import issues
    fwAD = torch.autograd.forward_ad

    tensor_inputs = tuple(i for i in inputs if is_tensor_like(i) and i.requires_grad)

    if any(i.is_complex() for i in tensor_inputs):
        raise ValueError(
            "Expected inputs to be non-complex for _get_analytical_jacobian_forward_ad."
        )

    if all_u:
        jacobians = tuple(
            _allocate_jacobians_with_outputs(outputs, 1) for i in tensor_inputs
        )
    else:
        jacobians = tuple(
            _allocate_jacobians_with_outputs(outputs, i.numel()) for i in tensor_inputs
        )

    with fwAD.dual_level():
        fw_grads = []
        dual_inputs = []
        for i, inp in enumerate(inputs):
            if is_tensor_like(inp) and inp.requires_grad:
                if inp.layout == torch._mkldnn:  # type: ignore[attr-defined]
                    raise ValueError(
                        "MKLDNN inputs are not support for forward AD gradcheck."
                    )

                inp = fwAD.make_dual(inp.detach(), torch.zeros_like(inp))
                # If inp is a differentiable view, the dual might not be the tangent given to
                # make_dual, so read it explicitly from the dual tensor
                fw_grads.append(fwAD.unpack_dual(inp)[1])
            dual_inputs.append(inp)

        if all_u:
            # Do the full reduction in one pass
            # To be consistent with numerical evaluation, we actually compute one reduction per input
            for i, (fw_grad, u) in enumerate(zip(fw_grads, all_u)):
                fw_grad.copy_(u.view_as(fw_grad))
                raw_outputs = _as_tuple(fn(*dual_inputs))
                dual_outputs = filter(_is_float_or_complex_tensor, raw_outputs)
                for index_o, d_o in enumerate(dual_outputs):
                    val, res = fwAD.unpack_dual(d_o)
                    if (
                        check_grad_dtypes
                        and res is not None
                        and val.is_complex() != res.is_complex()
                    ):
                        raise GradcheckError("Forward AD gradient has dtype mismatch.")

                    # Remove extra dimension of size 1 corresponding to the reduced input
                    jacobians[i][index_o].squeeze_(0)
                    if res is None:
                        jacobians[i][index_o].zero_()
                    else:
                        jacobians[i][index_o].copy_(res.reshape(-1))
                fw_grad.zero_()
        else:
            # Reconstruct the full Jacobian column by column
            for i, fw_grad in enumerate(fw_grads):
                for lin_idx, grad_idx in enumerate(
                    product(*[range(m) for m in fw_grad.size()])
                ):
                    fw_grad[grad_idx] = 1.0
                    raw_outputs = _as_tuple(fn(*dual_inputs))
                    dual_outputs = filter(_is_float_or_complex_tensor, raw_outputs)
                    for index_o, d_o in enumerate(dual_outputs):
                        val, res = fwAD.unpack_dual(d_o)
                        if (
                            check_grad_dtypes
                            and res is not None
                            and val.is_complex() != res.is_complex()
                        ):
                            raise GradcheckError(
                                "Forward AD gradient has dtype mismatch."
                            )

                        if res is None:
                            jacobians[i][index_o][lin_idx].zero_()
                        else:
                            jacobians[i][index_o][lin_idx].copy_(res.reshape(-1))
                    fw_grad[grad_idx] = 0.0

    return jacobians


def _get_input_to_perturb(input):
    # Prepare the input so that it can be modified in-place and do certain
    # operations that require the tensor to have strides. If fast_mode=False,
    # _iter_tensor would handle the below cases:
    if input.layout == torch._mkldnn:  # type: ignore[attr-defined] # no attr _mkldnn
        # Convert to dense so we can perform operations that require strided tensors
        input_to_perturb = input.to_dense()
    elif _is_sparse_any_tensor(input):
        # Clone because input may require grad, and copy_ calls resize_,
        # which is not allowed for .data
        input_to_perturb = input.clone()
    else:
        input_to_perturb = input.data
    return input_to_perturb


def _with_prepare_inputs(fn, inputs, input_idx, input_to_perturb, fast_mode=False):
    # Wraps `fn` so that its inputs are already supplied
    def wrapped_fn():
        inp = tuple(
            _prepare_input(a, input_to_perturb if i == input_idx else None, fast_mode)
            if is_tensor_like(a)
            else a
            for i, a in enumerate(_as_tuple(inputs))
        )
        return tuple(a.clone() for a in _as_tuple(fn(*inp)))

    return wrapped_fn


def _get_numerical_jvp_fn(wrapped_fn, input_to_perturb, eps, nbhd_checks_fn):
    # Wraps jvp_fn so that certain arguments are already supplied
    def jvp_fn(delta):
        return _compute_numerical_gradient(
            wrapped_fn, input_to_perturb, delta, eps, nbhd_checks_fn
        )

    return jvp_fn


def _reshape_tensor_or_tuple(u, shape):
    # We don't need to reshape when input corresponding to u is sparse
    if isinstance(u, tuple):
        if not _is_sparse_any_tensor(u[0]):
            return (u[0].reshape(shape), u[1].reshape(shape))
    else:
        if not _is_sparse_any_tensor(u):
            return u.reshape(shape)
    return u


def _mul_tensor_or_tuple(u, k):
    if isinstance(u, tuple):
        return (k * u[0], k * u[1])
    else:
        return k * u


def _get_numerical_jvp_wrt_specific_input(
    fn, input_idx, inputs, u, eps, is_forward_ad=False
) -> List[torch.Tensor]:
    input = inputs[input_idx]
    input_to_perturb = _get_input_to_perturb(input)
    wrapped_fn = _with_prepare_inputs(fn, inputs, input_idx, input_to_perturb, True)
    nbhd_checks_fn = functools.partial(_check_outputs_same_dtype_and_shape, eps=eps)
    jvp_fn = _get_numerical_jvp_fn(wrapped_fn, input_to_perturb, eps, nbhd_checks_fn)
    u = _reshape_tensor_or_tuple(u, input_to_perturb.shape)
    u = _mul_tensor_or_tuple(u, eps)
    return _compute_numerical_jvps_wrt_specific_input(
        jvp_fn, u, input.is_complex(), is_forward_ad
    )


def _get_numerical_vJu(
    fn, inputs, inp_indices, func_out, all_u, all_v, eps, is_forward_ad
):
    # Note that all_v can also be None, in that case, this function only computes Ju.
    reduced_jacobians: List[List[torch.Tensor]] = []
    for i, (inp_idx, u) in enumerate(zip(inp_indices, all_u)):
        all_Ju = _get_numerical_jvp_wrt_specific_input(
            fn, inp_idx, inputs, u, eps, is_forward_ad
        )
        # Filter out the Ju for non floating point outputs
        filtered_Ju = []
        func_out = _as_tuple(func_out)
        assert len(all_Ju) == len(func_out)
        for Ju, output in zip(all_Ju, func_out):
            if _is_float_or_complex_tensor(output):
                filtered_Ju.append(Ju)
            else:
                # TODO: handle the other Ju
                pass
        if all_v is not None:
            jacobian_scalars: List[torch.Tensor] = []
            for v, Ju in zip(all_v, filtered_Ju):
                jacobian_scalars.append(_dot_with_type_promotion(v, Ju))
            reduced_jacobians.append(jacobian_scalars)
        else:
            reduced_jacobians.append(filtered_Ju)
    return reduced_jacobians


def _check_jacobians_equal(j1, j2, atol):
    # Check whether the max difference between two Jacobian tensors are within some
    # tolerance `atol`.
    for j1_x, j2_x in zip(j1, j2):
        if j1_x.numel() != 0 and (j1_x - j2_x).abs().max() > atol:
            return False
    return True


def _stack_and_check_tensors(
    list_of_list_of_tensors, inputs, numel_outputs
) -> Tuple[Tuple[torch.Tensor, ...], bool, bool]:
    # For the ith tensor in the inner list checks whether it has the same size and
    # dtype as the ith differentiable input.
    out_jacobians = _allocate_jacobians_with_inputs(inputs, numel_outputs)
    diff_input_list = list(_iter_tensors(inputs, True))
    correct_grad_sizes = True
    correct_grad_types = True
    for i, tensor_list in enumerate(list_of_list_of_tensors):
        inp = diff_input_list[i]
        out_jacobian = out_jacobians[i]
        for j, tensor in enumerate(tensor_list):
            if tensor is not None and tensor.size() != inp.size():
                correct_grad_sizes = False
            elif tensor is not None and tensor.dtype != inp.dtype:
                correct_grad_types = False
            if tensor is None:
                out_jacobian[:, j].zero_()
            else:
                dense = (
                    tensor.to_dense() if not tensor.layout == torch.strided else tensor
                )
                assert out_jacobian[:, j].numel() == dense.numel()
                out_jacobian[:, j] = dense.reshape(-1)
    return out_jacobians, correct_grad_sizes, correct_grad_types


FAILED_NONDET_MSG = """\n
NOTE: If your op relies on non-deterministic operations i.e., it is listed here:
https://pytorch.org/docs/stable/generated/torch.use_deterministic_algorithms.html
this failure might be expected.

If you are adding a new operator, please file an issue and then use one of the
workarounds. The workaround depends on how your test invokes gradcheck/gradgradcheck.
If the test
- manually invokes gradcheck/gradgradcheck, then call gradcheck/gradgradcheck
  with `nondet_tol=<tol>` as a keyword argument.
- is OpInfo-based (e.g., in test_ops_gradients.py), then modify the OpInfo for the test
  to have `gradcheck_nondet_tol=<tol>`.
- is a Module test (e.g., in common_nn.py), then modify the corresponding
  module_test entry to have `gradcheck_nondet_tol=<tol>`
"""


def _check_analytical_jacobian_attributes(
    inputs, output, nondet_tol, check_grad_dtypes, fast_mode=False, v=None
) -> Tuple[torch.Tensor, ...]:
    # This is used by both fast and slow mode:
    #  - For slow mode, vjps[i][j] is the jth row the Jacobian wrt the ith
    #    input.
    #  - For fast mode, vjps[i][0] is a linear combination of the rows
    #    of the Jacobian wrt the ith input
    diff_input_list = list(_iter_tensors(inputs, True))

    def vjp_fn(grad_output):
        return torch.autograd.grad(
            output, diff_input_list, grad_output, retain_graph=True, allow_unused=True
        )

    # Compute everything twice to check for nondeterminism (which we call reentrancy)
    if fast_mode:
        vjps1 = _get_analytical_vjps_wrt_specific_output(vjp_fn, output.clone(), v)
        vjps2 = _get_analytical_vjps_wrt_specific_output(vjp_fn, output.clone(), v)
    else:
        vjps1 = _compute_analytical_jacobian_rows(vjp_fn, output.clone())
        vjps2 = _compute_analytical_jacobian_rows(vjp_fn, output.clone())

    output_numel = output.numel() if not fast_mode else 1
    jacobians1, types_ok, sizes_ok = _stack_and_check_tensors(
        vjps1, inputs, output_numel
    )
    jacobians2, _, _ = _stack_and_check_tensors(vjps2, inputs, output_numel)
    reentrant = _check_jacobians_equal(jacobians1, jacobians2, nondet_tol)

    if not types_ok and check_grad_dtypes:
        raise GradcheckError("Gradient has dtype mismatch")
    if not sizes_ok:
        raise GradcheckError("Analytical gradient has incorrect size")
    if not reentrant:
        raise GradcheckError(
            "Backward is not reentrant, i.e., running backward with "
            "same input and grad_output multiple times gives different values, "
            "although analytical gradient matches numerical gradient."
            f"The tolerance for nondeterminism was {nondet_tol}." + FAILED_NONDET_MSG
        )
    return jacobians1


def _get_analytical_vJu_backward_mode(
    inputs, outputs, nondet_tol, check_grad_dtypes, all_v, all_u
):
    reduced_jacobians: List[List[torch.Tensor]] = []
    for output, v in zip(outputs, all_v):
        all_vJ = _check_analytical_jacobian_attributes(
            inputs, output, nondet_tol, check_grad_dtypes, fast_mode=True, v=v
        )
        jacobian_scalars: List[torch.Tensor] = []
        for vJ, u in zip(all_vJ, all_u):
            # Why do we need squeeze here? vJ is a 2-d tensor so that we can reuse
            # the error checking logic from slow mode
            vJ = vJ.T.squeeze(0)
            if vJ.is_complex():  # C -> R
                tv = torch.view_as_real(vJ.resolve_conj())
                tr = tv.select(-1, 0)
                ti = tv.select(-1, 1)
                jacobian_scalars.append(tr.dot(u[0]) + 1j * ti.dot(u[1]))
            else:  # R -> R
                jacobian_scalars.append(vJ.dot(u))
        reduced_jacobians.append(jacobian_scalars)
    return reduced_jacobians


def get_analytical_jacobian(inputs, output, nondet_tol=0.0, grad_out=1.0):
    # Replicates the behavior of the old get_analytical_jacobian before the refactor
    # This shares much of its code with _check_analytical_jacobian_attributes
    warnings.warn(
        "get_analytical_jacobian was part of PyTorch's private API and not "
        "meant to be exposed. We are deprecating it and it will be removed "
        "in a future version of PyTorch. If you have a specific use for "
        "this or feature request for this to be a stable API, please file "
        "us an issue at https://github.com/pytorch/pytorch/issues/new",
<<<<<<< HEAD
        stacklevel=2,
=======
        stacklevel=TO_BE_DETERMINED,
>>>>>>> fff02e67
    )
    if (
        grad_out != 1.0
    ):  # grad_out param is only kept for backward compatibility reasons
        raise ValueError(
            "Expected grad_out to be 1.0. get_analytical_jacobian no longer "
            "supports values of grad_out != 1.0."
        )
    if output.is_complex():
        raise ValueError(
            "Expected output to be non-complex. get_analytical_jacobian no "
            "longer supports functions that return complex outputs."
        )
    diff_input_list = list(_iter_tensors(inputs, True))

    def vjp_fn(grad_output):
        return torch.autograd.grad(
            output, diff_input_list, grad_output, retain_graph=True, allow_unused=True
        )

    # Compute everything twice to check for nondeterminism (which we call reentrancy)
    vjps1 = _compute_analytical_jacobian_rows(vjp_fn, output.clone())
    vjps2 = _compute_analytical_jacobian_rows(vjp_fn, output.clone())

    output_numel = output.numel()
    jacobians1, types_ok, sizes_ok = _stack_and_check_tensors(
        vjps1, inputs, output_numel
    )
    jacobians2, _, _ = _stack_and_check_tensors(vjps2, inputs, output_numel)
    reentrant = _check_jacobians_equal(jacobians1, jacobians2, nondet_tol)

    return jacobians1, reentrant, sizes_ok, types_ok


def _get_analytical_jacobian(inputs, outputs, input_idx, output_idx):
    # Computes the analytical Jacobian in slow mode for a single input-output pair.
    # Forgoes performing checks on dtype, shape, and reentrancy.
    jacobians = _check_analytical_jacobian_attributes(
        inputs, outputs[output_idx], nondet_tol=float("inf"), check_grad_dtypes=False
    )
    return jacobians[input_idx]


def _compute_analytical_jacobian_rows(
    vjp_fn, sample_output
) -> List[List[Optional[torch.Tensor]]]:
    # Computes Jacobian row-by-row using backward function `vjp_fn` = v^T J
    # NB: this function does not assume vjp_fn(v) to return tensors with the same
    # number of elements for different v. This is checked when we later combine the
    # rows into a single tensor.
    grad_out_base = torch.zeros_like(
        sample_output, memory_format=torch.legacy_contiguous_format
    )
    flat_grad_out = grad_out_base.view(-1)
    # jacobians_rows[i][j] represents the jth row of the ith input
    jacobians_rows: List[List[Optional[torch.Tensor]]] = []
    for j in range(flat_grad_out.numel()):
        flat_grad_out.zero_()
        flat_grad_out[j] = 1.0
        grad_inputs = vjp_fn(grad_out_base)
        for i, d_x in enumerate(grad_inputs):
            if j == 0:
                jacobians_rows.append([])
            jacobians_rows[i] += [
                d_x.clone() if isinstance(d_x, torch.Tensor) else None
            ]
    return jacobians_rows


def _get_analytical_vjps_wrt_specific_output(
    vjp_fn, sample_output, v
) -> List[List[Optional[torch.Tensor]]]:
    vjps: List[List[Optional[torch.Tensor]]] = []
    grad_inputs = vjp_fn(v.reshape(sample_output.shape))
    for vjp in grad_inputs:
        vjps.append([vjp.clone() if isinstance(vjp, torch.Tensor) else None])
    return vjps


def _check_inputs(tupled_inputs) -> bool:
    # Make sure that gradients are saved for at least one input
    any_input_requiring_grad = False
    for idx, inp in enumerate(tupled_inputs):
        if is_tensor_like(inp) and inp.requires_grad:
            if not (inp.dtype == torch.float64 or inp.dtype == torch.complex128):
                warnings.warn(
                    f"Input #{idx} requires gradient and "
                    "is not a double precision floating point or complex. "
                    "This check will likely fail if all the inputs are "
                    "not of double precision floating point or complex. ",
<<<<<<< HEAD
                    stacklevel=2,
=======
                    stacklevel=TO_BE_DETERMINED,
>>>>>>> fff02e67
                )
            if inp.is_sparse:
                content = inp._values()
            elif _is_sparse_compressed_tensor(inp):
                content = inp.values()
            else:
                content = inp
            # TODO: To cover more problematic cases, replace stride = 0 check with
            # "any overlap in memory" once we have a proper function to check it.
            if content.layout is not torch._mkldnn:  # type: ignore[attr-defined]
                if not all(
                    st > 0 or sz <= 1
                    for st, sz in zip(content.stride(), content.size())
                ):
                    raise RuntimeError(
                        f"The {idx}th input has a dimension with stride 0. gradcheck only "
                        "supports inputs that are non-overlapping to be able to "
                        "compute the numerical gradients correctly. You should call "
                        ".contiguous on the input before passing it to gradcheck."
                    )
            any_input_requiring_grad = True

    if not any_input_requiring_grad:
        raise ValueError(
            "gradcheck expects at least one input tensor to require gradient, "
            "but none of the them have requires_grad=True."
        )
    return True


def _check_outputs(outputs) -> None:
    if any(_is_sparse_any_tensor(t) for t in outputs if isinstance(t, torch.Tensor)):
        # it is easier to call to_dense() on the sparse output than
        # to modify analytical jacobian
        raise ValueError(
            "Sparse output is not supported at gradcheck yet. "
            "Please call to_dense(masked_grad=...) on the output of fn for gradcheck."
        )
    if any(t.layout == torch._mkldnn for t in outputs if isinstance(t, torch.Tensor)):  # type: ignore[attr-defined]
        raise ValueError(
            "MKLDNN output is not supported at gradcheck yet. "
            "Please call to_dense(masked_grad=...) on the output of fn for gradcheck."
        )


def _check_no_differentiable_outputs(
    func, inputs, func_out, eps, *, is_forward_ad
) -> bool:
    # When there are no differentiable outputs, numerical gradient for a function is
    # expected to be zero.
    jacobians_all_inputs_outputs = _get_numerical_jacobian(
        func, inputs, func_out, eps=eps, is_forward_ad=is_forward_ad
    )
    for jacobians_all_outputs_and_fixed_input in jacobians_all_inputs_outputs:
        for jacobian in jacobians_all_outputs_and_fixed_input:
            if torch.ne(jacobian, 0).sum() > 0:
                raise GradcheckError(
                    "Numerical gradient for function expected to be zero"
                )
    return True


def _check_no_differentiable_outputs_fast(
    func, func_out, all_inputs, inputs_indices, all_u, eps, nondet_tol
):
    for inp_idx, u in zip(inputs_indices, all_u):
        jvps = _get_numerical_jvp_wrt_specific_input(func, inp_idx, all_inputs, u, eps)
        for jvp in jvps:
            if jvp.numel() == 0:
                continue
            if (jvp - torch.zeros_like(jvp)).abs().max() > nondet_tol:
                raise GradcheckError(
                    "Numerical gradient for function expected to be zero"
                )
    return True


FAILED_BATCHED_GRAD_MSG = """
gradcheck or gradgradcheck failed while testing batched gradient computation.
This could have been invoked in a number of ways (via a test that calls
gradcheck/gradgradcheck directly or via an autogenerated test).

If you are adding a new operator, please file an issue and then use one of the
workarounds. The workaround depends on how your test invokes gradcheck/gradgradcheck.
If the test
- manually invokes gradcheck/gradgradcheck, then call gradcheck/gradgradcheck
  with `check_batched_grad=False` as a keyword argument.
- is OpInfo-based (e.g., in test_ops_gradients.py), then modify the OpInfo for the test
  to have `check_batched_grad=False` and/or `check_batched_gradgrad=False`.

If you're modifying an existing operator that supports batched grad computation,
or wish to make a new operator work with batched grad computation, please read
the following.

To compute batched grads (e.g., jacobians, hessians), we vmap over the backward
computation. The most common failure case is if there is a 'vmap-incompatible
operation' in the backward pass. Please see
NOTE: [How to write vmap-compatible backward formulas]
in the codebase for an explanation of how to fix this.
""".strip()

FAILED_BATCHED_GRAD_MSG_FWD_AD = """
gradcheck failed while testing batched gradient computation with forward-mode AD.
This test is enabled automatically when both `check_batched_grad=True`
and `check_forward_ad=True`, but can be disabled in the following ways
dependong on how the test was invoked (via a test that calls gradcheck
directly or via an autogenerated test).

If you are adding a new operator, please file an issue and then use one of the
workarounds. The workaround depends on how your test invokes gradcheck/gradgradcheck.
If the test
- manually invokes gradcheck/gradgradcheck, then call gradcheck/gradgradcheck
  with `check_batched_forward_grad=False` as a keyword argument.
- is OpInfo-based (e.g., in test_ops_gradients.py), then modify the OpInfo for the test
  to have `check_batched_forward_grad=False`
"""


def _get_failed_batched_grad_test_msg(
    output_idx, input_idx, res, exp, is_forward_ad=False
):
    return f"""
For output {output_idx} and input {input_idx}:

{FAILED_BATCHED_GRAD_MSG_FWD_AD if is_forward_ad else FAILED_BATCHED_GRAD_MSG}

Got:
{res}

Expected:
{exp}
""".strip()


def _test_batched_grad_forward_ad(func, inputs) -> bool:
    fwAD = torch.autograd.forward_ad  # To avoid early import issues (do we need this?)
    assert isinstance(inputs, tuple)

    for input_idx, current_input in enumerate(inputs):
        if not (is_tensor_like(current_input) and current_input.requires_grad):
            continue

        def jvp(tangent: torch.Tensor):
            with fwAD.dual_level():
                dual = fwAD.make_dual(current_input.detach(), tangent)
                inputs_with_dual = tuple(
                    dual
                    if idx == input_idx
                    else (inp.detach() if is_tensor_like(inp) else inp)
                    for idx, inp in enumerate(inputs)
                )
                dual_outputs = _as_tuple(func(*inputs_with_dual))
                ret = []
                for dual_output in dual_outputs:
                    if dual_output is None:
                        continue
                    primal_out, tangent_out = fwAD.unpack_dual(dual_output)
                    if tangent_out is not None:
                        ret.append(tangent_out)
                    else:
                        ret.append(
                            torch.zeros(
                                [], dtype=primal_out.dtype, device=primal_out.device
                            ).expand(primal_out.shape)
                        )
                return tuple(ret)

        if not _is_float_or_complex_tensor(current_input):
            continue

        tangents = [torch.randn_like(current_input) for _ in range(2)]
        expected = [jvp(t) for t in tangents]
        expected = [torch.stack(shards) for shards in zip(*expected)]

        try:
            result = _vmap(jvp)(torch.stack(tangents))
        except RuntimeError as ex:
            # Rethrow to provide a better error message
            raise GradcheckError(
                f"While computing batched gradients, got: {ex}\n\n{FAILED_BATCHED_GRAD_MSG_FWD_AD}"
            ) from ex

        for input_idx, (res, exp) in enumerate(zip(result, expected)):
            if torch.allclose(res, exp):
                continue
            raise GradcheckError(
                _get_failed_batched_grad_test_msg(
                    input_idx, input_idx, res, exp, is_forward_ad=True
                )
            )
    return True


def _test_batched_grad(input, output, output_idx) -> bool:
    # NB: _test_batched_grad compares two autograd.grad invocations with a single
    # vmap(autograd.grad) invocation. It's not exactly a "gradcheck" in the
    # sense that we're not comparing an analytical jacobian with a numeric one,
    # but it is morally similar (we could have computed a full analytic jac
    # via vmap, but that is potentially slow)
    diff_input_list = list(_iter_tensors(input, True))
    grad = functools.partial(
        torch.autograd.grad,
        output,
        diff_input_list,
        retain_graph=True,
        allow_unused=True,
    )

    def vjp(v):
        results = grad(v)
        results = tuple(
            grad
            if grad is not None
            else torch.zeros([], dtype=inp.dtype, device=inp.device).expand(inp.shape)
            for grad, inp in zip(results, diff_input_list)
        )
        return results

    grad_outputs = [torch.randn_like(output) for _ in range(2)]

    expected = [vjp(gO) for gO in grad_outputs]
    expected = [torch.stack(shards) for shards in zip(*expected)]

    # Squash warnings since these are expected to happen in most cases
    # NB: this doesn't work for CUDA tests: https://github.com/pytorch/pytorch/issues/50209
    with warnings.catch_warnings():
        warnings.filterwarnings("ignore", message="There is a performance drop")
        warnings.filterwarnings("ignore", message="Please use torch.vmap")
        try:
            result = vmap(vjp)(torch.stack(grad_outputs))
        except RuntimeError as ex:
            # It's OK that we're not raising the error at the correct callsite.
            # That's because the callsite is always going to inside the Python
            # autograd.grad instead of the C++ traceback of what line in the
            # backward formula
            raise GradcheckError(
                f"While computing batched gradients, got: {ex}\n\n{FAILED_BATCHED_GRAD_MSG}"
            ) from ex

    for input_idx, (res, exp) in enumerate(zip(result, expected)):
        if torch.allclose(res, exp):
            continue
        raise GradcheckError(
            _get_failed_batched_grad_test_msg(output_idx, input_idx, res, exp)
        )
    return True


def _test_backward_mul_by_grad_output(outputs, inputs, masked) -> bool:
    # Tests that backward is multiplied by grad_output
    diff_input_list: List[torch.Tensor] = list(_iter_tensors(inputs, True))
    if not diff_input_list:
        raise GradcheckError("no Tensors requiring grad found in input")
    grads_input = torch.autograd.grad(
        outputs,
        diff_input_list,
        [
            torch.zeros_like(o, memory_format=torch.legacy_contiguous_format)
            for o in outputs
        ],
        allow_unused=True,
    )
    for gi, di in zip(grads_input, diff_input_list):
        if gi is None:
            continue
        if isinstance(gi, torch.Tensor) and gi.layout != torch.strided:
            if gi.layout != di.layout:
                raise GradcheckError(
                    "grad is incorrect layout ("
                    + str(gi.layout)
                    + " is not "
                    + str(di.layout)
                    + ")"
                )
            if _is_sparse_any_tensor(gi):
                sparse_kind = str(gi.layout).replace("torch.", "").replace("_coo", "")
                if gi.sparse_dim() != di.sparse_dim():
                    raise GradcheckError(
                        f"grad is {sparse_kind} tensor, but has incorrect sparse_dim"
                        f" {gi.sparse_dim()}, expected {di.sparse_dim()}"
                    )
                if gi.dense_dim() != di.dense_dim():
                    raise GradcheckError(
                        f"grad is {sparse_kind} tensor, but has incorrect dense_dim"
                        f" {gi.dense_dim()}, expected {di.dense_dim()}"
                    )
            gi = gi.to_dense()
            di = di.to_dense()
        if masked:
            if not torch.allclose(gi, torch.zeros_like(gi)):
                raise GradcheckError("backward not multiplied by grad_output")
        elif not gi.eq(0).all():
            raise GradcheckError("backward not multiplied by grad_output")
        if gi.dtype != di.dtype:
            raise GradcheckError("grad is incorrect type")
        if gi.device != di.device:
            raise GradcheckError("grad is incorrect device")
        if gi.size() != di.size():
            raise GradcheckError("grad is incorrect size")
    return True


def _test_undefined_forward_mode(func, outputs, inputs):
    fwAD = torch.autograd.forward_ad

    inp_tensors_idx, inp_tensors = _get_inp_tensors(inputs)
    all_v, all_u, all_u_dense = _make_vectors(inp_tensors, outputs, use_forward_ad=True)

    tensor_inputs = tuple(i for i in inputs if is_tensor_like(i) and i.requires_grad)

    with fwAD.dual_level():
        fw_grads = []
        dual_inputs = []
        tensor_indices = set()
        for i, inp in enumerate(inputs):
            if is_tensor_like(inp) and inp.requires_grad:
                if inp.layout == torch._mkldnn:  # type: ignore[attr-defined]
                    raise ValueError(
                        "MKLDNN inputs are not support for forward AD gradcheck."
                    )

                inp = fwAD.make_dual(inp.detach(), torch.zeros_like(inp))
                # If inp is a differentiable view, the dual might not be the tangent given to
                # make_dual, so read it explicitly from the dual tensor
                fw_grads.append(fwAD.unpack_dual(inp)[1])
                tensor_indices.add(i)
            dual_inputs.append(inp)

        for i, (fw_grad, u) in enumerate(zip(fw_grads, all_u)):
            fw_grad.copy_(u.view_as(fw_grad))

        for idx, inp in enumerate(inputs):
            if idx not in tensor_indices:
                continue
            dual_inp_obj = dual_inputs[idx]

            # case 1 (Materialized Zero Tensor Tangent)
            dual_inputs[idx] = fwAD.make_dual(inp.detach(), torch.zeros_like(inp))
            raw_outputs = _as_tuple(func(*dual_inputs))
            dual_outputs1 = filter(_is_float_or_complex_tensor, raw_outputs)

            # case 2 (Efficient Zero Tensor Tangent since we don't make a dual object and pass a regular tensor)
            dual_inputs[idx] = inp.detach()
            raw_outputs = _as_tuple(func(*dual_inputs))
            dual_outputs2 = filter(_is_float_or_complex_tensor, raw_outputs)

            # reset
            dual_inputs[idx] = dual_inp_obj

            for index_o, (d_o1, d_o2) in enumerate(zip(dual_outputs1, dual_outputs2)):
                val1, res1 = fwAD.unpack_dual(d_o1)
                val2, res2 = fwAD.unpack_dual(d_o2)

                if not (res1 is None or res2 is None):
                    if not torch.allclose(res1, res2):
                        raise GradcheckError(
                            "Mismatch in tangent values for output with index: ",
                            index_o,
                            " when input: ",
                            inp,
                            " has an undefined tangent value. ",
                            " Got: ",
                            res1,
                            " but expected: ",
                            res2,
                        )
    return True


def _test_undefined_backward_mode(func, outputs, inputs) -> bool:
    diff_input_list: List[torch.Tensor] = list(_iter_tensors(inputs, True))
    if not diff_input_list:
        raise GradcheckError("no Tensors requiring grad found in input")

    def warn_bc_breaking():
        warnings.warn(
            "Backwards compatibility: New undefined gradient support checking "
            "feature is enabled by default, but it may break existing callers "
            "of this function. If this is true for you, you can call this "
            'function with "check_undefined_grad=False" to disable the feature',
<<<<<<< HEAD
            stacklevel=2,
=======
            stacklevel=TO_BE_DETERMINED,
>>>>>>> fff02e67
        )

    def check_undefined_grad_support(output_to_check):
        grads_output = [
            torch.zeros_like(o, memory_format=torch.legacy_contiguous_format)
            for o in output_to_check
        ]
        try:
            grads_input = torch.autograd.grad(
                output_to_check, diff_input_list, grads_output, allow_unused=True
            )
        except RuntimeError as e:
            warn_bc_breaking()
            raise GradcheckError(
                "Expected backward function to handle undefined output grads. "
                'Please look at "Notes about undefined output gradients" in '
                '"tools/autograd/derivatives.yaml"'
            ) from e

        for gi, i in zip(grads_input, diff_input_list):
            if (gi is not None) and (not gi.eq(0).all()):
                warn_bc_breaking()
                raise GradcheckError(
                    "Expected all input grads to be undefined or zero when all output grads are undefined "
                    'or zero. Please look at "Notes about undefined output gradients" in '
                    '"tools/autograd/derivatives.yaml"'
                )
        return True

    # All backward functions must work properly if all output grads are undefined
    outputs_to_check = [
        [
            torch._C._functions.UndefinedGrad()(o)
            for o in _differentiable_outputs(func(*inputs))
            # This check filters out Tensor-likes that aren't instances of Tensor.
            if isinstance(o, torch.Tensor)
        ]
    ]

    # If there are multiple output grads, we should be able to undef one at a time without error
    if len(outputs_to_check[0]) > 1:
        for undef_grad_idx in range(len(outputs)):
            output_to_check = _differentiable_outputs(func(*inputs))
            outputs_to_check.append(
                [
                    torch._C._functions.UndefinedGrad()(o)
                    if idx == undef_grad_idx
                    else o
                    for idx, o in enumerate(output_to_check)
                ]
            )

    return all(check_undefined_grad_support(output) for output in outputs_to_check)


def _as_tuple(x):
    if isinstance(x, tuple):
        return x
    elif isinstance(x, list):
        return tuple(x)
    else:
        return (x,)


def _differentiable_outputs(x):
    return tuple(o for o in _as_tuple(x) if o.requires_grad)


def _get_notallclose_msg(
    analytical,
    numerical,
    output_idx,
    input_idx,
    complex_indices,
    test_imag=False,
    is_forward_ad=False,
) -> str:
    out_is_complex = (
        (not is_forward_ad) and complex_indices and output_idx in complex_indices
    )
    inp_is_complex = is_forward_ad and complex_indices and input_idx in complex_indices
    part = "imaginary" if test_imag else "real"
    element = "inputs" if is_forward_ad else "outputs"
    prefix = (
        ""
        if not (out_is_complex or inp_is_complex)
        else f"While considering the {part} part of complex {element} only, "
    )
    mode = "computed with forward mode " if is_forward_ad else ""
    return (
        prefix + "Jacobian %smismatch for output %d with respect to input %d,\n"
        "numerical:%s\nanalytical:%s\n"
        % (mode, output_idx, input_idx, numerical, analytical)
    )


def _transpose(matrix_of_tensors):
    # returns list of tuples
    return list(zip(*matrix_of_tensors))


def _real_and_imag_output(fn):
    # returns new functions real(fn), and imag(fn) where real(fn) and imag(fn) behave the same as
    # the original fn, except torch.real or torch.imag are applied to the complex outputs
    def apply_to_c_outs(fn, fn_to_apply):
        def wrapped_fn(*inputs):
            outs = _as_tuple(fn(*inputs))
            return tuple(fn_to_apply(o) if o.is_complex() else o for o in outs)

        return wrapped_fn

    return apply_to_c_outs(fn, torch.real), apply_to_c_outs(fn, torch.imag)


def _real_and_imag_input(fn, complex_inp_indices, tupled_inputs):
    # returns new functions that take real inputs instead of complex inputs as
    # (x, y) -> fn(x + y * 1j). And it computes: inp -> fn(inp + y * 1j) and inp -> fn(x + inp * 1j).
    # In each case, the other part is considered constant.
    # We do not use 0 for the constant here to make sure we always call the user function with a valid input.
    def apply_to_c_inps(fn, fn_to_apply):
        def wrapped_fn(*inputs):
            new_inputs = list(inputs)
            for should_be_complex in complex_inp_indices:
                new_inputs[should_be_complex] = fn_to_apply(
                    new_inputs[should_be_complex], tupled_inputs[should_be_complex]
                )
            return _as_tuple(fn(*new_inputs))

        return wrapped_fn

    real_fn = apply_to_c_inps(fn, lambda inp, orig: inp + orig.imag * 1j)
    imag_fn = apply_to_c_inps(fn, lambda inp, orig: orig.real + inp * 1j)
    return real_fn, imag_fn


def _gradcheck_real_imag(
    gradcheck_fn,
    func,
    func_out,
    tupled_inputs,
    outputs,
    eps,
    rtol,
    atol,
    check_grad_dtypes,
    check_forward_ad,
    check_backward_ad,
    nondet_tol,
    check_undefined_grad,
):
    complex_out_indices = [i for i, o in enumerate(outputs) if o.is_complex()]
    has_any_complex_output = any(o.is_complex() for o in _as_tuple(func_out))
    if check_backward_ad:
        if has_any_complex_output:
            real_fn, imag_fn = _real_and_imag_output(func)

            imag_func_out = imag_fn(*tupled_inputs)
            imag_outputs = _differentiable_outputs(imag_func_out)
            gradcheck_fn(
                imag_fn,
                imag_func_out,
                tupled_inputs,
                imag_outputs,
                eps,
                rtol,
                atol,
                check_grad_dtypes,
                nondet_tol,
                complex_indices=complex_out_indices,
                test_imag=True,
            )

            real_func_out = real_fn(*tupled_inputs)
            real_outputs = _differentiable_outputs(real_func_out)
            gradcheck_fn(
                real_fn,
                real_func_out,
                tupled_inputs,
                real_outputs,
                eps,
                rtol,
                atol,
                check_grad_dtypes,
                nondet_tol,
                complex_indices=complex_out_indices,
            )
        else:
            gradcheck_fn(
                func,
                func_out,
                tupled_inputs,
                outputs,
                eps,
                rtol,
                atol,
                check_grad_dtypes,
                nondet_tol,
            )

    if check_forward_ad:
        complex_inp_indices = [
            i
            for i, inp in enumerate(tupled_inputs)
            if is_tensor_like(inp) and inp.is_complex()
        ]
        if complex_inp_indices:
            real_fn, imag_fn = _real_and_imag_input(
                func, complex_inp_indices, tupled_inputs
            )

            imag_inputs = [
                inp.imag if is_tensor_like(inp) and inp.is_complex() else inp
                for inp in tupled_inputs
            ]
            imag_func_out = imag_fn(*imag_inputs)
            diff_imag_func_out = _differentiable_outputs(imag_func_out)
            gradcheck_fn(
                imag_fn,
                imag_func_out,
                imag_inputs,
                diff_imag_func_out,
                eps,
                rtol,
                atol,
                check_grad_dtypes,
                nondet_tol,
                complex_indices=complex_inp_indices,
                test_imag=True,
                use_forward_ad=True,
            )

            real_inputs = [
                inp.real if is_tensor_like(inp) and inp.is_complex() else inp
                for inp in tupled_inputs
            ]
            real_func_out = real_fn(*real_inputs)
            diff_real_func_out = _differentiable_outputs(real_func_out)
            gradcheck_fn(
                real_fn,
                real_func_out,
                real_inputs,
                diff_real_func_out,
                eps,
                rtol,
                atol,
                check_grad_dtypes,
                nondet_tol,
                complex_indices=complex_inp_indices,
                use_forward_ad=True,
            )
            if check_undefined_grad:
                _test_undefined_forward_mode(imag_fn, imag_func_out, imag_inputs)
                _test_undefined_forward_mode(real_fn, real_func_out, real_inputs)
        else:
            gradcheck_fn(
                func,
                func_out,
                tupled_inputs,
                outputs,
                eps,
                rtol,
                atol,
                check_grad_dtypes,
                nondet_tol,
                use_forward_ad=True,
            )
            if check_undefined_grad:
                _test_undefined_forward_mode(func, outputs, tupled_inputs)


def _slow_gradcheck(
    func,
    func_out,
    tupled_inputs,
    outputs,
    eps,
    rtol,
    atol,
    check_grad_dtypes,
    nondet_tol,
    *,
    use_forward_ad=False,
    complex_indices=None,
    test_imag=False,
    masked=False,
):
    func_out = _as_tuple(func_out)
    if not outputs:
        return _check_no_differentiable_outputs(
            func, tupled_inputs, func_out, eps=eps, is_forward_ad=use_forward_ad
        )
    tupled_inputs_numerical = tupled_inputs if masked else _densify(tupled_inputs)

    numerical = _transpose(
        _get_numerical_jacobian(
            func,
            tupled_inputs_numerical,
            func_out,
            eps=eps,
            is_forward_ad=use_forward_ad,
        )
    )
    # Note: [numerical vs analytical output length]
    # The numerical path returns jacobian quantity for all outputs, even if requires_grad of that
    # output is False. This behavior is necessary for _check_no_differentiable_outputs to work.
    numerical = [nj for o, nj in zip(func_out, numerical) if o.requires_grad]
    if use_forward_ad:
        analytical_forward = _get_analytical_jacobian_forward_ad(
            func, tupled_inputs, func_out, check_grad_dtypes=check_grad_dtypes
        )

        for i, n_per_out in enumerate(numerical):
            for j, n in enumerate(n_per_out):
                a = analytical_forward[j][i]
                if not _allclose_with_type_promotion(a, n.to(a.device), rtol, atol):
                    raise GradcheckError(
                        _get_notallclose_msg(
                            a, n, i, j, complex_indices, test_imag, is_forward_ad=True
                        )
                    )
    else:
        for i, o in enumerate(outputs):
            analytical = _check_analytical_jacobian_attributes(
                tupled_inputs, o, nondet_tol, check_grad_dtypes
            )

            for j, (a, n) in enumerate(zip(analytical, numerical[i])):
                if not _allclose_with_type_promotion(a, n.to(a.device), rtol, atol):
                    raise GradcheckError(
                        _get_notallclose_msg(a, n, i, j, complex_indices, test_imag)
                    )

    return True


def _dot_with_type_promotion(u, v):
    assert u.dim() == 1 and v.dim() == 1
    return (u * v).sum()


def _allclose_with_type_promotion(a, b, rtol, atol):
    promoted_type = torch.promote_types(a.dtype, b.dtype)
    a = a.to(dtype=promoted_type)
    b = b.to(dtype=promoted_type)
    return torch.allclose(a, b, rtol, atol)


def _to_real_dtype(dtype):
    if dtype == torch.complex128:
        return torch.float64
    elif dtype == torch.complex64:
        return torch.float32
    else:
        return dtype


def _vec_from_tensor(x, generator, downcast_complex=False):
    # Create a random vector with the same number of elements as x and the same
    # dtype/device. If x is complex and downcast_complex is False, we create a
    # complex tensor with only real component.
    if x.layout == torch.sparse_coo:
        # For sparse, create a random sparse vec with random values in the same
        # indices. Make sure size is set so that it isn't inferred to be smaller.
        x_values = x._values()
        dtype = _to_real_dtype(x.dtype) if downcast_complex else x.dtype
        values = (
            torch.rand(x_values.numel(), generator=generator)
            .to(dtype=dtype, device=x.device)
            .view(x_values.shape)
        )
        values /= values.norm()
        vec = torch.sparse_coo_tensor(x._indices(), values, x.size())
    elif _is_sparse_compressed_tensor(x):
        if x.layout in {torch.sparse_csr, torch.sparse_bsr}:
            compressed_indices, plain_indices = x.crow_indices(), x.col_indices()
        else:
            compressed_indices, plain_indices = x.ccol_indices(), x.row_indices()
        x_values = x.values()
        dtype = _to_real_dtype(x.dtype) if downcast_complex else x.dtype
        values = (
            torch.rand(x_values.numel(), generator=generator)
            .to(dtype=dtype, device=x.device)
            .view(x_values.shape)
        )
        values /= values.norm()
        vec = torch.sparse_compressed_tensor(
            compressed_indices, plain_indices, values, x.size(), layout=x.layout
        )
    else:
        dtype = _to_real_dtype(x.dtype) if downcast_complex else x.dtype
        vec = torch.rand(x.numel(), generator=generator).to(
            dtype=dtype, device=x.device
        )
        vec /= vec.norm()
    return vec


def _get_inp_tensors(tupled_inputs):
    inp_idx_tup = [
        (i, t)
        for i, t in enumerate(tupled_inputs)
        if is_tensor_like(t) and t.requires_grad
    ]
    return [tup[0] for tup in inp_idx_tup], [tup[1] for tup in inp_idx_tup]


def _adjusted_atol(atol, u, v):
    # In slow gradcheck, we compare A and B element-wise, i.e., for some a, b we
    # allow: |a - b| < atol + rtol * b. But since we now compare q1 = v^T A u and
    # q2 = v^T B u, we must allow |q1 - q2| < v^T E u + rtol * v^T B u, where E is
    # the correctly sized matrix in which each entry is atol.
    #
    # We see that atol needs to be scaled by v^T M u (where M is an all-ones M x N
    # matrix): v^T M u = \sum_{i} \sum_{j} u_i * v_j = (\sum_{i} u_i)(\sum_{i} v_i)
    # TODO: properly handle case when u is tuple instead of only taking first element
    u = u[0] if isinstance(u, tuple) else u
    sum_u = u.sum()
    sum_v = 1.0 if v is None else v.sum()
    return atol * float(sum_u) * float(sum_v)


FAST_FAIL_SLOW_OK_MSG = """
Fast gradcheck failed but element-wise differences are small. This means that the
test might've passed in slow_mode!

If you are adding a new operator, please file an issue and then use one of the
workarounds. The workaround depends on how your test invokes gradcheck/gradgradcheck:

If the test
- manually invokes gradcheck/gradgradcheck, then call gradcheck/gradgradcheck
  with `fast_mode=False` as a keyword argument.
- is OpInfo-based (e.g., in test_ops_gradients.py), then modify the OpInfo for the test
  to have `gradcheck_fast_mode=False`
- is a Module test (e.g., in common_nn.py), then modify the corresponding
  module_test entry to have `gradcheck_fast_mode=False`
""".strip()


def _run_slow_mode_and_get_error(
    func, tupled_inputs, outputs, input_idx, output_idx, rtol, atol, is_forward_ad
):
    # Compute jacobians in slow mode for better error message
    slow_numerical = _get_numerical_jacobian(
        func, tupled_inputs, outputs, is_forward_ad=is_forward_ad
    )[input_idx][output_idx]
    if is_forward_ad:

        def new_fn(inp):
            new_inputs = list(tupled_inputs)
            new_inputs[input_idx] = inp
            return _as_tuple(func(*new_inputs))[output_idx]

        slow_analytical = _get_analytical_jacobian_forward_ad(
            new_fn, (tupled_inputs[input_idx],), (outputs[output_idx],)
        )[0][0]
    else:
        slow_analytical = _get_analytical_jacobian(
            tupled_inputs, outputs, input_idx, output_idx
        )

    # Assume jacobians are non-empty and have the same shape
    slow_max_diff = (slow_numerical - slow_analytical).abs().max()

    slow_allclose = torch.allclose(slow_analytical, slow_numerical, rtol, atol)
    msg = (
        "\nThe above quantities relating the numerical and analytical jacobians are computed \n"
        "in fast mode. See: https://github.com/pytorch/pytorch/issues/53876 for more background \n"
        "about fast mode. Below, we recompute numerical and analytical jacobians in slow mode:\n\n"
        f"Numerical:\n {slow_numerical}\n"
        f"Analytical:\n{slow_analytical}\n\n"
        f"The max per-element difference (slow mode) is: {slow_max_diff}.\n"
    )
    if slow_allclose:
        # Slow gradcheck would've passed!
        msg += FAST_FAIL_SLOW_OK_MSG
    return msg


def _to_flat_dense_if_sparse(tensor):
    if _is_sparse_any_tensor(tensor):
        return tensor.to_dense().reshape(-1)
    else:
        return tensor


def _make_vectors(inp_tensors, outputs, *, use_forward_ad):
    # Use our own generator to avoid messing with the user's RNG state
    g_cpu = torch.Generator()
    all_u = []
    all_u_dense = []
    for inp in inp_tensors:
        ur = _vec_from_tensor(inp, g_cpu, True)
        ur_dense = _to_flat_dense_if_sparse(ur)
        if inp.is_complex():
            ui = _vec_from_tensor(inp, g_cpu, True)
            all_u.append((ur, ui))
            ui_dense = _to_flat_dense_if_sparse(ui)
            all_u_dense.append((ur_dense, ui_dense))
        else:
            all_u.append(ur)
            all_u_dense.append(ur_dense)
    all_v = (
        None if use_forward_ad else [_vec_from_tensor(out, g_cpu) for out in outputs]
    )
    return all_v, all_u, all_u_dense


def _check_analytical_numerical_equal(
    all_analytical,
    all_numerical,
    complex_indices,
    tupled_inputs,
    outputs,
    func,
    all_v,
    all_u,
    rtol,
    atol,
    test_imag,
    *,
    is_forward_ad=False,
):
    for i, all_numerical_for_input_i in enumerate(all_numerical):
        for j, n in enumerate(all_numerical_for_input_i):
            # Forward AD generates the transpose of what this function expects
            if is_forward_ad:
                a = all_analytical[i][j]
            else:
                a = all_analytical[j][i]
            n = n.to(device=a.device)
            updated_atol = _adjusted_atol(atol, all_u[i], all_v[j] if all_v else None)
            if not _allclose_with_type_promotion(a, n.to(a.device), rtol, updated_atol):
                jacobians_str = _run_slow_mode_and_get_error(
                    func, tupled_inputs, outputs, i, j, rtol, atol, is_forward_ad
                )
                raise GradcheckError(
                    _get_notallclose_msg(
                        a, n, j, i, complex_indices, test_imag, is_forward_ad
                    )
                    + jacobians_str
                )


def _fast_gradcheck(
    func,
    func_out,
    inputs,
    outputs,
    eps,
    rtol,
    atol,
    check_grad_dtypes,
    nondet_tol,
    *,
    use_forward_ad=False,
    complex_indices=None,
    test_imag=False,
    masked=False,
):
    # See https://github.com/pytorch/pytorch/issues/53876 for details
    inp_tensors_idx, inp_tensors = _get_inp_tensors(inputs)
    # Backward mode computes v^T * J (VJP)
    # Since we computed J * u (JVP) through finite difference method, we perform an equality check
    # between VJP * u, v * JVP
    # ----
    # Forward mode computes J * u (JVP)
    # Since we already compute JVP through finite difference method,
    # we don't need v for correctness check here as asserted below
    all_v, all_u, all_u_dense = _make_vectors(
        inp_tensors, outputs, use_forward_ad=use_forward_ad
    )

    inputs_numerical, all_u_numerical, all_v_numerical = (
        (inputs, all_u, all_v) if masked else _densify((inputs, all_u, all_v))
    )

    numerical_vJu = _get_numerical_vJu(
        func,
        inputs_numerical,
        inp_tensors_idx,
        func_out,
        all_u_numerical,
        all_v_numerical,
        eps,
        is_forward_ad=use_forward_ad,
    )
    # TODO: replicate https://github.com/pytorch/pytorch/pull/77743 for fast gradcheck as well
    if use_forward_ad:
        assert all_v is None
        analytical_vJu = _get_analytical_jacobian_forward_ad(
            func,
            inputs,
            _as_tuple(func_out),
            all_u=all_u,
            check_grad_dtypes=check_grad_dtypes,
        )
    else:
        if not outputs:
            _check_no_differentiable_outputs_fast(
                func, func_out, inputs, inp_tensors_idx, all_u, eps, nondet_tol
            )

        analytical_vJu = _get_analytical_vJu_backward_mode(
            inputs, outputs, nondet_tol, check_grad_dtypes, all_v, all_u_dense
        )

    _check_analytical_numerical_equal(
        analytical_vJu,
        numerical_vJu,
        complex_indices,
        inputs,
        outputs,
        func,
        all_v,
        all_u,
        rtol,
        atol,
        test_imag,
        is_forward_ad=use_forward_ad,
    )

    return True


# Note [VarArg of Tensors]
# ~~~~~~~~~~~~~~~~~~~~~~~~
# 'func' accepts a vararg of tensors, which isn't expressable in the type system at the moment.
# If https://mypy.readthedocs.io/en/latest/additional_features.html?highlight=callable#extended-callable-types is accepted,
# the '...' first argument of Callable can be replaced with VarArg(Tensor).
# For now, we permit any input.
def gradcheck(
    func: Callable[..., Union[_TensorOrTensors]],  # See Note [VarArg of Tensors]
    inputs: _TensorOrTensors,
    *,
    eps: float = 1e-6,
    atol: float = 1e-5,
    rtol: float = 1e-3,
    raise_exception: bool = True,
    check_sparse_nnz: Optional[bool] = None,
    nondet_tol: float = 0.0,
    check_undefined_grad: bool = True,
    check_grad_dtypes: bool = False,
    check_batched_grad: bool = False,
    check_batched_forward_grad: bool = False,
    check_forward_ad: bool = False,
    check_backward_ad: bool = True,
    fast_mode: bool = False,
    masked: Optional[bool] = None,
) -> bool:
    r"""Check gradients computed via small finite differences against analytical
    gradients wrt tensors in :attr:`inputs` that are of floating point or complex type
    and with ``requires_grad=True``.

    The check between numerical and analytical gradients uses :func:`~torch.allclose`.

    For most of the complex functions we consider for optimization purposes, no notion of
    Jacobian exists. Instead, gradcheck verifies if the numerical and analytical values of
    the Wirtinger and Conjugate Wirtinger derivatives are consistent. Because the gradient
    computation is done under the assumption that the overall function has a real-valued
    output, we treat functions with complex output in a special way. For these functions,
    gradcheck is applied to two real-valued functions corresponding to taking the real
    components of the complex outputs for the first, and taking the imaginary components
    of the complex outputs for the second. For more details, check out
    :ref:`complex_autograd-doc`.

    .. note::
        The default values are designed for :attr:`input` of double precision.
        This check will likely fail if :attr:`input` is of less precision, e.g.,
        ``FloatTensor``.

    .. note::
        Gradcheck may fail when evaluated on non-differentiable points
        because the numerically computed gradients via finite differencing may differ
        those computed analytically (not necessarily because either is incorrect).
        For more context, see :ref:`non-differentiable-func-grad`.

    .. warning::
       If any checked tensor in :attr:`input` has overlapping memory, i.e.,
       different indices pointing to the same memory address (e.g., from
       :func:`torch.expand`), this check will likely fail because the numerical
       gradients computed by point perturbation at such indices will change
       values at all other indices that share the same memory address.

    Args:
        func (function): a Python function that takes Tensor inputs and returns
            a Tensor or a tuple of Tensors
        inputs (tuple of Tensor or Tensor): inputs to the function
        eps (float, optional): perturbation for finite differences
        atol (float, optional): absolute tolerance
        rtol (float, optional): relative tolerance
        raise_exception (bool, optional): indicating whether to raise an exception if
            the check fails. The exception gives more information about the
            exact nature of the failure. This is helpful when debugging gradchecks.
        check_sparse_nnz (bool, optional): if ``True``, gradcheck allows
            for SparseTensor input, and for any SparseTensor inputs,
            gradcheck will perform its check at ``nnz`` positions only.
            The ``check_sparse_nnz`` argument is deprecated, use the
            ``masked`` argument instead. If ``check_sparse_nnz != masked``, an
            exception is raised.
        nondet_tol (float, optional): tolerance for non-determinism. When running
            identical inputs through the differentiation, the results must either match
            exactly (default, 0.0) or be within this tolerance.
        check_undefined_grad (bool, optional): if ``True``, check if undefined output grads
            are supported and treated as zeros, for ``Tensor`` outputs.
        check_batched_grad (bool, optional): if ``True``, check if we can compute
            batched gradients using prototype vmap support. Defaults to False.
        check_batched_forward_grad (bool, optional): if ``True``, checks if we can compute
            batched forward gradients using forward ad and prototype vmap support. Defaults to ``False``.
        check_forward_ad (bool, optional): if ``True``, check that the gradients computed with forward
            mode AD match the numerical ones. Defaults to ``False``.
        check_backward_ad (bool, optional): if ``False``, do not perform any checks that rely on
            backward mode AD to be implemented. Defaults to ``True``.
        fast_mode (bool, optional): Fast mode for gradcheck and gradgradcheck is currently only
            implemented for R to R functions. If none of the inputs and outputs are complex
            a faster implementation of gradcheck that no longer computes the entire jacobian
            is run; otherwise, we fall back to the slow implementation.
        masked (bool, optional): if ``True``, the gradients of unspecified elements of
            sparse tensors are ignored. Defaults to ``False``.
    Returns:
        ``True`` if all differences satisfy allclose condition

    """
    if check_sparse_nnz is None:
        if masked is None:
            check_sparse_nnz = masked = False
        else:
            check_sparse_nnz = masked
    else:
        warnings.warn(
            "Backwards compatibility: check_sparse_nnz is deprecated, it will be removed in a future version of PyTorch."
            f" Use masked={check_sparse_nnz} instead.",
<<<<<<< HEAD
            stacklevel=2,
=======
            stacklevel=TO_BE_DETERMINED,
>>>>>>> fff02e67
        )
        if masked is None:
            masked = check_sparse_nnz
        elif check_sparse_nnz != masked:
            raise ValueError(
                f"Expected specified check_sparse_nnz (={check_sparse_nnz}) to be equal to masked (={masked})."
            )
    assert (
        check_forward_ad or check_backward_ad
    ), "Expected at least one of check_forward_ad or check_backward_ad to be True"
    assert not (
        check_batched_grad and not check_backward_ad
    ), "Setting check_batched_grad=True requires check_backward_ad to be True"
    assert not (
        check_batched_forward_grad and not check_forward_ad
    ), "Setting check_batched_forward_grad=True requires check_forward_ad to be True"
    args = locals().copy()
    args.pop("raise_exception")
    args.pop("check_sparse_nnz")
    if not raise_exception:
        try:
            return _gradcheck_helper(**args)
        except GradcheckError as e:
            return False
    else:
        return _gradcheck_helper(**args)


def _gradcheck_helper(
    func,
    inputs,
    eps,
    atol,
    rtol,
    nondet_tol,
    check_undefined_grad,
    check_grad_dtypes,
    check_batched_grad,
    check_batched_forward_grad,
    check_forward_ad,
    check_backward_ad,
    fast_mode,
    masked,
):
    tupled_inputs = _as_tuple(inputs)
    _check_inputs(tupled_inputs)

    func_out = func(*tupled_inputs)
    outputs = _differentiable_outputs(func_out)
    _check_outputs(outputs)

    gradcheck_fn = functools.partial(
        _fast_gradcheck if fast_mode else _slow_gradcheck, masked=masked
    )
    _gradcheck_real_imag(
        gradcheck_fn,
        func,
        func_out,
        tupled_inputs,
        outputs,
        eps,
        rtol,
        atol,
        check_grad_dtypes,
        check_forward_ad=check_forward_ad,
        check_backward_ad=check_backward_ad,
        nondet_tol=nondet_tol,
        check_undefined_grad=check_undefined_grad,
    )

    if check_batched_forward_grad:
        _test_batched_grad_forward_ad(func, tupled_inputs)

    # Short circuit because remaining tests rely on backward AD to be implemented
    if not check_backward_ad:
        return True

    for i, o in enumerate(outputs):
        if check_batched_grad:
            _test_batched_grad(tupled_inputs, o, i)

    _test_backward_mul_by_grad_output(outputs, tupled_inputs, masked)

    if check_undefined_grad and check_backward_ad:
        _test_undefined_backward_mode(func, outputs, tupled_inputs)
    return True


def gradgradcheck(
    func: Callable[..., _TensorOrTensors],  # See Note [VarArg of Tensors]
    inputs: _TensorOrTensors,
    grad_outputs: Optional[_TensorOrTensors] = None,
    *,
    eps: float = 1e-6,
    atol: float = 1e-5,
    rtol: float = 1e-3,
    gen_non_contig_grad_outputs: bool = False,
    raise_exception: bool = True,
    nondet_tol: float = 0.0,
    check_undefined_grad: bool = True,
    check_grad_dtypes: bool = False,
    check_batched_grad: bool = False,
    check_fwd_over_rev: bool = False,
    check_rev_over_rev: bool = True,
    fast_mode: bool = False,
    masked: bool = False,
) -> bool:
    r"""Check gradients of gradients computed via small finite differences
    against analytical gradients wrt tensors in :attr:`inputs` and
    :attr:`grad_outputs` that are of floating point or complex type and with
    ``requires_grad=True``.

    This function checks that backpropagating through the gradients computed
    to the given :attr:`grad_outputs` are correct.

    The check between numerical and analytical gradients uses :func:`~torch.allclose`.

    .. note::
        The default values are designed for :attr:`input` and
        :attr:`grad_outputs` of double precision. This check will likely fail if
        they are of less precision, e.g., ``FloatTensor``.

    .. warning::
       If any checked tensor in :attr:`input` and :attr:`grad_outputs` has
       overlapping memory, i.e., different indices pointing to the same memory
       address (e.g., from :func:`torch.expand`), this check will likely fail
       because the numerical gradients computed by point perturbation at such
       indices will change values at all other indices that share the same
       memory address.

    Args:
        func (function): a Python function that takes Tensor inputs and returns
            a Tensor or a tuple of Tensors
        inputs (tuple of Tensor or Tensor): inputs to the function
        grad_outputs (tuple of Tensor or Tensor, optional): The gradients with
            respect to the function's outputs.
        eps (float, optional): perturbation for finite differences
        atol (float, optional): absolute tolerance
        rtol (float, optional): relative tolerance
        gen_non_contig_grad_outputs (bool, optional): if :attr:`grad_outputs` is
            ``None`` and :attr:`gen_non_contig_grad_outputs` is ``True``, the
            randomly generated gradient outputs are made to be noncontiguous
        raise_exception (bool, optional): indicating whether to raise an exception if
            the check fails. The exception gives more information about the
            exact nature of the failure. This is helpful when debugging gradchecks.
        nondet_tol (float, optional): tolerance for non-determinism. When running
            identical inputs through the differentiation, the results must either match
            exactly (default, 0.0) or be within this tolerance. Note that a small amount
            of nondeterminism in the gradient will lead to larger inaccuracies in
            the second derivative.
        check_undefined_grad (bool, optional): if True, check if undefined output grads
            are supported and treated as zeros
        check_batched_grad (bool, optional): if True, check if we can compute
            batched gradients using prototype vmap support. Defaults to False.
        fast_mode (bool, optional): if True, run a faster implementation of gradgradcheck that
            no longer computes the entire jacobian.
        masked (bool, optional): if True, the gradients of unspecified elements of
            sparse tensors are ignored (default, False).
    Returns:
        True if all differences satisfy allclose condition
    """
    assert (
        check_fwd_over_rev or check_rev_over_rev
    ), "Expected at least one of check_fwd_over_rev or check_rev_over_rev to be True"
    assert not (
        check_undefined_grad and not check_rev_over_rev
    ), "Setting check_undefined_grad=True requires check_rev_over_rev to be True"
    assert not (
        check_batched_grad and not check_rev_over_rev
    ), "Setting check_batched_grad=True requires check_rev_over_rev to be True"
    # TODO: do we want to test this too?
    # assert not (check_batched_forward_grad and not check_fwd_over_rev), (
    #     "Setting check_batched_forward_grad=True requires check_fwd_over_rev to be True")
    tupled_inputs = _as_tuple(inputs)

    if grad_outputs is None:
        # If grad_outputs is not specified, create random Tensors of the same shape, type, and device as the outputs

        outputs = _differentiable_outputs(func(*tupled_inputs))
        tupled_grad_outputs = tuple(
            torch.testing.make_tensor(
                x.shape,
                dtype=x.dtype
                if x.is_floating_point() or x.is_complex()
                else torch.double,
                device=x.device,
                low=-1,
                high=1,
                requires_grad=True,
                noncontiguous=gen_non_contig_grad_outputs,
            )
            for x in outputs
        )
    else:
        tupled_grad_outputs = _as_tuple(grad_outputs)

    num_outputs = len(tupled_grad_outputs)

    # NB: We need to save the requires_grad information about the inputs here because gradcheck detaches inputs
    #     before running forward mode AD
    diff_input_args_indices = {
        i for i, x in enumerate(tupled_inputs) if is_tensor_like(x) and x.requires_grad
    }
    diff_grad_output_indices = {
        i for i, x in enumerate(tupled_grad_outputs) if x.requires_grad
    }

    def new_func(*args):
        # Restore the requires_grad information
        input_args = tuple(
            x.requires_grad_() if i in diff_input_args_indices else x
            for i, x in enumerate(args[:-num_outputs])
        )
        outputs = _differentiable_outputs(func(*input_args))
        grad_outputs = tuple(
            x.requires_grad_() if i in diff_grad_output_indices else x
            for i, x in enumerate(args[-num_outputs:])
        )
        diff_input_args = tuple(
            x for i, x in enumerate(input_args) if i in diff_input_args_indices
        )
        grad_inputs = torch.autograd.grad(
            outputs, diff_input_args, grad_outputs, create_graph=True, allow_unused=True
        )
        grad_inputs = tuple(g for g in grad_inputs if g is not None)
        return grad_inputs

    return gradcheck(
        new_func,
        tupled_inputs + tupled_grad_outputs,
        eps=eps,
        atol=atol,
        rtol=rtol,
        raise_exception=raise_exception,
        nondet_tol=nondet_tol,
        check_undefined_grad=check_undefined_grad,
        check_grad_dtypes=check_grad_dtypes,
        check_batched_grad=check_batched_grad,
        fast_mode=fast_mode,
        check_forward_ad=check_fwd_over_rev,
        check_backward_ad=check_rev_over_rev,
        masked=masked,
    )<|MERGE_RESOLUTION|>--- conflicted
+++ resolved
@@ -327,11 +327,7 @@
         "in a future version of PyTorch. If you have a specific use for "
         "this or feature request for this to be a stable API, please file "
         "us an issue at https://github.com/pytorch/pytorch/issues/new",
-<<<<<<< HEAD
-        stacklevel=2,
-=======
         stacklevel=TO_BE_DETERMINED,
->>>>>>> fff02e67
     )
     if (
         grad_out != 1.0
@@ -827,11 +823,7 @@
         "in a future version of PyTorch. If you have a specific use for "
         "this or feature request for this to be a stable API, please file "
         "us an issue at https://github.com/pytorch/pytorch/issues/new",
-<<<<<<< HEAD
-        stacklevel=2,
-=======
         stacklevel=TO_BE_DETERMINED,
->>>>>>> fff02e67
     )
     if (
         grad_out != 1.0
@@ -922,11 +914,7 @@
                     "is not a double precision floating point or complex. "
                     "This check will likely fail if all the inputs are "
                     "not of double precision floating point or complex. ",
-<<<<<<< HEAD
-                    stacklevel=2,
-=======
                     stacklevel=TO_BE_DETERMINED,
->>>>>>> fff02e67
                 )
             if inp.is_sparse:
                 content = inp._values()
@@ -1307,11 +1295,7 @@
             "feature is enabled by default, but it may break existing callers "
             "of this function. If this is true for you, you can call this "
             'function with "check_undefined_grad=False" to disable the feature',
-<<<<<<< HEAD
-            stacklevel=2,
-=======
             stacklevel=TO_BE_DETERMINED,
->>>>>>> fff02e67
         )
 
     def check_undefined_grad_support(output_to_check):
@@ -2043,11 +2027,7 @@
         warnings.warn(
             "Backwards compatibility: check_sparse_nnz is deprecated, it will be removed in a future version of PyTorch."
             f" Use masked={check_sparse_nnz} instead.",
-<<<<<<< HEAD
-            stacklevel=2,
-=======
             stacklevel=TO_BE_DETERMINED,
->>>>>>> fff02e67
         )
         if masked is None:
             masked = check_sparse_nnz
