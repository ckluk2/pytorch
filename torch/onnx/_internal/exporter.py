# necessary to surface onnx.ModelProto through ExportOutput:
from __future__ import annotations

import abc

import contextlib
import dataclasses
import io
import logging
import os
from typing import (
    Any,
    Callable,
    Dict,
    Final,
    Mapping,
    Optional,
    Protocol,
    runtime_checkable,
    Sequence,
    TYPE_CHECKING,
    TypeVar,
    Union,
)

from typing_extensions import Self

import torch
import torch._ops
import torch.utils._pytree as pytree
from torch._subclasses import fake_tensor

from torch.onnx._internal import _beartype, io_adapter
from torch.onnx._internal.diagnostics import infra

from torch.onnx._internal.fx import (
    decomposition_table,
    patcher as patcher,
    registration,
    serialization as fx_serialization,
)

# We can only import onnx from this module in a type-checking context to ensure that
# 'import torch.onnx' continues to work without having 'onnx' installed. We fully
# 'import onnx' inside of dynamo_export (by way of _assert_dependencies).
if TYPE_CHECKING:
    import onnx


_DEFAULT_OPSET_VERSION: Final[int] = 18
"""The default ONNX opset version the exporter will use if one is not specified explicitly
through ``ExportOptions``. This should NEVER be accessed outside of this module! Users
should reference ``ExportOptions.opset_version``."""

_PYTORCH_GITHUB_ISSUES_URL = "https://github.com/pytorch/pytorch/issues"
"""The URL to the PyTorch GitHub issues page."""

_DEFAULT_FAILED_EXPORT_SARIF_LOG_PATH = "report_dynamo_export.sarif"
"""The default path to write the SARIF log to if the export fails."""

log = logging.getLogger(__name__)


DiagnosticOptions = infra.DiagnosticOptions


@dataclasses.dataclass
class ONNXFakeContext:
    """A dataclass used to store context for model export using FakeTensor.

    This dataclass stores the FakeTensorMode instance used to convert
    real tensors and model parameters into fake tensors. This ``fake_mode`` is
    reused internally during tracing of a ``torch.nn.Module`` into a FX ``GraphModule``.
    """

    fake_mode: fake_tensor.FakeTensorMode
    """The fake tensor mode used for tracing model using fake tensors and parameters."""


class ExportOptions:
    """Options to influence the TorchDynamo ONNX exporter."""

    opset_version: Optional[int] = None
    """The ONNX opset version the exporter should target. Defaults to the latest
    supported ONNX opset version. The default version will increment over time as
    ONNX continues to evolve."""

    dynamic_shapes: Optional[bool] = None
    """Shape information hint for input/output tensors.

    - ``None``: the exporter determines the most compatible setting.
    - ``True``: all input shapes are considered dynamic.
    - ``False``: all input shapes are considered static."""

    op_level_debug: Optional[bool] = None
    """Whether to export the model with op-level debug information by evaluating
    ops through ONNX Runtime."""

    diagnostic_options: DiagnosticOptions
    """The diagnostic options for the exporter."""

    fake_context: Optional[ONNXFakeContext] = None
    """The fake context used for symbolic tracing."""

    @_beartype.beartype
    def __init__(
        self,
        *,
        opset_version: Optional[int] = None,
        dynamic_shapes: Optional[bool] = None,
        op_level_debug: Optional[bool] = None,
        fake_context: Optional[ONNXFakeContext] = None,
<<<<<<< HEAD
=======
        onnx_registry: Optional[OnnxRegistry] = None,
        diagnostic_options: Optional[DiagnosticOptions] = None,
>>>>>>> 3577ae3e
    ):
        self.opset_version = opset_version
        self.dynamic_shapes = dynamic_shapes
        self.op_level_debug = op_level_debug
        self.fake_context = fake_context
<<<<<<< HEAD
=======
        self.onnx_registry = onnx_registry
        self.diagnostic_options = diagnostic_options or DiagnosticOptions()
>>>>>>> 3577ae3e


class ResolvedExportOptions(ExportOptions):
    """Consolidates `ExportOptions` with default values.
    All unspecified options from `ExportOptions` are assigned a default value.
    This is an internal class and its API may be changed at any time without notice.
    """

    # Public attributes MUST be redefined below without ``Optional[]`` from ``ExportOptions``
    opset_version: int
    dynamic_shapes: bool
    op_level_debug: bool
    diagnostic_options: DiagnosticOptions
    fake_context: ONNXFakeContext

    # Private only attributes
    decomposition_table: Dict[torch._ops.OpOverload, Callable]
    """A dictionary that maps operators to their decomposition functions."""

    onnx_registry: registration.OnnxRegistry
    """The ONNX registry used to register ATen operators to ONNX functions."""

    onnxfunction_dispatcher: torch.onnx._internal.fx.onnxfunction_dispatcher.OnnxFunctionDispatcher
    """The ONNX dispatcher used to dispatch ATen operators to ONNX functions."""

    fx_tracer: FXGraphExtractor
    """The FXGraphExtractor instance used to extract the FX graph from the model."""

    diagnostic_context: infra.DiagnosticContext
    """The diagnostics context for the export. Responsible for recording diagnostics,
    logging diagnostics, and generating the SARIF log."""

    @_beartype.beartype
    def __init__(
        self, options: Optional[Union[ExportOptions, "ResolvedExportOptions"]]
    ):
        if options is None:
            options = ExportOptions()
        if isinstance(options, ResolvedExportOptions):
            self.opset_version = options.opset_version
            self.dynamic_shapes = options.dynamic_shapes
            self.op_level_debug = options.op_level_debug
            self.diagnostic_options = options.diagnostic_options
            self.fake_context = options.fake_context
            # private
            self.fx_tracer = options.fx_tracer
            self.onnx_registry = options.onnx_registry
            self.onnxfunction_dispatcher = options.onnxfunction_dispatcher
            self.decomposition_table = options.decomposition_table
            self.diagnostic_context = options.diagnostic_context
        else:
            T = TypeVar("T")

            @_beartype.beartype
            def resolve(value: Optional[T], fallback: Union[T, Callable[[], T]]) -> T:
                if value is not None:
                    return value
                if callable(fallback):
                    return fallback()
                return fallback

            self.opset_version = resolve(options.opset_version, _DEFAULT_OPSET_VERSION)
            self.dynamic_shapes = resolve(options.dynamic_shapes, False)
            import torch.onnx._internal.fx.dynamo_graph_extractor as dynamo_graph_extractor  # TODO: Prevent circular dep

            self.diagnostic_options = resolve(
                options.diagnostic_options, DiagnosticOptions()
            )

            self.fx_tracer = dynamo_graph_extractor.DynamoExport()

            self.fake_context = resolve(options.fake_context, None)
<<<<<<< HEAD
            # TODO(bowbao): This introduces onnxscript dependency once diagnostics is moved.
            # Options:
            #   - Add a shim and make it noop if onnxscript is not available.
            #   - Try local import and raise.
            # Similar procedure needs to be done for diagnostics in `torch.onnx.export`.
            self.diagnostic_context = infra.DiagnosticContext(
                "torch.onnx.dynamo_export", torch.__version__, logger=self.logger
=======
            self.diagnostic_context = diagnostics.DiagnosticContext(
                "torch.onnx.dynamo_export",
                torch.__version__,
                self.diagnostic_options,
>>>>>>> 3577ae3e
            )

            # TODO(titaiwang): When OnnxRegistry is exposed, users should only control
            # the opset_version with registry, instead of ExportOptions.
            self.onnx_registry = registration.OnnxRegistry(self.opset_version)
            self.decomposition_table = (
                decomposition_table.create_onnx_friendly_decomposition_table(
                    self.onnx_registry
                )
            )

            # TODO(titaiwang, bowbao): Better way to annotate `onnxscript` types in diagnostics.
            from torch.onnx._internal.fx import onnxfunction_dispatcher

            self.op_level_debug = resolve(options.op_level_debug, False)
            self.onnxfunction_dispatcher = (
                onnxfunction_dispatcher.OnnxFunctionDispatcher(
                    self.onnx_registry,
                    self.diagnostic_context,
                )
            )

            for key in dir(options):
                if not key.startswith("_"):  # skip private attributes
                    assert hasattr(self, key), f"Unresolved option '{key}'"


@contextlib.contextmanager
def enable_fake_mode():
    """Enable fake mode for the duration of the context.

    Internally it instantiates a `FakeTensorMode` context manager that converts
    user input and model parameters into `FakeTensor`.

    A [FakeTensor](https://github.com/pytorch/pytorch/blob/main/torch/_subclasses/fake_tensor.py#L870)
    is a `torch.Tensor` with the ability to run PyTorch code without having to
    actually do computation through tensors allocated on a `meta` device. Because
    there is no actual data being allocated on the device, this API allows for
    exporting large models without the actual memory footprint needed for executing it.

    It is highly recommended to enable fake mode when exporting models that
    are too large to fit into memory.

    Returns:
        A `ONNXFakeContext` object that must be passed to `torch.onnx.dynamo_export`
        through the `ExportOptions.fake_context` argument.

    Example::

        # xdoctest: +REQUIRES(env:TORCH_DOCTEST_ONNX)
        >>> import torch
        >>> import torch.onnx
        >>> class MyModel(torch.nn.Module):  # Dummy model
        ...     def __init__(self) -> None:
        ...         super().__init__()
        ...         self.linear = torch.nn.Linear(2, 2)
        ...     def forward(self, x):
        ...         out = self.linear(x)
        ...         return out
        >>> with torch.onnx.enable_fake_mode() as fake_context:
        ...     my_nn_module = MyModel()
        ...     arg1 = torch.randn(2, 2, 2)  # positional input 1
        >>> export_options = torch.onnx.ExportOptions(fake_context=fake_context)
        >>> export_output = torch.onnx.dynamo_export(
        ...     my_nn_module,
        ...     arg1,
        ...     export_options=export_options
        ... )
        >>> # Saving model WITHOUT initializers
        >>> export_output.save("my_model_without_initializers.onnx")
        >>> # Saving model WITH initializers
        >>> export_output.save("my_model_with_initializers.onnx", model_state_dict=MyModel().state_dict())

    .. warning::
        This API is experimental and is *NOT* backward-compatible.

    """
    from torch._subclasses import fake_tensor
    from torch.fx.experimental.symbolic_shapes import ShapeEnv

    # This overrides the internal `FakeTensorMode` instance created by `torch._dynamo.export`[1].
    # Ideally we should keep them in sync to preserve the same default behavior
    # [1] `torch/_dynamo/output_graph.py::InstructionTranslator::OutputGraph.__init__`
    fake_mode = fake_tensor.FakeTensorMode(
        allow_non_fake_inputs=False,
        shape_env=ShapeEnv(
            allow_scalar_outputs=False, allow_dynamic_output_shape_ops=False
        ),
    )
    fake_context = ONNXFakeContext(fake_mode=fake_mode)
    with fake_mode:
        yield fake_context


@runtime_checkable
class ExportOutputSerializer(Protocol):
    """Protocol for serializing an ONNX graph into a specific format (e.g. Protobuf).
    Note that this is an advanced usage scenario."""

    def serialize(
        self, export_output: ExportOutput, destination: io.BufferedIOBase
    ) -> None:
        """Protocol method that must be implemented for serialization.

        Args:
            export_output: Represents the in-memory exported ONNX model
            destination: A binary IO stream or pre-allocated buffer into which
                the serialized model should be written.

        Example:

            A simple serializer that writes the exported ``onnx.ModelProto`` in Protobuf
            format to ``destination``:

            ::

                # xdoctest: +REQUIRES(env:TORCH_DOCTEST_ONNX)
                >>> import io
                >>> import torch
                >>> import torch.onnx
                >>> class MyModel(torch.nn.Module):  # Dummy model
                ...     def __init__(self) -> None:
                ...         super().__init__()
                ...         self.linear = torch.nn.Linear(2, 2)
                ...     def forward(self, x):
                ...         out = self.linear(x)
                ...         return out
                >>> class ProtobufExportOutputSerializer:
                ...     def serialize(
                ...         self, export_output: torch.onnx.ExportOutput, destination: io.BufferedIOBase
                ...     ) -> None:
                ...         destination.write(export_output.model_proto.SerializeToString())
                >>> model = MyModel()
                >>> arg1 = torch.randn(2, 2, 2)  # positional input 1
                >>> torch.onnx.dynamo_export(model, arg1).save(
                ...     destination="exported_model.onnx",
                ...     serializer=ProtobufExportOutputSerializer(),
                ... )
        """
        ...


class ProtobufExportOutputSerializer:
    """Serializes ONNX graph as Protobuf."""

    @_beartype.beartype
    def serialize(
        self, export_output: ExportOutput, destination: io.BufferedIOBase
    ) -> None:
        import onnx

        if not isinstance(export_output.model_proto, onnx.ModelProto):
            raise ValueError("export_output.ModelProto is not an onnx.ModelProto")
        destination.write(export_output.model_proto.SerializeToString())


class ExportOutput:
    """An in-memory representation of a PyTorch model that has been exported to ONNX."""

    _model_proto: Final[onnx.ModelProto]
    _input_adapter: Final[io_adapter.InputAdapter]
    _output_adapter: Final[io_adapter.OutputAdapter]
<<<<<<< HEAD
    _diagnostic_context: Final[infra.DiagnosticContext]
=======
    _diagnostic_context: Final[diagnostics.DiagnosticContext]
    _fake_context: Final[Optional[ONNXFakeContext]]
    _export_exception: Final[Optional[Exception]]
>>>>>>> 3577ae3e

    @_beartype.beartype
    def __init__(
        self,
        model_proto: onnx.ModelProto,
        input_adapter: io_adapter.InputAdapter,
        output_adapter: io_adapter.OutputAdapter,
<<<<<<< HEAD
        diagnostic_context: infra.DiagnosticContext,
=======
        diagnostic_context: diagnostics.DiagnosticContext,
        *,
        fake_context: Optional[ONNXFakeContext] = None,
        export_exception: Optional[Exception] = None,
>>>>>>> 3577ae3e
    ):
        self._model_proto = model_proto
        self._input_adapter = input_adapter
        self._output_adapter = output_adapter
        self._diagnostic_context = diagnostic_context
<<<<<<< HEAD
=======
        self._fake_context = fake_context
        self._export_exception = export_exception
>>>>>>> 3577ae3e

    @property
    def model_proto(self) -> onnx.ModelProto:
        """The exported ONNX model as an ``onnx.ModelProto``."""

        if self._export_exception is not None:
            raise self._export_exception
        return self._model_proto

    @property
    def diagnostic_context(self) -> infra.DiagnosticContext:
        """The diagnostic context associated with the export."""

        return self._diagnostic_context

    @_beartype.beartype
    def adapt_torch_inputs_to_onnx(
        self, *model_args, **model_kwargs
    ) -> Sequence[Union[torch.Tensor, int, float, bool]]:
        """Converts the PyTorch model inputs to exported ONNX model inputs format.

        Due to design differences, input/output format between PyTorch model and exported
        ONNX model are often not the same. E.g., None is allowed for PyTorch model, but are
        not supported by ONNX. Nested constructs of tensors are allowed for PyTorch model,
        but only flattened tensors are supported by ONNX, etc.

        The actual adapting steps are associated with each individual export. It
        depends on the PyTorch model, the particular set of model_args and model_kwargs
        used for the export, and export options.

        This method replays the adapting steps recorded during export.

        Args:
            model_args: The PyTorch model inputs.
            model_kwargs: The PyTorch model keyword inputs.

        Returns:
            A sequence of tensors converted from PyTorch model inputs.

        Example::

            # xdoctest: +REQUIRES(env:TORCH_DOCTEST_ONNX)
            >>> import torch
            >>> import torch.onnx
            >>> from typing import Dict, Tuple
            >>> def func_with_nested_input_structure(
            ...     x_dict: Dict[str, torch.Tensor],
            ...     y_tuple: Tuple[torch.Tensor, Tuple[torch.Tensor, torch.Tensor]]
            ... ):
            ...     if "a" in x_dict:
            ...         x = x_dict["a"]
            ...     elif "b" in x_dict:
            ...         x = x_dict["b"]
            ...     else:
            ...         x = torch.randn(3)
            ...
            ...     y1, (y2, y3) = y_tuple
            ...
            ...     return x + y1 + y2 + y3
            >>> x_dict = {"a": torch.tensor(1.)}
            >>> y_tuple = (torch.tensor(2.), (torch.tensor(3.), torch.tensor(4.)))
            >>> export_output = torch.onnx.dynamo_export(func_with_nested_input_structure, x_dict, y_tuple)
            >>> print(x_dict, y_tuple)
            {'a': tensor(1.)} (tensor(2.), (tensor(3.), tensor(4.)))
            >>> print(export_output.adapt_torch_inputs_to_onnx(x_dict, y_tuple))
            (tensor(1.), tensor(2.), tensor(3.), tensor(4.))

        .. warning::
            This API is experimental and is *NOT* backward-compatible.

        """
        return self._input_adapter.apply(*model_args, **model_kwargs)

    @_beartype.beartype
    def adapt_torch_outputs_to_onnx(
        self, model_outputs: Any
    ) -> Sequence[Union[torch.Tensor, int, float, bool]]:
        """Converts the PyTorch model outputs to exported ONNX model outputs format.

        Due to design differences, input/output format between PyTorch model and exported
        ONNX model are often not the same. E.g., None is allowed for PyTorch model, but are
        not supported by ONNX. Nested constructs of tensors are allowed for PyTorch model,
        but only flattened tensors are supported by ONNX, etc.

        The actual adapting steps are associated with each individual export. It
        depends on the PyTorch model, the particular set of model_args and model_kwargs
        used for the export, and export options.

        This method replays the adapting steps recorded during export.

        Args:
            model_outputs: The PyTorch model outputs.

        Returns:
            PyTorch model outputs in exported ONNX model outputs format.

        Example::

            # xdoctest: +REQUIRES(env:TORCH_DOCTEST_ONNX)
            >>> import torch
            >>> import torch.onnx
            >>> def func_returning_tuples(x, y, z):
            ...     x = x + y
            ...     y = y + z
            ...     z = x + y
            ...     return (x, (y, z))
            >>> x = torch.tensor(1.)
            >>> y = torch.tensor(2.)
            >>> z = torch.tensor(3.)
            >>> export_output = torch.onnx.dynamo_export(func_returning_tuples, x, y, z)
            >>> pt_output = func_returning_tuples(x, y, z)
            >>> print(pt_output)
            (tensor(3.), (tensor(5.), tensor(8.)))
            >>> print(export_output.adapt_torch_outputs_to_onnx(pt_output))
            [tensor(3.), tensor(5.), tensor(8.)]

        .. warning::
            This API is experimental and is *NOT* backward-compatible.

        """
        return self._output_adapter.apply(model_outputs)

    @_beartype.beartype
    def save(
        self,
        destination: Union[str, io.BufferedIOBase],
        *,
        model_state_dict: Optional[Union[Dict[str, Any], str]] = None,
        serializer: Optional[ExportOutputSerializer] = None,
    ) -> None:
        """Saves the in-memory ONNX model to ``destination`` using specified ``serializer``.

        Args:
            destination: The destination to save the ONNX model. It can be either a string or a file-like object.
                When used with ``model_state_dict``, it must be a string with a full path to the destination.
                In that case, besides saving the ONNX model, a folder with "_initializers" suffix (without extension)
                will be created to store the each initializer of the ONNX model in a separate file. For example, if the
                destination is "/path/model.onnx", the initializers will be saved in "/path/model_initializers/" folder.
            model_state_dict: The state_dict of the PyTorch model containing all weights on it.
                It can be either a dict as returned by `model.state_dict()`, or a string with a file name.
                Required when ``enable_fake_mode`` is used but real initializers are needed on the ONNX graph.
                It can be either a string with the path to a checkpoint or a dictionary with the actual model state.

            serializer: The serializer to use. If not specified, the model will be serialized as Protobuf.
        """

        if serializer is None:
            serializer = ProtobufExportOutputSerializer()

        # Add initializers when symbolic tracing is enabled
        _model_state_dict_files = None
        if model_state_dict is not None:
            if isinstance(model_state_dict, dict):
                model_state_dict_file = io.BytesIO()
                torch.save(model_state_dict, model_state_dict_file)
                model_state_dict_file.seek(0)
            else:
                isinstance(
                    model_state_dict, str
                ), "model_state_dict must be a path to the model's state_dict or the actual state_dict"
                model_state_dict_file = model_state_dict  # type: ignore[assignment]

            ctx = patcher.ONNXTorchPatcher()
            with ctx:
                _ = torch.load(model_state_dict_file)
                _model_state_dict_files = ctx.paths

            # Reset the buffer to the beginning before reading it again
            if isinstance(model_state_dict, dict):
                for file_obj in ctx.paths:
                    file_obj.seek(0)  # type: ignore[union-attr]

        if _model_state_dict_files is not None:
            if not isinstance(destination, str):
                raise RuntimeError(
                    "`destination` must be a string with a path when model_state_dict is specified."
                )
            destination_path, destination_filename = os.path.split(destination)
            onnx_model_location = destination_filename
            onnx_initializer_location = (
                destination_filename.split(".")[0] + "_initializers"
            )
            # TODO: Should this be part of the serializer?
            fx_serialization.save_model_with_external_data(
                destination_path,
                onnx_model_location,
                onnx_initializer_location,
                tuple(_model_state_dict_files),
                self.model_proto,
            )
        else:
            if isinstance(destination, str):
                with open(destination, "wb") as f:
                    serializer.serialize(self, f)
            else:
                serializer.serialize(self, destination)

    @_beartype.beartype
    def save_diagnostics(self, destination: str) -> None:
        """Saves the export diagnostics as a SARIF log to the specified destination path.

        Args:
            destination: The destination to save the diagnostics SARIF log.
                It must have a `.sarif` extension.

        Raises:
            ValueError: If the destination path does not end with `.sarif` extension.
        """
        if not destination.endswith(".sarif"):
            message = f"'destination' must have a .sarif extension, got {destination}"
            log.fatal(message)
            raise ValueError(message)

        self.diagnostic_context.dump(destination)

    @classmethod
    def _from_failure(
        cls,
        export_exception: Exception,
        diagnostic_context: diagnostics.DiagnosticContext,
    ) -> Self:
        """
        Creates an instance of ``ExportOutput`` when the export process encounters a failure.

        In case of a failed export, this method is used to encapsulate the exception
        and associated diagnostic context within an ``ExportOutput`` instance for
        easier handling and debugging.

        Args:
            export_exception: The exception raised during the export process.
            diagnostic_context: The context associated with diagnostics during export.

        Returns:
            An instance of ``ExportOutput`` representing the failed export output.
        """
        # Defer `import onnx` out of `import torch` path
        # https://github.com/pytorch/pytorch/issues/103764
        import onnx

        return ExportOutput(
            onnx.ModelProto(),  # type: ignore[attr-defined]
            io_adapter.InputAdapter(),
            io_adapter.OutputAdapter(),
            diagnostic_context,
            export_exception=export_exception,
        )


class FXGraphExtractor(abc.ABC):
    """Abstract interface for FX graph extractor engines.
    This class isolates FX extraction logic from the rest of the export logic.
    That allows a single ONNX exporter that can leverage different FX graphs."""

    def __init__(self) -> None:
        super().__init__()
        self.input_adapter: io_adapter.InputAdapter = io_adapter.InputAdapter()
        self.output_adapter: io_adapter.OutputAdapter = io_adapter.OutputAdapter()

    @abc.abstractmethod
    def generate_fx(
        self,
        options: ResolvedExportOptions,
        model: Union[torch.nn.Module, Callable],
        model_args: Sequence[Any],
        model_kwargs: Mapping[str, Any],
    ) -> torch.fx.GraphModule:
        """Analyzes user ``model`` and generates a FX graph.
        Args:
            options: The export options.
            model: The user model.
            model_args: The model's positional input arguments.
            model_kwargs: The model's keyword input arguments.
        Returns:
            The generated FX Graph.
        """
        ...


class Exporter:
    @_beartype.beartype
    def __init__(
        self,
        options: Union[ExportOptions, ResolvedExportOptions],
        model: Union[torch.nn.Module, Callable],
        model_args: Sequence[Any],
        model_kwargs: Mapping[str, Any],
    ):
        self.options = ResolvedExportOptions(options)
        assert self.options is not None

        self.model = model
        self.model_args = model_args
        self.model_kwargs = model_kwargs

        self._assert_fake_tensor_mode()

    def export(self) -> ExportOutput:
        graph_module = self.options.fx_tracer.generate_fx(
            self.options, self.model, self.model_args, self.model_kwargs
        )

        updated_model_args = self.options.fx_tracer.input_adapter.apply(
            *self.model_args, **self.model_kwargs
        )

        # TODO: Design the passes API
        graph_module = pre_export_passes(
            self.options, self.model, graph_module, updated_model_args
        )

        # TODO: Defer `import onnxscript` out of `import torch` path
        # https://github.com/pytorch/pytorch/issues/103764
        from torch.onnx._internal.fx import fx_onnx_interpreter

        fx_interpreter = fx_onnx_interpreter.FxOnnxInterpreter(
            diagnostic_context=self.options.diagnostic_context
        )
        onnxscript_graph = fx_interpreter.run(
            fx_graph_module=graph_module,
            onnxfunction_dispatcher=self.options.onnxfunction_dispatcher,
            op_level_debug=self.options.op_level_debug,
        )

        # Export TorchScript graph to ONNX ModelProto.
        onnx_model = onnxscript_graph.to_model_proto(
            self.options.opset_version,
            include_initializers=self.options.fake_context is None,
        )

<<<<<<< HEAD
        return torch.onnx.ExportOutput(
            onnx_model,
            self.options.fx_tracer.input_adapter,
            self.options.fx_tracer.output_adapter,
            self.options.diagnostic_context,
        )
=======
            return torch.onnx.ExportOutput(
                onnx_model,
                self.options.fx_tracer.input_adapter,
                self.options.fx_tracer.output_adapter,
                self.options.diagnostic_context,
                fake_context=self.options.fake_context,
            )
>>>>>>> 3577ae3e

    def _assert_fake_tensor_mode(self):
        """Asserts that the model and its input do not contain fake tensors."""

        has_any_fake_tensor = pytree.tree_any(
            lambda x: isinstance(x, torch._subclasses.FakeTensor),
            (self.model_args, self.model_kwargs),
        )
        has_any_fake_param_or_buffer = False
        if isinstance(self.model, torch.nn.Module):
            has_any_fake_param_or_buffer = pytree.tree_any(
                lambda x: isinstance(x, torch._subclasses.FakeTensor),
                (self.model.parameters(), self.model.buffers()),
            )
        if (
            has_any_fake_tensor or has_any_fake_param_or_buffer
        ) and not self.options.fake_context:
            return RuntimeError(
                "Cannot export a model with fake inputs/weights without enabling fake mode.",
            )
        has_any_non_fake_tensors = pytree.tree_any(
            lambda x: isinstance(x, torch.Tensor)
            and not isinstance(x, torch._subclasses.FakeTensor),
            (self.model_args, self.model_kwargs),
        )
        has_any_non_fake_param_or_buffer = False
        if isinstance(self.model, torch.nn.Module):
            has_any_non_fake_param_or_buffer = pytree.tree_any(
                lambda x: isinstance(x, torch.Tensor)
                and not isinstance(x, torch._subclasses.FakeTensor),
                (self.model.parameters(), self.model.buffers()),
            )
        if (
            has_any_non_fake_tensors or has_any_non_fake_param_or_buffer
        ) and self.options.fake_context:
            raise RuntimeError(
                "Cannot export a model with non fake inputs/weights and enabled fake mode.",
            )


class UnsatisfiedDependencyError(RuntimeError):
    """Raised when an ONNX exporter dependency cannot be satisfied."""

    def __init__(self, package_name: str, message: str):
        super().__init__(message)
        self.package_name = package_name


class OnnxExporterError(RuntimeError):
    """Raised when an ONNX exporter error occurs.

    This exception is thrown when there's an error during the ONNX export process.
    It encapsulates the `ExportOutput` object generated until the failure, allowing
    access to the partial export results and associated metadata.
    """

    export_output: Final[ExportOutput]

<<<<<<< HEAD
    diagnostic_context: Final[infra.DiagnosticContext]

    def __init__(self, diagnostic_context: infra.DiagnosticContext, message: str):
=======
    def __init__(self, export_output: ExportOutput, message: str):
        """
        Initializes the OnnxExporterError with the given export output and message.

        Args:
            export_output (ExportOutput): The partial results of the ONNX export.
            message (str): The error message to be displayed.
        """
>>>>>>> 3577ae3e
        super().__init__(message)
        self.export_output = export_output


@_beartype.beartype
def _assert_dependencies(export_options: ResolvedExportOptions):
<<<<<<< HEAD
    logger = export_options.logger
    opset_version = export_options.opset_version
=======
    opset_version = export_options.onnx_registry.opset_version
>>>>>>> 3577ae3e

    def missing_package(package_name: str, exc_info: logging._ExcInfoType):
        message = (
            f"Please install the `{package_name}` package "
            f"(e.g. `python -m pip install {package_name}`)."
        )
        log.fatal(message, exc_info=exc_info)
        return UnsatisfiedDependencyError(package_name, message)

    def missing_opset(package_name: str):
        message = (
            f"The installed `{package_name}` does not support the specified ONNX opset "
            f"version {opset_version}. Install a newer `{package_name}` package or "
            f"specify an older opset version."
        )
        log.fatal(message)
        return UnsatisfiedDependencyError(package_name, message)

    try:
        import onnx
    except ImportError as e:
        raise missing_package("onnx", e) from e

    if onnx.defs.onnx_opset_version() < opset_version:
        raise missing_opset("onnx")

    try:
        # PyTorch runs lintrunner in CI without onnxscript installed
        import onnxscript  # type: ignore[import]
    except ImportError as e:
        raise missing_package("onnxscript", e) from e

    if not isinstance(
        onnxscript.onnx_opset.all_opsets[("", opset_version)],
        onnxscript.values.Opset,
    ):
        raise missing_opset("onnxscript")


@_beartype.beartype
def dynamo_export(
    model: Union[torch.nn.Module, Callable],
    /,
    *model_args,
    export_options: Optional[ExportOptions] = None,
    **model_kwargs,
) -> ExportOutput:
    """Export a torch.nn.Module to an ONNX graph.

    Args:
        model: The PyTorch model to be exported to ONNX.
        model_args: Positional inputs to ``model``.
        model_kwargs: Keyword inputs to ``model``.
        export_options: Options to influence the export to ONNX.

    Returns:
        An in-memory representation of the exported ONNX model.

    Example:
    ::

        import torch.onnx
        torch.onnx.dynamo_export(
            my_nn_module,
            torch.randn(2, 2, 2), # positional input 1
            torch.randn(2, 2, 2), # positional input 2
            my_nn_module_attribute="hello", # keyword input
            export_options=ExportOptions(
                opset_version=17,
            )
        ).save("my_model.onnx")
    """

    resolved_export_options = (
        export_options
        if isinstance(export_options, ResolvedExportOptions)
        else ResolvedExportOptions(export_options)
    )

    _assert_dependencies(resolved_export_options)

    try:
        return Exporter(
            options=resolved_export_options,
            model=model,
            model_args=model_args,
            model_kwargs=model_kwargs,
        ).export()
    except Exception as e:
        sarif_report_path = _DEFAULT_FAILED_EXPORT_SARIF_LOG_PATH
        resolved_export_options.diagnostic_context.dump(sarif_report_path)
        message = (
            "Failed to export the model to ONNX. Generating SARIF report at {sarif_report_path}. "
            "SARIF is a standard format for the output of static analysis tools. "
            "SARIF log can be loaded in VS Code SARIF viewer extension, "
            "or SARIF web viewer(https://microsoft.github.io/sarif-web-component/)."
            f"Please report a bug on PyTorch Github: {_PYTORCH_GITHUB_ISSUES_URL}"
        )
        raise OnnxExporterError(
            ExportOutput._from_failure(e, resolved_export_options.diagnostic_context),
            message,
        ) from e


@_beartype.beartype
def pre_export_passes(
    options: ResolvedExportOptions,
    original_model: Union[torch.nn.Module, Callable],
    fx_module: torch.fx.GraphModule,
    fx_module_args: Sequence[Any],
):
    # TODO: Import here to prevent circular dependency
    from torch.onnx._internal.fx import analysis, passes

    diagnostic_context = options.diagnostic_context

    # Apply decomposition table to the input graph.
    module = passes.Decompose(
        diagnostic_context,
        fx_module,
        options.decomposition_table,
        enable_dynamic_axes=options.dynamic_shapes,
        allow_fake_constant=options.fake_context is not None,
    ).run(*fx_module_args)

    # ONNX does not support views and mutations.
    # Functionalize to get a semantically equivalent graph without mutations.
    module = passes.Functionalize(
        diagnostic_context,
        module,
        enable_dynamic_axes=options.dynamic_shapes,
        allow_fake_constant=options.fake_context is not None,
    ).run(*fx_module_args)

    # Input mutations are detected and distilled after `Functionalize` pass.
    # Remove them since ONNX inference does not need them.
    module = passes.RemoveInputMutation(diagnostic_context, module).run(*fx_module_args)

    # ONNX does not support concept of (implicit) type promotion.
    # Insert type casts explicitly where needed.
    module = passes.InsertTypePromotion(diagnostic_context, module).run()

    # Run ShapeInferenceWithFakeTensor to get static shape of nodes for op_level_debug purposes
    # The pass added nodes with static shape into original node metadata:
    # node.meta["static_shape"]: FakeTensor/int/float/SymInt/SynFloat
    if options.op_level_debug:
        module = passes.ShapeInferenceWithFakeTensor(diagnostic_context, module).run(
            *fx_module_args
        )

    analysis.UnsupportedFxNodesAnalysis(
        diagnostic_context, module, options.onnxfunction_dispatcher
    ).analyze(infra.levels.ERROR)

    if isinstance(original_model, torch.nn.Module):
        module = passes.RestoreParameterAndBufferNames(
            diagnostic_context, module, original_model
        ).run()

    # ONNX does not support None inputs. During graph building, all None inputs
    # are removed. Here we register this step to input adapter.
    options.fx_tracer.input_adapter.append_step(io_adapter.RemoveNoneInputStep())

    # NOTE: temp workaround for https://github.com/pytorch/pytorch/issues/99534
    # Dynamo doesn't support non-tensor inputs.
    options.fx_tracer.input_adapter.append_step(io_adapter.RemoveNonTensorInputStep())

    # ONNX can't represent collection types (e.g., dictionary, tuple of tuple of
    # tensor, etc), we flatten the collection and register each element as output.
    options.fx_tracer.output_adapter.append_step(io_adapter.FlattenOutputStep())
    return module


__all__ = [
    "ExportOptions",
    "ExportOutput",
    "ExportOutputSerializer",
    "UnsatisfiedDependencyError",
    "dynamo_export",
    "OnnxExporterError",
    "enable_fake_mode",
<<<<<<< HEAD
=======
    "OnnxRegistry",
    "DiagnosticOptions",
>>>>>>> 3577ae3e
]<|MERGE_RESOLUTION|>--- conflicted
+++ resolved
@@ -8,16 +8,22 @@
 import io
 import logging
 import os
+
+import warnings
+from collections import defaultdict
 from typing import (
     Any,
     Callable,
     Dict,
     Final,
+    List,
     Mapping,
     Optional,
     Protocol,
     runtime_checkable,
     Sequence,
+    Set,
+    Tuple,
     TYPE_CHECKING,
     TypeVar,
     Union,
@@ -45,7 +51,21 @@
 # 'import onnx' inside of dynamo_export (by way of _assert_dependencies).
 if TYPE_CHECKING:
     import onnx
-
+    import onnxscript  # type: ignore[import]
+    from onnxscript.function_libs.torch_lib import (  # type: ignore[import]
+        registration as torchlib_registry,
+    )
+
+    from torch.onnx._internal.fx import diagnostics
+else:
+    try:
+        # beartype needs this import due to runtime type checking.
+        # This cannot be normally imported at top level due to
+        # https://github.com/pytorch/pytorch/issues/103764
+        from torch.onnx._internal.fx import diagnostics
+    except ImportError:
+        # The error will be handled elsewhere when the exporter is used.
+        pass
 
 _DEFAULT_OPSET_VERSION: Final[int] = 18
 """The default ONNX opset version the exporter will use if one is not specified explicitly
@@ -76,14 +96,182 @@
     fake_mode: fake_tensor.FakeTensorMode
     """The fake tensor mode used for tracing model using fake tensors and parameters."""
 
+    state_dict_paths: Optional[Tuple[Union[str, io.BytesIO]]] = None
+    """List of paths of files that contain the model `state_dict`"""
+
+
+class OnnxRegistry:
+    """Registry for ONNX functions.
+
+    The registry maintains a mapping from qualified names to symbolic functions under a
+    fixed opset version. It supports registering custom onnx-script functions and for
+    dispatcher to dispatch calls to the appropriate function.
+
+    """
+
+    def __init__(self) -> None:
+        """Initializes the registry"""
+
+        # NOTE: _registry is the registry maps OpNameto a list of ONNXFunctions. It is important
+        # not to directly modify this variable. Instead, access to it should be done through
+        # the public methods: register_custom_op, get_ops, and is_registered_op.
+        self._registry: Dict[
+            registration.OpName, List[registration.ONNXFunction]
+        ] = defaultdict(list)
+        # FIXME: Avoid importing onnxscript into torch
+        from onnxscript.function_libs.torch_lib import (  # type: ignore[import]  # noqa: F401
+            ops,  # TODO(titaiwang): get rid of this import
+            registration,
+        )
+
+        # opset_version is unused for now, since torchlib only supports opset18.
+        # TODO: get opset version from torchlib
+        self._opset_version = _DEFAULT_OPSET_VERSION
+        warnings.warn(
+            f"torch.onnx.dynamo_export only implements opset version {self._opset_version} for now. If you need to use a "
+            "different opset version, please register them with register_custom_op."
+        )
+
+        # Initialize registry from torchlib
+        self._initiate_registry_from_torchlib(registration.default_registry)
+
+    @property
+    def opset_version(self) -> int:
+        """The ONNX opset version the exporter should target. Defaults to the latest
+        supported ONNX opset version: 18. The default version will increment over time as
+        ONNX continues to evolve."""
+
+        return self._opset_version
+
+    # TODO(titaiwang): subject to change if multiple opset_version is supported in torchlib
+    def _initiate_registry_from_torchlib(
+        self, torchlib_registry: torchlib_registry.Registry
+    ):
+        """Populates the registry with ATen functions from torchlib.
+
+        Args:
+            torchlib_registry: The torchlib registry to use for populating the registry.
+        """
+        for aten_name, aten_overloads_func in torchlib_registry.items():
+            internal_name_instance = registration.OpName.from_qualified_name(aten_name)
+            for overload_func in aten_overloads_func.overloads:
+                symbolic_function = registration.ONNXFunction(
+                    onnx_function=overload_func,
+                    op_full_name=internal_name_instance.qualified_name(),
+                    is_custom=False,
+                    is_complex=False,
+                )
+                self._register(internal_name_instance, symbolic_function)
+
+            for complex_func in aten_overloads_func.complex:
+                symbolic_function = registration.ONNXFunction(
+                    onnx_function=complex_func,
+                    op_full_name=internal_name_instance.qualified_name(),
+                    is_custom=False,
+                    is_complex=True,
+                )
+                self._register(internal_name_instance, symbolic_function)
+
+    @_beartype.beartype
+    def _register(
+        self,
+        internal_qualified_name: registration.OpName,
+        symbolic_function: registration.ONNXFunction,
+    ) -> None:
+        """Registers a ONNXFunction to an operator.
+
+        Args:
+            internal_qualified_name: The qualified name of the operator to register: OpName.
+            symbolic_function: The ONNXFunction to register.
+        """
+        self._registry[internal_qualified_name].append(symbolic_function)
+
+    @_beartype.beartype
+    def register_op(
+        self,
+        function: Union["onnxscript.OnnxFunction", "onnxscript.TracedOnnxFunction"],
+        namespace: str,
+        op_name: str,
+        overload: Optional[str] = None,
+        is_complex: bool = False,
+    ) -> None:
+        """Registers a custom operator: torch.ops.<namespace>.<op_name>.<overload>.
+
+        Args:
+            function: The onnx-sctip function to register.
+            namespace: The namespace of the operator to register.
+            op_name: The name of the operator to register.
+            overload: The overload of the operator to register. If it's default overload,
+                leave it to None.
+            is_complex: Whether the function is a function that handles complex valued inputs.
+
+        Raises:
+            ValueError: If the name is not in the form of 'namespace::op'.
+        """
+        internal_name_instance = registration.OpName.from_name_parts(
+            namespace=namespace, op_name=op_name, overload=overload
+        )
+        symbolic_function = registration.ONNXFunction(
+            onnx_function=function,
+            op_full_name=internal_name_instance.qualified_name(),
+            is_custom=True,
+            is_complex=is_complex,
+        )
+        self._register(internal_name_instance, symbolic_function)
+
+    @_beartype.beartype
+    def get_op_functions(
+        self, namespace: str, op_name: str, overload: Optional[str] = None
+    ) -> Optional[List[registration.ONNXFunction]]:
+        """Returns a list of ONNXFunctions for the given op: torch.ops.<namespace>.<op_name>.<overload>.
+
+        The list is ordered by the time of registration. The custom operators should be
+        in the second half of the list.
+
+        Args:
+            namespace: The namespace of the operator to get.
+            op_name: The name of the operator to get.
+            overload: The overload of the operator to get. If it's default overload,
+                leave it to None.
+        Returns:
+            A list of ONNXFunctions corresponding to the given name, or None if
+            the name is not in the registry.
+        """
+        internal_name_instance = registration.OpName.from_name_parts(
+            namespace=namespace, op_name=op_name, overload=overload
+        )
+        return self._registry.get(internal_name_instance)
+
+    @_beartype.beartype
+    def is_registered_op(
+        self, namespace: str, op_name: str, overload: Optional[str] = None
+    ) -> bool:
+        """Returns whether the given op is registered: torch.ops.<namespace>.<op_name>.<overload>.
+
+        Args:
+            namespace: The namespace of the operator to check.
+            op_name: The name of the operator to check.
+            overload: The overload of the operator to check. If it's default overload,
+                leave it to None.
+
+        Returns:
+            True if the given op is registered, otherwise False.
+        """
+        functions = self.get_op_functions(
+            namespace=namespace, op_name=op_name, overload=overload
+        )
+        return functions is not None
+
+    @_beartype.beartype
+    def _all_registered_ops(self) -> Set[str]:
+        """Returns the set of all registered function names."""
+        return {
+            op_name_class.qualified_name() for op_name_class in self._registry.keys()
+        }
+
 
 class ExportOptions:
     """Options to influence the TorchDynamo ONNX exporter."""
-
-    opset_version: Optional[int] = None
-    """The ONNX opset version the exporter should target. Defaults to the latest
-    supported ONNX opset version. The default version will increment over time as
-    ONNX continues to evolve."""
 
     dynamic_shapes: Optional[bool] = None
     """Shape information hint for input/output tensors.
@@ -102,29 +290,25 @@
     fake_context: Optional[ONNXFakeContext] = None
     """The fake context used for symbolic tracing."""
 
+    onnx_registry: Optional[OnnxRegistry] = None
+    """The ONNX registry used to register ATen operators to ONNX functions. Defaults to
+    opset18."""
+
     @_beartype.beartype
     def __init__(
         self,
         *,
-        opset_version: Optional[int] = None,
         dynamic_shapes: Optional[bool] = None,
         op_level_debug: Optional[bool] = None,
         fake_context: Optional[ONNXFakeContext] = None,
-<<<<<<< HEAD
-=======
         onnx_registry: Optional[OnnxRegistry] = None,
         diagnostic_options: Optional[DiagnosticOptions] = None,
->>>>>>> 3577ae3e
     ):
-        self.opset_version = opset_version
         self.dynamic_shapes = dynamic_shapes
         self.op_level_debug = op_level_debug
         self.fake_context = fake_context
-<<<<<<< HEAD
-=======
         self.onnx_registry = onnx_registry
         self.diagnostic_options = diagnostic_options or DiagnosticOptions()
->>>>>>> 3577ae3e
 
 
 class ResolvedExportOptions(ExportOptions):
@@ -134,26 +318,23 @@
     """
 
     # Public attributes MUST be redefined below without ``Optional[]`` from ``ExportOptions``
-    opset_version: int
     dynamic_shapes: bool
     op_level_debug: bool
     diagnostic_options: DiagnosticOptions
     fake_context: ONNXFakeContext
+    onnx_registry: OnnxRegistry
 
     # Private only attributes
     decomposition_table: Dict[torch._ops.OpOverload, Callable]
     """A dictionary that maps operators to their decomposition functions."""
 
-    onnx_registry: registration.OnnxRegistry
-    """The ONNX registry used to register ATen operators to ONNX functions."""
-
     onnxfunction_dispatcher: torch.onnx._internal.fx.onnxfunction_dispatcher.OnnxFunctionDispatcher
     """The ONNX dispatcher used to dispatch ATen operators to ONNX functions."""
 
     fx_tracer: FXGraphExtractor
     """The FXGraphExtractor instance used to extract the FX graph from the model."""
 
-    diagnostic_context: infra.DiagnosticContext
+    diagnostic_context: diagnostics.DiagnosticContext
     """The diagnostics context for the export. Responsible for recording diagnostics,
     logging diagnostics, and generating the SARIF log."""
 
@@ -164,7 +345,6 @@
         if options is None:
             options = ExportOptions()
         if isinstance(options, ResolvedExportOptions):
-            self.opset_version = options.opset_version
             self.dynamic_shapes = options.dynamic_shapes
             self.op_level_debug = options.op_level_debug
             self.diagnostic_options = options.diagnostic_options
@@ -186,9 +366,11 @@
                     return fallback()
                 return fallback
 
-            self.opset_version = resolve(options.opset_version, _DEFAULT_OPSET_VERSION)
             self.dynamic_shapes = resolve(options.dynamic_shapes, False)
-            import torch.onnx._internal.fx.dynamo_graph_extractor as dynamo_graph_extractor  # TODO: Prevent circular dep
+            from torch.onnx._internal.fx import (  # TODO: Prevent circular dep
+                diagnostics,
+                dynamo_graph_extractor,
+            )
 
             self.diagnostic_options = resolve(
                 options.diagnostic_options, DiagnosticOptions()
@@ -197,25 +379,13 @@
             self.fx_tracer = dynamo_graph_extractor.DynamoExport()
 
             self.fake_context = resolve(options.fake_context, None)
-<<<<<<< HEAD
-            # TODO(bowbao): This introduces onnxscript dependency once diagnostics is moved.
-            # Options:
-            #   - Add a shim and make it noop if onnxscript is not available.
-            #   - Try local import and raise.
-            # Similar procedure needs to be done for diagnostics in `torch.onnx.export`.
-            self.diagnostic_context = infra.DiagnosticContext(
-                "torch.onnx.dynamo_export", torch.__version__, logger=self.logger
-=======
             self.diagnostic_context = diagnostics.DiagnosticContext(
                 "torch.onnx.dynamo_export",
                 torch.__version__,
                 self.diagnostic_options,
->>>>>>> 3577ae3e
-            )
-
-            # TODO(titaiwang): When OnnxRegistry is exposed, users should only control
-            # the opset_version with registry, instead of ExportOptions.
-            self.onnx_registry = registration.OnnxRegistry(self.opset_version)
+            )
+
+            self.onnx_registry = resolve(options.onnx_registry, OnnxRegistry())
             self.decomposition_table = (
                 decomposition_table.create_onnx_friendly_decomposition_table(
                     self.onnx_registry
@@ -292,17 +462,24 @@
     from torch.fx.experimental.symbolic_shapes import ShapeEnv
 
     # This overrides the internal `FakeTensorMode` instance created by `torch._dynamo.export`[1].
-    # Ideally we should keep them in sync to preserve the same default behavior
+    # It is a good idea to keep them in sync (constructor args) to maintain the same default behavior
     # [1] `torch/_dynamo/output_graph.py::InstructionTranslator::OutputGraph.__init__`
+    # Mixed fake/real tensors are only allowed when `torch.onnx.dynamo_export` is not called within `FakeTensorMode`
+    # This is needed because models can create new parameters during `forward(self, *args, **kwargs)` run
     fake_mode = fake_tensor.FakeTensorMode(
-        allow_non_fake_inputs=False,
+        allow_non_fake_inputs=not torch._guards.detect_fake_mode(),
         shape_env=ShapeEnv(
             allow_scalar_outputs=False, allow_dynamic_output_shape_ops=False
         ),
     )
+    # The patcher is needed for when user calls `fake_model.load_state_dict(...)` within fake mode
+    patcher_context = patcher.ONNXTorchPatcher()
     fake_context = ONNXFakeContext(fake_mode=fake_mode)
-    with fake_mode:
+    with fake_mode, patcher_context:
         yield fake_context
+    fake_context.state_dict_paths = tuple(
+        patcher_context.paths,
+    )  # type: ignore[assignment]
 
 
 @runtime_checkable
@@ -362,7 +539,7 @@
     ) -> None:
         import onnx
 
-        if not isinstance(export_output.model_proto, onnx.ModelProto):
+        if not isinstance(export_output.model_proto, onnx.ModelProto):  # type: ignore[attr-defined]
             raise ValueError("export_output.ModelProto is not an onnx.ModelProto")
         destination.write(export_output.model_proto.SerializeToString())
 
@@ -370,44 +547,33 @@
 class ExportOutput:
     """An in-memory representation of a PyTorch model that has been exported to ONNX."""
 
-    _model_proto: Final[onnx.ModelProto]
+    _model_proto: Final[onnx.ModelProto]  # type: ignore[name-defined]
     _input_adapter: Final[io_adapter.InputAdapter]
     _output_adapter: Final[io_adapter.OutputAdapter]
-<<<<<<< HEAD
-    _diagnostic_context: Final[infra.DiagnosticContext]
-=======
     _diagnostic_context: Final[diagnostics.DiagnosticContext]
     _fake_context: Final[Optional[ONNXFakeContext]]
     _export_exception: Final[Optional[Exception]]
->>>>>>> 3577ae3e
 
     @_beartype.beartype
     def __init__(
         self,
-        model_proto: onnx.ModelProto,
+        model_proto: onnx.ModelProto,  # type: ignore[name-defined]
         input_adapter: io_adapter.InputAdapter,
         output_adapter: io_adapter.OutputAdapter,
-<<<<<<< HEAD
-        diagnostic_context: infra.DiagnosticContext,
-=======
         diagnostic_context: diagnostics.DiagnosticContext,
         *,
         fake_context: Optional[ONNXFakeContext] = None,
         export_exception: Optional[Exception] = None,
->>>>>>> 3577ae3e
     ):
         self._model_proto = model_proto
         self._input_adapter = input_adapter
         self._output_adapter = output_adapter
         self._diagnostic_context = diagnostic_context
-<<<<<<< HEAD
-=======
         self._fake_context = fake_context
         self._export_exception = export_exception
->>>>>>> 3577ae3e
 
     @property
-    def model_proto(self) -> onnx.ModelProto:
+    def model_proto(self) -> onnx.ModelProto:  # type: ignore[name-defined]
         """The exported ONNX model as an ``onnx.ModelProto``."""
 
         if self._export_exception is not None:
@@ -415,10 +581,16 @@
         return self._model_proto
 
     @property
-    def diagnostic_context(self) -> infra.DiagnosticContext:
+    def diagnostic_context(self) -> diagnostics.DiagnosticContext:
         """The diagnostic context associated with the export."""
 
         return self._diagnostic_context
+
+    @property
+    def fake_context(self) -> Optional[ONNXFakeContext]:
+        """The fake context associated with the export."""
+
+        return self._fake_context
 
     @_beartype.beartype
     def adapt_torch_inputs_to_onnx(
@@ -555,29 +727,36 @@
             serializer = ProtobufExportOutputSerializer()
 
         # Add initializers when symbolic tracing is enabled
-        _model_state_dict_files = None
+        _model_state_dict_files: List[Union[str, io.BytesIO]] = []
         if model_state_dict is not None:
             if isinstance(model_state_dict, dict):
                 model_state_dict_file = io.BytesIO()
                 torch.save(model_state_dict, model_state_dict_file)
                 model_state_dict_file.seek(0)
+                _model_state_dict_files.append(model_state_dict_file)
             else:
                 isinstance(
                     model_state_dict, str
                 ), "model_state_dict must be a path to the model's state_dict or the actual state_dict"
-                model_state_dict_file = model_state_dict  # type: ignore[assignment]
-
-            ctx = patcher.ONNXTorchPatcher()
-            with ctx:
-                _ = torch.load(model_state_dict_file)
-                _model_state_dict_files = ctx.paths
-
-            # Reset the buffer to the beginning before reading it again
-            if isinstance(model_state_dict, dict):
-                for file_obj in ctx.paths:
-                    file_obj.seek(0)  # type: ignore[union-attr]
-
-        if _model_state_dict_files is not None:
+                _model_state_dict_files.append(model_state_dict)
+
+        # Load state from previous model.load_state_dict() call within enable_fake_mode() context
+        if self._fake_context and self._fake_context.state_dict_paths:
+            for path in self._fake_context.state_dict_paths:
+                if path in _model_state_dict_files:
+                    # ignore duplicate
+                    continue
+                try:
+                    extra_state_dict = torch.load(path)
+                    extra_state_dict_file = io.BytesIO()
+                    torch.save(extra_state_dict, extra_state_dict_file)
+                    extra_state_dict_file.seek(0)
+                    _model_state_dict_files.append(extra_state_dict_file)
+                except FileNotFoundError:
+                    # It is ok to ignore transient state_dict file created within context manager
+                    pass
+
+        if _model_state_dict_files:
             if not isinstance(destination, str):
                 raise RuntimeError(
                     "`destination` must be a string with a path when model_state_dict is specified."
@@ -702,46 +881,39 @@
         self._assert_fake_tensor_mode()
 
     def export(self) -> ExportOutput:
-        graph_module = self.options.fx_tracer.generate_fx(
-            self.options, self.model, self.model_args, self.model_kwargs
-        )
-
-        updated_model_args = self.options.fx_tracer.input_adapter.apply(
-            *self.model_args, **self.model_kwargs
-        )
-
-        # TODO: Design the passes API
-        graph_module = pre_export_passes(
-            self.options, self.model, graph_module, updated_model_args
-        )
-
-        # TODO: Defer `import onnxscript` out of `import torch` path
-        # https://github.com/pytorch/pytorch/issues/103764
-        from torch.onnx._internal.fx import fx_onnx_interpreter
-
-        fx_interpreter = fx_onnx_interpreter.FxOnnxInterpreter(
-            diagnostic_context=self.options.diagnostic_context
-        )
-        onnxscript_graph = fx_interpreter.run(
-            fx_graph_module=graph_module,
-            onnxfunction_dispatcher=self.options.onnxfunction_dispatcher,
-            op_level_debug=self.options.op_level_debug,
-        )
-
-        # Export TorchScript graph to ONNX ModelProto.
-        onnx_model = onnxscript_graph.to_model_proto(
-            self.options.opset_version,
-            include_initializers=self.options.fake_context is None,
-        )
-
-<<<<<<< HEAD
-        return torch.onnx.ExportOutput(
-            onnx_model,
-            self.options.fx_tracer.input_adapter,
-            self.options.fx_tracer.output_adapter,
-            self.options.diagnostic_context,
-        )
-=======
+        with self.options.diagnostic_context:
+            graph_module = self.options.fx_tracer.generate_fx(
+                self.options, self.model, self.model_args, self.model_kwargs
+            )
+
+            updated_model_args = self.options.fx_tracer.input_adapter.apply(
+                *self.model_args, **self.model_kwargs
+            )
+
+            # TODO: Design the passes API
+            graph_module = pre_export_passes(
+                self.options, self.model, graph_module, updated_model_args
+            )
+
+            # TODO: Defer `import onnxscript` out of `import torch` path
+            # https://github.com/pytorch/pytorch/issues/103764
+            from torch.onnx._internal.fx import fx_onnx_interpreter
+
+            fx_interpreter = fx_onnx_interpreter.FxOnnxInterpreter(
+                diagnostic_context=self.options.diagnostic_context
+            )
+            onnxscript_graph = fx_interpreter.run(
+                fx_graph_module=graph_module,
+                onnxfunction_dispatcher=self.options.onnxfunction_dispatcher,
+                op_level_debug=self.options.op_level_debug,
+            )
+
+            # Export TorchScript graph to ONNX ModelProto.
+            onnx_model = onnxscript_graph.to_model_proto(
+                self.options.onnx_registry.opset_version,
+                include_initializers=self.options.fake_context is None,
+            )
+
             return torch.onnx.ExportOutput(
                 onnx_model,
                 self.options.fx_tracer.input_adapter,
@@ -749,7 +921,6 @@
                 self.options.diagnostic_context,
                 fake_context=self.options.fake_context,
             )
->>>>>>> 3577ae3e
 
     def _assert_fake_tensor_mode(self):
         """Asserts that the model and its input do not contain fake tensors."""
@@ -808,11 +979,6 @@
 
     export_output: Final[ExportOutput]
 
-<<<<<<< HEAD
-    diagnostic_context: Final[infra.DiagnosticContext]
-
-    def __init__(self, diagnostic_context: infra.DiagnosticContext, message: str):
-=======
     def __init__(self, export_output: ExportOutput, message: str):
         """
         Initializes the OnnxExporterError with the given export output and message.
@@ -821,19 +987,13 @@
             export_output (ExportOutput): The partial results of the ONNX export.
             message (str): The error message to be displayed.
         """
->>>>>>> 3577ae3e
         super().__init__(message)
         self.export_output = export_output
 
 
 @_beartype.beartype
 def _assert_dependencies(export_options: ResolvedExportOptions):
-<<<<<<< HEAD
-    logger = export_options.logger
-    opset_version = export_options.opset_version
-=======
     opset_version = export_options.onnx_registry.opset_version
->>>>>>> 3577ae3e
 
     def missing_package(package_name: str, exc_info: logging._ExcInfoType):
         message = (
@@ -902,7 +1062,7 @@
             torch.randn(2, 2, 2), # positional input 2
             my_nn_module_attribute="hello", # keyword input
             export_options=ExportOptions(
-                opset_version=17,
+                dynamic_shapes=True,
             )
         ).save("my_model.onnx")
     """
@@ -976,14 +1136,6 @@
     # Insert type casts explicitly where needed.
     module = passes.InsertTypePromotion(diagnostic_context, module).run()
 
-    # Run ShapeInferenceWithFakeTensor to get static shape of nodes for op_level_debug purposes
-    # The pass added nodes with static shape into original node metadata:
-    # node.meta["static_shape"]: FakeTensor/int/float/SymInt/SynFloat
-    if options.op_level_debug:
-        module = passes.ShapeInferenceWithFakeTensor(diagnostic_context, module).run(
-            *fx_module_args
-        )
-
     analysis.UnsupportedFxNodesAnalysis(
         diagnostic_context, module, options.onnxfunction_dispatcher
     ).analyze(infra.levels.ERROR)
@@ -993,6 +1145,10 @@
             diagnostic_context, module, original_model
         ).run()
 
+    # This operation should be invoked as the last pre export pass.
+    # See [NOTE: Modularize pass ordering]
+    module = passes.Modularize(diagnostic_context, module).run()
+
     # ONNX does not support None inputs. During graph building, all None inputs
     # are removed. Here we register this step to input adapter.
     options.fx_tracer.input_adapter.append_step(io_adapter.RemoveNoneInputStep())
@@ -1001,9 +1157,22 @@
     # Dynamo doesn't support non-tensor inputs.
     options.fx_tracer.input_adapter.append_step(io_adapter.RemoveNonTensorInputStep())
 
+    # ONNX does not support complex inputs. During graph building, all complex inputs
+    # are converted to real representation inputs. Here we register this step to
+    # input/output adapter.
+    options.fx_tracer.input_adapter.append_step(
+        io_adapter.ConvertComplexToRealRepresentationInputStep()
+    )
+
     # ONNX can't represent collection types (e.g., dictionary, tuple of tuple of
     # tensor, etc), we flatten the collection and register each element as output.
     options.fx_tracer.output_adapter.append_step(io_adapter.FlattenOutputStep())
+
+    # Output post-processing steps should happen after `FlattenOutputStep`.
+    options.fx_tracer.output_adapter.append_step(
+        io_adapter.ConvertComplexToRealRepresentationOutputStep()
+    )
+
     return module
 
 
@@ -1015,9 +1184,6 @@
     "dynamo_export",
     "OnnxExporterError",
     "enable_fake_mode",
-<<<<<<< HEAD
-=======
     "OnnxRegistry",
     "DiagnosticOptions",
->>>>>>> 3577ae3e
 ]