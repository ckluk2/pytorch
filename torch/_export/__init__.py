--- conflicted
+++ resolved
@@ -293,27 +293,14 @@
 
     with torch._dynamo.config.patch(dataclasses.asdict(DEFAULT_EXPORT_DYNAMO_CONFIG)):  # type: ignore[attr-defined]
         try:
-<<<<<<< HEAD
-            module_call_signatures: Dict[str, ModuleCallSignature] = {}
-            # TODO horrible hack to skip dynamo when retracing
-
-            def _safe_to_skip(gm: torch.fx.GraphModule):
-                for node in gm.graph.nodes:
-                    if "is_torch_exported" in node.meta:
-                        return True
-                return False
-
-            if False and isinstance(f, torch.fx.GraphModule) and _safe_to_skip(f):
-=======
             module_call_specs: Dict[str, Dict[str, pytree.TreeSpec]] = {}
             # TODO Horrible hack to skip dynamo
-            if isinstance(f, torch.fx.GraphModule) and _safe_to_skip_dynamo(f):
+            if False and isinstance(f, torch.fx.GraphModule) and _safe_to_skip_dynamo(f):
                 if len(constraints) > 0:
                     raise UserError(
                         UserErrorType.INVALID_INPUT,
                         "Cannot provide constraints for already exported program."
                     )
->>>>>>> b515d229
                 gm_torch_level = f
             else:
                 with _wrap_submodules(f, preserve_module_call_signature, module_call_specs):
