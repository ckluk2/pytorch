import builtins
import copy
import functools
import hashlib
import inspect
import json
import logging
import operator
import os
import os.path
import re
import threading
from enum import auto, Enum
from typing import List

import torch
from torch._dynamo.utils import dynamo_timed

from . import config
from .codecache import cache_dir, CudaKernelParamCache
from .coordinate_descent_tuner import CoordescTuner

from .ir import ReductionHint, TileHint
from .utils import (
    ceildiv,
    conditional_product,
    create_bandwidth_info_str,
    do_bench,
    get_num_bytes,
    has_triton,
    next_power_of_2,
    triton_config_to_hashable,
)


log = logging.getLogger(__name__)

if has_triton():
    import triton
    from triton import Config
    from triton.runtime.jit import get_cuda_stream, KernelInterface
else:
    Config = object
    get_cuda_stream = None
    KernelInterface = object
    triton = None


class HeuristicType(Enum):
    POINTWISE = auto()
    REDUCTION = auto()
    PERSISTENT_REDUCTION = auto()
    TEMPLATE = auto()


def disable_pointwise_autotuning():
    # Autotuning can give different benchmarking results from run to run, and
    # therefore we disable autotuning when use_deterministic flag is on.
    if torch.are_deterministic_algorithms_enabled():
        return True
    return not config.triton.autotune_pointwise


class CachingAutotuner(KernelInterface):
    """
    Simplified version of Triton autotuner that has no invalidation
    key and caches the best config to disk to improve cold start times.
    Unlike the main triton Autotuner, this version can precompile all
    configs, and does not rely on the Triton JIT.
    """

    def __init__(
        self,
        fn,
        meta,
        configs,
        save_cache_hook,
        mutated_arg_names,
        heuristic_type,
        size_hints=None,
    ):
        super().__init__()
        self.fn = fn
        self.meta = meta
        self.save_cache_hook = save_cache_hook
        self.mutated_arg_names = mutated_arg_names
        self.configs = configs
        self.heuristic_type = heuristic_type

        if log.isEnabledFor(logging.DEBUG):
            log.debug("CachingAutotuner gets %d configs", len(self.configs))
            for c in self.configs:
                log.debug(c)

        self.launchers = []
        self.lock = threading.Lock()
        if os.getenv("TRITON_CACHE_DIR") is None:
            os.environ["TRITON_CACHE_DIR"] = os.path.join(
                cache_dir(),
                "triton",
                str(self.meta.get("device", 0)),
            )

        self.coordesc_tuner = CoordescTuner(
            is_mm=False, name=self.fn.__name__, size_hints=size_hints
        )

    def precompile(self, warm_cache_only_with_cc=None):
        with self.lock:
            if self.launchers:
                return
            self.launchers = [
                self._precompile_config(c, warm_cache_only_with_cc)
                for c in self.configs
            ]
            self.configs = None

    def _precompile_config(self, cfg: Config, warm_cache_only_with_cc: int):
        """Ahead of time compile a given autotuner config."""
        compile_meta = copy.deepcopy(self.meta)
        for k, v in cfg.kwargs.items():
            compile_meta["constants"][self.fn.arg_names.index(k)] = v
        compile_meta["num_warps"] = cfg.num_warps
        compile_meta["num_stages"] = cfg.num_stages
        compile_meta["debug"] = (
            config.triton.assert_indirect_indexing and torch.version.hip is None
        )

        if warm_cache_only_with_cc:
            triton.compile(
                self.fn,
                warm_cache_only=True,
                cc=warm_cache_only_with_cc,
                **compile_meta,
            )
            return

        # load binary to the correct device
        with torch.cuda.device(compile_meta["device"]):
            # need to initialize context
            torch.cuda.synchronize(torch.cuda.current_device())
            binary = triton.compile(
                self.fn,
                **compile_meta,
            )
            binary._init_handles()

        call_args = [
            arg
            for i, arg in enumerate(self.fn.arg_names)
            if i not in self.fn.constexprs
        ]
        def_args = list(self.fn.arg_names)
        while def_args and def_args[-1] in cfg.kwargs:
            def_args.pop()

        scope = {
            "grid_meta": cfg.kwargs,
            "bin": binary,
            "torch": torch,
            "set_device": torch.cuda.set_device,
            "current_device": torch.cuda.current_device,
        }
        exec(
            f"""
            def launcher({', '.join(def_args)}, grid, stream):
                if callable(grid):
                    grid_0, grid_1, grid_2 = grid(grid_meta)
                else:
                    grid_0, grid_1, grid_2 = grid
                bin.c_wrapper(grid_0, grid_1, grid_2, bin.num_warps, bin.shared,
                            stream, bin.cu_function, None, None, None,
                            {', '.join(call_args)})
            """.lstrip(),
            scope,
        )

        launcher = scope["launcher"]
        launcher.config = cfg
        launcher.n_regs = getattr(binary, "n_regs", None)
        launcher.n_spills = getattr(binary, "n_spills", None)
        launcher.shared = getattr(binary, "shared", None)
        launcher.store_cubin = config.triton.store_cubin
        # store this global varible to avoid the high overhead of reading it when calling run
        if launcher.store_cubin:
            launcher.fn = self.fn
            launcher.bin = binary

        return launcher

    def bench(self, launcher, *args, grid):
        """Measure the performance of a given launcher"""
        if launcher.n_spills > config.triton.spill_threshold:
            log.debug(
                "Skip config %s because of register spilling: %d",
                launcher.config,
                launcher.n_spills,
            )
            return float("inf")

        stream = get_cuda_stream(torch.cuda.current_device())

        def kernel_call():
            if launcher.config.pre_hook is not None:
                launcher.config.pre_hook(
                    {**zip(self.arg_names, args), **launcher.config.kwargs}
                )

            cloned_args = self.clone_args(*args)
            launcher(
                *cloned_args,
                grid=grid,
                stream=stream,
            )

        return do_bench(kernel_call, rep=40, fast_flush=True)

    def clone_args(self, *args):
        from .compile_fx import clone_preserve_strides

        # clone inplace buffers to avoid autotune contaminating them if
        # the kernel does in-place stores. avoid cloning other buffers because
        # it leads to increase memory use
        cloned_args = []
        for i, arg in enumerate(args):
            if self.fn.arg_names[i] in self.mutated_arg_names:
                assert isinstance(arg, torch.Tensor)
                cloned_args.append(clone_preserve_strides(arg))
            else:
                cloned_args.append(arg)

        return cloned_args

    @dynamo_timed
    def benchmark_all_configs(self, *args, **kwargs):
        timings = {
            launcher: self.bench(launcher, *args, **kwargs)
            for launcher in self.launchers
        }

        for k, v in timings.items():
            self.coordesc_tuner.cache_benchmark_result(k.config, v)

        if log.isEnabledFor(logging.DEBUG):
            log.debug("Benchmark all input configs get:")
            for k, v in timings.items():
                log.debug(
                    "%s: %f, nreg %d, nspill %d, #shared-mem %d",
                    k.config,
                    v,
                    k.n_regs,
                    k.n_spills,
                    k.shared,
                )

        return timings

    def autotune_to_one_config(self, *args, **kwargs):
        """Do the actual autotuning"""
        timings = self.benchmark_all_configs(*args, **kwargs)
        self.launchers = [builtins.min(timings, key=timings.get)]
        if self.save_cache_hook:
            self.save_cache_hook(self.launchers[0].config)

    def save_cuda_kernel(self, grid, stream, launcher):
        if callable(grid):
            grid_x, grid_y, grid_z = grid(launcher.config.kwargs)
        else:
            grid_x, grid_y, grid_z = grid

        key = launcher.fn.fn.__qualname__  # unique kernel name
        params = {
            "mangled_name": launcher.bin.metadata["name"],
            "grid_x": grid_x,
            "grid_y": grid_y,
            "grid_z": grid_z,
            "num_warps": launcher.bin.num_warps,
            "shared_mem": launcher.bin.shared,
            "stream": stream,
        }
        CudaKernelParamCache.set(key, params, launcher.bin.asm["cubin"])

    def coordinate_descent_tuning(self, launcher, *args, **kwargs):
        """
        Coordinate descent tuning can be run with or without max-autotune.

        The only difference between these two is the starting config for coordinate_descent tuning.
        E.g., assuming regular autotune only get one config C1; while max-autotune get 4 configs C1, C2, C3, C4
        and max-autotune figure out C3 is the best.

        Then if coordinate descnt tuning is run with max-autotune disabled, it will start from C1;
        while if coordinate descent tuning is run with max-autotune enabled, it will start from C3.
        """
        if self.heuristic_type == HeuristicType.TEMPLATE:
            # skip triton template
            return launcher

        cloned_args = self.clone_args(*args)
        config2launcher = {launcher.config: launcher}

        def benchmark_one_config(config):
            with self.lock:
                launcher = self._precompile_config(config, None)
            config2launcher[config] = launcher

            out = self.bench(launcher, *cloned_args, **kwargs)
            log.debug(
                "COORDESC: %s: %f, nreg %d, nspill %d, #shared-mem %d",
                launcher.config,
                out,
                launcher.n_regs,
                launcher.n_spills,
                launcher.shared,
            )
            return out

        assert not (
            self.heuristic_type == HeuristicType.PERSISTENT_REDUCTION
            and "RBLOCK" in launcher.config.kwargs
        ), "Coordinate descent tuner relies on the assumption that persistent reduction's triton config does not have RBLOCK"
        best_config = self.coordesc_tuner.autotune(
            benchmark_one_config, launcher.config, None
        )
        best_config.found_by_coordesc = True

        if self.save_cache_hook:
            self.save_cache_hook(best_config, found_by_coordesc=True)
        return config2launcher.get(best_config)

    def run(self, *args, grid, stream):
        if len(self.launchers) != 1:
            if len(self.launchers) == 0:
                self.precompile()
            if len(self.launchers) > 1:
                self.autotune_to_one_config(*args, grid=grid)

        if (
            not getattr(self.launchers[0].config, "found_by_coordesc", False)
            and config.coordinate_descent_tuning
        ):
            self.launchers = [
                self.coordinate_descent_tuning(self.launchers[0], *args, grid=grid)
            ]

        (launcher,) = self.launchers
        if launcher.store_cubin:
            self.save_cuda_kernel(grid, stream, launcher)

        if launcher.config.pre_hook is not None:
            launcher.config.pre_hook(
                {**zip(self.arg_names, args), **launcher.config.kwargs}
            )
        return launcher(
            *args,
            grid=grid,
            stream=stream,
        )


def _find_names(obj):
    import gc
    import inspect

    frame = inspect.currentframe()
    for frame in iter(lambda: frame.f_back, None):
        frame.f_locals
    obj_names = []
    for referrer in gc.get_referrers(obj):
        if isinstance(referrer, dict):
            for k, v in referrer.items():
                if v is obj:
                    obj_names.append(k)
    return obj_names


collected_calls = []


def start_graph():
    collected_calls.clear()


def end_graph():
    if len(collected_calls) == 0:
        return
    overall_time = sum(call[0] for call in collected_calls)
    overall_gb = sum(call[1] for call in collected_calls)
    cur_file = inspect.stack()[1].filename
    print(f"SUMMARY ({cur_file})")
    print(
        f"{overall_time:.2f}ms   \t {overall_gb:.2f} GB\t {overall_gb/(overall_time/1e3):.2f}GB/s"
    )
    print()


class DebugAutotuner(CachingAutotuner):
    def __init__(self, *args, regex_filter="", **kwargs):
        self.regex_filter = regex_filter
        super().__init__(*args, **kwargs)
        self.cached = None

    def run(self, *args, grid, stream):
        possible_names = _find_names(self)
        kernel_name = f"{max(possible_names, key=lambda x: len(x))}"
        if not re.match(self.regex_filter, kernel_name):
            return
        super().run(*args, grid=grid, stream=stream)
        (launcher,) = self.launchers

        if self.cached is None:
            ms = self.bench(launcher, *args, grid=grid)
            num_in_out_ptrs = len(
                [
                    arg_name
                    for arg_name in self.fn.arg_names
                    if arg_name.startswith("in_out_ptr")
                ]
            )
            num_gb = get_num_bytes(*args, num_in_out_args=num_in_out_ptrs) / 1e9
            gb_per_s = num_gb / (ms / 1e3)
            self.cached = (ms, num_gb, gb_per_s, kernel_name)
        else:
            ms, num_gb, gb_per_s, kernel_name = self.cached
        collected_calls.append((ms, num_gb, gb_per_s, kernel_name)),
        print(
            create_bandwidth_info_str(ms, num_gb, gb_per_s, suffix=f" \t {kernel_name}")
        )


def hash_configs(configs: List[Config]):
    """
    Hash used to check for changes in configurations
    """
    hasher = hashlib.sha256()
    for cfg in configs:
        hasher.update(
            f"{sorted(cfg.kwargs.items())} {cfg.num_warps} {cfg.num_stages}\n".encode(
                "utf-8"
            )
        )
    return hasher.hexdigest()


def load_cached_autotuning(
    cache_filename: str, configs_hash: str, configs: List[Config]
):
    """
    Read a cached autotuning result from disk
    """
    if not os.path.exists(cache_filename):
        return None

    with open(cache_filename, "r") as fd:
        best_config = json.loads(fd.read())
    if best_config.pop("configs_hash", None) != configs_hash:
        return None

    if config.coordinate_descent_tuning and best_config.pop("found_by_coordesc", False):
        num_warps = best_config.pop("num_warps")
        num_stages = best_config.pop("num_stages")
        triton_config = Config(best_config, num_warps=num_warps, num_stages=num_stages)
        triton_config.found_by_coordesc = True
        return triton_config

    matching_configs = [
        cfg
        for cfg in configs
        if all(val == best_config.get(key) for key, val in cfg.kwargs.items())
        and cfg.num_warps == best_config.get("num_warps")
        and cfg.num_stages == best_config.get("num_stages")
    ]
    if len(matching_configs) != 1:
        return None

    return matching_configs[0]


def cached_autotune(
    size_hints: List[int],
    configs: List[Config],
    meta,
    heuristic_type,
    filename=None,
):
    """
    A copy of triton.autotune that calls our subclass.  Our subclass
    has additional debugging, error handling, and on-disk caching.
    """
    configs = unique_configs(configs)
    assert len(configs) == 1 or filename

    # on disk caching logic
    if filename is not None and (len(configs) > 1 or config.coordinate_descent_tuning):
        cache_filename = os.path.splitext(filename)[0] + ".best_config"
        configs_hash = hash_configs(configs)
        best_config = load_cached_autotuning(cache_filename, configs_hash, configs)
        if best_config:
            configs = [best_config]

        def save_cache_hook(cfg, found_by_coordesc=False):
            with open(cache_filename, "w") as fd:
                fd.write(
                    json.dumps(
                        {
                            **cfg.kwargs,
                            "num_warps": cfg.num_warps,
                            "num_stages": cfg.num_stages,
                            "configs_hash": configs_hash,
                            "found_by_coordesc": found_by_coordesc,
                        }
                    )
                )
            if log.isEnabledFor(logging.DEBUG):
                type_str = "coordesc" if found_by_coordesc else "heuristic"
                log.debug("Save %s tuning result to %s", type_str, cache_filename)

    else:
        save_cache_hook = None

    mutated_arg_names = meta.pop("mutated_arg_names", ())

    def decorator(fn):
        if config.profile_bandwidth:
            return DebugAutotuner(
                fn,
                meta=meta,
                regex_filter=config.profile_bandwidth_regex,
                configs=configs,
                save_cache_hook=save_cache_hook,
                mutated_arg_names=mutated_arg_names,
                heuristic_type=heuristic_type,
                size_hints=size_hints,
            )
        return CachingAutotuner(
            fn,
            meta=meta,
            configs=configs,
            save_cache_hook=save_cache_hook,
            mutated_arg_names=mutated_arg_names,
            heuristic_type=heuristic_type,
            size_hints=size_hints,
        )

    return decorator


def unique_configs(configs: List[Config]):
    """Remove duplicate configurations"""
    seen = set()
    pruned_configs = []

    for cfg in configs:
        key = triton_config_to_hashable(cfg)
        if key not in seen:
            seen.add(key)
            pruned_configs.append(cfg)
    return pruned_configs


def check_config(cfg, *, xnumel=None, ynumel=None, znumel=None):
    for numel, label in zip((xnumel, ynumel, znumel), "XYZ"):
        if numel is None:
            continue
        block = cfg[f"{label}BLOCK"]
        if numel == 1:
            assert block == 1, (
                f"TritonKernel.indexing assumes numel == 1 => BLOCK == 1"
                f" but {label.lower()}numel=={numel} and {label}BLOCK={block} (cfg={cfg})."
            )
        max_block = config.triton.max_block[label]
        max_block_str = f'config.triton.max_block["{label}"]'
        assert max_block % block == 0, (
            f"TritonKernel.indexing assumes {label}BLOCK divides {max_block_str}"
            f" but {label}BLOCK={block} and {max_block_str}={max_block} (cfg={cfg})."
        )


def triton_config(
    size_hints, x, y=None, z=None, num_stages=1, num_elements_per_warp=256
) -> Config:
    """
    Construct a pointwise triton config with some adjustment heuristics
    based on size_hints. Size_hints is a tuple of numels in each tile
    dimension and will be rounded up to the nearest power of 2.
    """
    # Ideally we want to read this from some device config
    maxGridSize = [2147483647, 65535, 65535]

    target = conditional_product(x, y, z)
    if conditional_product(*size_hints) < target:
        target //= 8

    # shrink sizes to size hints
    x = min(x, size_hints[0])
    if y:
        y = min(y, size_hints[1])
    if z:
        z = min(z, size_hints[2])

    # if we are below original block size, scale up where we can;
    # or if the calculated grid size is larger than the limit, we bump up the corresponding dimension
    while x < size_hints[0] and (
        x * maxGridSize[0] < size_hints[0] or conditional_product(x, y, z) < target
    ):
        x *= 2
    while (
        y
        and y < size_hints[1]
        and (
            y * maxGridSize[1] < size_hints[1] or conditional_product(x, y, z) < target
        )
    ):
        y *= 2
    while (
        z
        and z < size_hints[2]
        and (
            z * maxGridSize[2] < size_hints[2] or conditional_product(x, y, z) < target
        )
    ):
        z *= 2

    cfg = {"XBLOCK": x}
    if y:
        cfg["YBLOCK"] = y
    if z:
        cfg["ZBLOCK"] = z
    num_warps = next_power_of_2(
        min(max(conditional_product(x, y, z) // num_elements_per_warp, 1), 8)
    )
    # we are going to arrive at 2 warps only if bs was too small due to
    # numel being too small. However to workaround some ptx bugs we still
    # want at least 4 warps if there's enough elements per thread
    # given that this is a rare situation, don't expect this to affect perf
    # in general
    # see https://github.com/pytorch/pytorch/pull/97950
    num_warps = max(num_warps, 4) if conditional_product(x, y, z) >= 128 else num_warps
    xnumel = size_hints[0]
    ynumel = size_hints[1] if y else None
    znumel = size_hints[2] if z else None
    check_config(cfg, xnumel=xnumel, ynumel=ynumel, znumel=znumel)
    return Config(cfg, num_warps=num_warps, num_stages=num_stages)


def triton_config_reduction(size_hints, x, r, num_stages=1) -> Config:
    """
    Construct a reduction triton config with some adjustment heuristics
    based on size_hints. Size_hints is a tuple of numels in each tile
    dimension and will be rounded up to the nearest power of 2.
    """

    target = conditional_product(x, r)
    if conditional_product(*size_hints) < target:
        target //= 8

    # shrink sizes to size hints
    x = min(x, size_hints[0])
    r = min(r, size_hints[1])

    # if we are below original block size, scale up where we can
    while x < size_hints[0] and conditional_product(x, r) < target:
        x *= 2
    while r < size_hints[1] and conditional_product(x, r) < target:
        r *= 2

    cfg = {"XBLOCK": x, "RBLOCK": r}
    num_warps = next_power_of_2(min(max(conditional_product(x, r) // 128, 2), 8))
    check_config(cfg, xnumel=size_hints[0])
    return Config(cfg, num_warps=num_warps, num_stages=num_stages)


def triton_config_tiled_reduction(size_hints, x, y, r, num_stages=1):
    """
    Construct a tile reduction triton config with some adjustment
    heuristics based on size_hints. Size_hints is a tuple of numels in
    each tile dimension and will be rounded up to the nearest power of 2.
    """

    target = conditional_product(x, y, r)
    if conditional_product(*size_hints) < target:
        target //= 8

    # shrink sizes to size hints
    x = min(x, size_hints[0])
    y = min(y, size_hints[1])
    r = min(r, size_hints[2])

    # if we are below original block size, scale up where we can
    while x < size_hints[0] and conditional_product(x, y, r) < target:
        x *= 2
    while r < size_hints[2] and conditional_product(x, y, r) < target:
        r *= 2
    while y < size_hints[1] and conditional_product(x, y, r) < target:
        y *= 2

    cfg = {"XBLOCK": x, "YBLOCK": y, "RBLOCK": r}
    num_warps = next_power_of_2(min(max(conditional_product(x, y, r) // 256, 1), 8))
    check_config(cfg, xnumel=size_hints[0], ynumel=size_hints[1])
    return Config(cfg, num_warps=num_warps, num_stages=num_stages)


def pointwise(size_hints, meta, tile_hint=None, filename=None):
    """
    Construct @triton.heuristics() based on size_hints.
    """
    numel = functools.reduce(operator.mul, size_hints)
    bs = max(256, min(numel // 128, 1024))

    if len(size_hints) == 1:
        if disable_pointwise_autotuning() and not (
            config.max_autotune or config.max_autotune_pointwise
        ):
            return cached_autotune(
                size_hints,
                [triton_config(size_hints, bs)],
                meta=meta,
                heuristic_type=HeuristicType.POINTWISE,
                filename=filename,
            )
        else:
            return cached_autotune(
                size_hints,
                [
                    triton_config(size_hints, bs, num_elements_per_warp=256),
                    triton_config(size_hints, bs // 2, num_elements_per_warp=64),
                ],
                meta=meta,
                heuristic_type=HeuristicType.POINTWISE,
                filename=filename,
            )
    if len(size_hints) == 2:
        if (disable_pointwise_autotuning() or tile_hint == TileHint.SQUARE) and not (
            config.max_autotune or config.max_autotune_pointwise
        ):
            return cached_autotune(
                size_hints,
                [triton_config(size_hints, 32, 32)],
                meta=meta,
                heuristic_type=HeuristicType.POINTWISE,
                filename=filename,
            )
        return cached_autotune(
            size_hints,
            [
                triton_config(size_hints, 32, 32),
                triton_config(size_hints, 64, 64),  # ~8% better for fp16
                triton_config(size_hints, 256, 16),
                triton_config(size_hints, 16, 256),
                triton_config(size_hints, bs, 1),
                triton_config(size_hints, 1, bs),
            ],
            meta=meta,
            filename=filename,
            heuristic_type=HeuristicType.POINTWISE,
        )
    if len(size_hints) == 3:
        if disable_pointwise_autotuning():
            return cached_autotune(
                size_hints,
                [triton_config(size_hints, 16, 16, 16)],
                meta=meta,
                heuristic_type=HeuristicType.POINTWISE,
                filename=filename,
            )
        return cached_autotune(
            size_hints,
            [
                triton_config(size_hints, 16, 16, 16),
                triton_config(size_hints, 64, 8, 8),
                triton_config(size_hints, 8, 64, 8),
                triton_config(size_hints, 8, 8, 64),
                triton_config(size_hints, bs, 1, 1),
                triton_config(size_hints, 1, bs, 1),
                triton_config(size_hints, 1, 1, bs),
            ],
            meta=meta,
            filename=filename,
            heuristic_type=HeuristicType.POINTWISE,
        )
    raise NotImplementedError(f"size_hints: {size_hints}")


def reduction(size_hints, reduction_hint=False, meta=None, filename=None):
    """args to @triton.heuristics()"""
    assert meta is not None
    rnumel = size_hints[-1]
    if len(size_hints) == 2:
        contiguous_config = triton_config_reduction(
            size_hints, 1, (rnumel if 256 <= rnumel < 2048 else 2048)
        )
        outer_config = triton_config_reduction(size_hints, 128, 8)
        tiny_config = triton_config_reduction(
            size_hints, 2 * (256 // rnumel) if rnumel <= 256 else 1, min(rnumel, 2048)
        )
        if config.max_autotune or config.max_autotune_pointwise:
            pass  # skip all these cases
        elif reduction_hint == ReductionHint.INNER:
            return cached_autotune(
                size_hints,
                [contiguous_config],
                meta=meta,
                heuristic_type=HeuristicType.REDUCTION,
                filename=filename,
            )
        elif reduction_hint == ReductionHint.OUTER:
            return cached_autotune(
                size_hints,
                [outer_config],
                meta=meta,
                heuristic_type=HeuristicType.REDUCTION,
                filename=filename,
            )
        elif reduction_hint == ReductionHint.OUTER_TINY:
            return cached_autotune(
                size_hints,
                [tiny_config],
                meta=meta,
                heuristic_type=HeuristicType.REDUCTION,
                filename=filename,
            )
        if disable_pointwise_autotuning():
            return cached_autotune(
                size_hints,
                [triton_config_reduction(size_hints, 32, 128)],
                meta=meta,
                heuristic_type=HeuristicType.REDUCTION,
                filename=filename,
            )
        return cached_autotune(
            size_hints,
            [
                contiguous_config,
                outer_config,
                tiny_config,
                triton_config_reduction(size_hints, 64, 64),
                triton_config_reduction(size_hints, 8, 512),
            ],
            meta=meta,
            filename=filename,
            heuristic_type=HeuristicType.REDUCTION,
        )
    raise NotImplementedError(f"size_hints: {size_hints}")


def persistent_reduction(size_hints, reduction_hint=False, meta=None, filename=None):
    xnumel, rnumel = size_hints

    configs = [
        triton_config_reduction(size_hints, xblock, rnumel)
        for xblock in (1, 8, 32, 128)
        if rnumel * xblock <= 4096 and xblock <= xnumel
    ]

    # TODO(jansel): we should be able to improve these heuristics
    if reduction_hint == ReductionHint.INNER and rnumel >= 256:
        configs = configs[:1]
    elif reduction_hint == ReductionHint.OUTER:
        configs = configs[-1:]
    elif reduction_hint == ReductionHint.OUTER_TINY:
        configs = [
            triton_config_reduction(
                size_hints, 2 * (256 // rnumel) if rnumel <= 256 else 1, rnumel
            )
        ]
<<<<<<< HEAD
=======
    for c in configs:
        # we don't need RBLOCK for persistent reduction
        c.kwargs.pop("RBLOCK")

    if disable_pointwise_autotuning():
        configs = configs[:1]
>>>>>>> 41866a2e

    return cached_autotune(
        size_hints,
        configs,
        meta=meta,
        filename=filename,
        heuristic_type=HeuristicType.PERSISTENT_REDUCTION,
    )


def template(num_stages, num_warps, meta, filename=None):
    """
    Compile a triton template
    """
    return cached_autotune(
        None,
        [triton.Config({}, num_stages=num_stages, num_warps=num_warps)],
        meta=meta,
        heuristic_type=HeuristicType.TEMPLATE,
        filename=filename,
    )


def foreach(meta, num_warps, filename=None):
    """
    Compile a triton foreach kernel
    """
    return cached_autotune(
        None,
        [triton.Config({}, num_stages=1, num_warps=num_warps)],
        meta=meta,
        heuristic_type=HeuristicType.TEMPLATE,
        filename=filename,
    )


def grid(xnumel, ynumel=None, znumel=None):
    """Helper function to compute triton grids"""

    def get_grid_dim(numel, block):
        if numel is None:
            return 1
        return ceildiv(numel, block)

    def grid_fn(meta):
        return (
            get_grid_dim(xnumel, meta.get("XBLOCK", None)),
            get_grid_dim(ynumel, meta.get("YBLOCK", None)),
            get_grid_dim(znumel, meta.get("ZBLOCK", None)),
        )

    return grid_fn<|MERGE_RESOLUTION|>--- conflicted
+++ resolved
@@ -862,15 +862,12 @@
                 size_hints, 2 * (256 // rnumel) if rnumel <= 256 else 1, rnumel
             )
         ]
-<<<<<<< HEAD
-=======
     for c in configs:
         # we don't need RBLOCK for persistent reduction
         c.kwargs.pop("RBLOCK")
 
     if disable_pointwise_autotuning():
         configs = configs[:1]
->>>>>>> 41866a2e
 
     return cached_autotune(
         size_hints,
