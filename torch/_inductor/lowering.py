import functools
import itertools
import logging
import os
import warnings
from collections import defaultdict
from collections.abc import Iterable
from typing import List, Optional, Tuple

import sympy

import torch
import torch.fx
import torch.utils._pytree as pytree
from torch._prims_common import (
    canonicalize_dim,
    canonicalize_dims,
    check,
    dtype_to_type,
    elementwise_dtypes,
    ELEMENTWISE_TYPE_PROMOTION_KIND,
    is_boolean_dtype,
    is_float_dtype,
    is_integer_dtype,
    Number,
    type_to_dtype,
)
from torch.fx.experimental.symbolic_shapes import magic_methods, method_to_operator
from torch.utils._pytree import tree_flatten
from torch.utils._sympy.functions import CeilDiv, FloorDiv, ModularIndexing
from .._dynamo.utils import import_submodule

from . import config, inductor_prims, ir, test_operators  # NOQA: F401
from .decomposition import decompositions, get_decompositions
from .ir import (
    ExpandView,
    IndexingConstant,
    is_triton,
    ops_wrapper,
    PermuteView,
    Pointwise,
    Reduction,
    SqueezeView,
    TensorBox,
    validate_ir,
    View,
)
from .utils import (
    ceildiv,
    decode_device,
    developer_warning,
    pad_listlike,
    sympy_product,
)
from .virtualized import ops, V

log = logging.getLogger(__name__)
lowerings = {}
layout_constraints = {}
fallbacks = set()
aten = torch.ops.aten
tr_c10d = torch.ops.tr_c10d
prims = torch.ops.prims
needs_realized_inputs = set()
foreach_ops = set()


def add_needs_realized_inputs(fn):
    if isinstance(fn, (list, tuple, set)):
        return [add_needs_realized_inputs(x) for x in fn]
    needs_realized_inputs.add(fn)
    if isinstance(fn, torch._ops.OpOverloadPacket):
        for overload in fn.overloads():
            needs_realized_inputs.add(getattr(fn, overload))


def add_layout_constraint(fn, constraint):
    if isinstance(fn, torch._ops.OpOverloadPacket):
        for overload in fn.overloads():
            layout_constraints[getattr(fn, overload)] = constraint
    else:
        layout_constraints[fn] = constraint


add_needs_realized_inputs(
    [
        aten.as_strided,
        aten.avg_pool2d,
        aten.avg_pool2d_backward,
        aten.bmm,
        aten.convolution,
        aten.convolution_backward,
        aten.max_pool2d_with_indices,
        aten.max_pool2d_with_indices_backward,
        aten.mm,
        aten.upsample_nearest2d,
        aten.upsample_bicubic2d,
        aten._int_mm,
    ]
)

# TODO(jansel): ezyang says we won't need this in the future, try removing it
# based on https://github.com/pytorch/pytorch/blob/9e3eb329df8f701/c10/core/ScalarType.h#L28
DTYPE_ID_LOOKUP = {
    0: torch.uint8,
    1: torch.int8,
    2: torch.int16,
    3: torch.int32,
    4: torch.int64,
    5: torch.float16,
    6: torch.float32,
    7: torch.float64,
    8: torch.complex32,
    9: torch.complex64,
    10: torch.complex32,
    11: torch.bool,
    15: torch.bfloat16,
    # TODO(jansel): add quantized types?
    #  _(c10::qint8, QInt8) /* 12 */
    # _(c10::quint8, QUInt8) /* 13 */
    # _(c10::qint32, QInt32) /* 14 */
    # _(c10::quint4x2, QUInt4x2) /* 16 */
    # _(c10::quint2x4, QUInt2x4) /* 17 */
}


def decode_dtype(dtype: int):
    if not isinstance(dtype, int):
        return dtype
    assert dtype in DTYPE_ID_LOOKUP, f"id {dtype} missing from DTYPE_ID_LOOKUP"
    dtype = DTYPE_ID_LOOKUP[dtype]
    return dtype


def is_integer_type(x):
    if isinstance(x, TensorBox):
        return is_integer_dtype(x.get_dtype()) or is_boolean_dtype(x.get_dtype())
    elif isinstance(x, sympy.Symbol):
        return x.is_integer is True
    else:
        return isinstance(x, int)


def is_boolean_type(x):
    if isinstance(x, TensorBox):
        return is_boolean_dtype(x.get_dtype())
    else:
        return isinstance(x, bool)


def get_promoted_dtype(*args, type_promotion_kind: ELEMENTWISE_TYPE_PROMOTION_KIND):
    def construct_input(inp):
        if isinstance(inp, (Number, sympy.Symbol)):
            return inp
        else:
            assert hasattr(inp, "get_dtype")
            dim = len(inp.get_size())
            # construct a tmp tensor to feed into torch.result_type
            return torch.zeros([1] * dim, dtype=inp.get_dtype())

    inps = [construct_input(arg) for arg in args]
    _, dtype = elementwise_dtypes(*inps, type_promotion_kind=type_promotion_kind)
    return dtype


def get_overloads(aten_fn):
    if not isinstance(aten_fn, (list, tuple)):
        aten_fn = [aten_fn]
    else:
        aten_fn = list(aten_fn)

    for fn in list(aten_fn):
        if isinstance(fn, torch._ops.OpOverloadPacket):
            for overload in fn.overloads():
                other_fn = getattr(fn, overload)
                if other_fn not in lowerings:
                    aten_fn.append(other_fn)

    return aten_fn


def transform_args(args, broadcast, type_promotion_kind, convert_input_to_bool):
    indices = [i for i, x in enumerate(args) if isinstance(x, TensorBox)]
    if (type_promotion_kind or convert_input_to_bool) and indices:
        if convert_input_to_bool:
            dtype = torch.bool
        else:
            # FIXME that's a crude approximation for promoting args
            promoting_args = [
                a for a in args if isinstance(a, Number) or hasattr(a, "get_dtype")
            ]
            dtype = get_promoted_dtype(
                *promoting_args, type_promotion_kind=type_promotion_kind
            )
        # sometimes args are an immutable list so we can't mutate them
        new_args = []
        for i in range(len(args)):
            if i in indices:
                new_args.append(to_dtype(args[i], dtype))
            elif isinstance(args[i], ir.Constant):
                new_args.append(
                    ir.Constant(args[i].value, dtype, args[indices[0]].get_device())
                )
            else:
                new_args.append(args[i])
        args = new_args
    if broadcast and indices:
        for i, x in zip(indices, broadcast_tensors(*[args[i] for i in indices])):
            args[i] = x
        for i in range(len(args)):
            if isinstance(args[i], ir.Constant):
                args[i] = ExpandView.create(args[i], list(args[indices[0]].get_size()))

    return args


def _register_foreach_lowering(aten_fn, decomp_fn):
    """
    Add a foreach lowering to lowerings dict.

    Arguments:
        aten_fn: torch.ops.aten.* fn we are lowering
        decomp_fn: alternate implementation on our IR
        broadcast: True to apply broadcasting to tensor inputs
        type_promotion_kind: kind of type promotion applied to tensor inputs, `None` means no type promotion
        convert_input_to_bool: some logical ops require inputs are converted to bool
    """

    @functools.wraps(decomp_fn)
    def wrapped(*args, **kwargs):
        assert len(args) <= 2
        out = decomp_fn(*args, **kwargs)
        validate_ir(out)
        return out

    aten_fns = get_overloads(aten_fn)
    foreach_ops.update(aten_fns)
    lowerings.update({fn: wrapped for fn in aten_fns})
    return wrapped


def _register_lowering(
    aten_fn, decomp_fn, broadcast, type_promotion_kind, convert_input_to_bool
):
    """
    Add a lowering to lowerings dict

    Arguments:
        aten_fn: torch.ops.aten.* fn we are lowering
        decomp_fn: alternate implementation on our IR
        broadcast: True to apply broadcasting to tensor inputs
        type_promotion_kind: kind of type promotion applied to tensor inputs, `None` means no type promotion
        convert_input_to_bool: some logical ops require inputs are converted to bool
    """

    @functools.wraps(decomp_fn)
    def wrapped(*args, **kwargs):
        args = list(args)
        unpacked = False
        # TODO maybe we need to use pytrees here
        if len(args) == 1 and isinstance(args[0], (list, tuple)):
            unpacked = True
            args = args[0]

        # explicitly assert for "out=" ops for better error messages
        assert not any(
            x == "out" for x in kwargs.keys()
        ), "out= ops aren't yet supported"
        # kwargs tensors not supported yet unless it's a fallback op
        assert not any(isinstance(x, TensorBox) for x in kwargs.values()) or all(
            fn in fallbacks for fn in aten_fn
        )

        args = transform_args(
            args, broadcast, type_promotion_kind, convert_input_to_bool
        )

        if unpacked:
            args = [args]

        out = decomp_fn(*args, **kwargs)
        validate_ir(out)

        return out

    aten_fn = get_overloads(aten_fn)

    lowerings.update({fn: wrapped for fn in aten_fn})
    return wrapped


def register_lowering(
    aten_fn,
    broadcast=False,
    type_promotion_kind=ELEMENTWISE_TYPE_PROMOTION_KIND.DEFAULT,
    convert_input_to_bool=False,
):
    """
    Shim to support decorator syntax.
    """
    return functools.partial(
        _register_lowering,
        aten_fn,
        broadcast=broadcast,
        type_promotion_kind=type_promotion_kind,
        convert_input_to_bool=convert_input_to_bool,
    )


def broadcast_symbolic_shapes(a, b):
    """
    Broadcasting logic based on symbolic shapes.

    We give the shapes 0 and 1 concrete values, while all other shapes
    are symbolic sympy formulas.
    """
    output = []
    for a, b in itertools.zip_longest(
        reversed(a), reversed(b), fillvalue=sympy.Integer(1)
    ):
        if b == 1:
            output.append(a)
        elif a == 1:
            output.append(b)
        else:
            V.graph.sizevars.guard_equals(a, b)
            if len(sympy.expand(b).free_symbols) < len(sympy.expand(a).free_symbols):
                output.append(b)  # prefer shorter formula
            else:
                output.append(a)
    return tuple(reversed(output))


def promote_constants(inputs, override_return_dtype=None):
    if not any(isinstance(x, (sympy.Expr, int, float)) for x in inputs):
        return inputs
    if all(isinstance(x, (int, float, sympy.Symbol)) for x in inputs):
        dtype = override_return_dtype or get_promoted_dtype(
            *inputs, type_promotion_kind=ELEMENTWISE_TYPE_PROMOTION_KIND.DEFAULT
        )

        def const_func(x):
            if isinstance(x, sympy.Symbol):
                return ir.IndexingConstant(x, dtype, decode_device(None))
            else:
                return ir.Constant(x, dtype, decode_device(None))

        return [const_func(x) for x in inputs]
    ex = next(x for x in inputs if isinstance(x, (TensorBox, ExpandView)))
    out = []
    for x in inputs:
        if isinstance(x, (int, float)):
            out.append(
                ExpandView.create(
                    ir.Constant(x, ex.get_dtype(), ex.get_device()), list(ex.get_size())
                )
            )
        elif isinstance(x, sympy.Expr):
            out.append(IndexingConstant(x, ex.get_dtype(), ex.get_device()))
        else:
            out.append(x)

    return out


def make_pointwise(
    fn,
    override_return_dtype=None,
    override_device=None,
    override_fn_when_input_bool=None,
    override_fn_when_cuda_float64=None,
    allow_alpha=False,
):
    def inner(*inputs: List[TensorBox], alpha=None):
        inputs = promote_constants(inputs, override_return_dtype)
        if allow_alpha:
            if alpha is not None and alpha != 1:
                inputs = list(inputs)
                inputs[-1] = mul(inputs[-1], alpha)
        else:
            assert alpha is None
        loaders = [x.make_loader() for x in inputs]
        ranges = inputs[0].get_size()
        dtype = override_return_dtype or inputs[0].get_dtype()
        is_cuda = decode_device(inputs[0].get_device()).type == "cuda"

        for other in inputs[1:]:
            assert isinstance(other, ir.BaseConstant) or len(ranges) == len(
                other.get_size()
            ), f"ndim mismatch {fn} {ranges} {other.get_size()}"

        def inner_fn(index):
            assert len(index) == len(ranges), f"wrong ndim {index} {ranges}"
            if dtype == torch.bool and override_fn_when_input_bool is not None:
                return override_fn_when_input_bool(*[load(index) for load in loaders])
            elif override_fn_when_cuda_float64 and is_cuda and dtype == torch.float64:
                return override_fn_when_cuda_float64(*[load(index) for load in loaders])
            else:
                return fn(*[load(index) for load in loaders])

        if not override_device:
            device = None
            for i in inputs:
                if i.get_device().type == "cuda":
                    device = i.get_device()
                    break
            if not device:
                device = inputs[0].get_device()

        device = override_device or device

        return Pointwise.create(
            device=device,
            dtype=dtype,
            inner_fn=inner_fn,
            ranges=ranges,
        )

    return inner


def make_foreach_pointwise(pw_fn, allow_alpha=False):
    def inner(*inputs: List[List[TensorBox]], alpha=1):
        def is_dynamic(*args):
            return any(
                isinstance(t, TensorBox)
                and any(x.free_symbols for x in t.data.get_size())
                for t in args
            )

        def has_type_promotion(*args):
            if len(args) < 2:
                return False
            else:
                dtype = None
                for t in args:
                    if isinstance(t, TensorBox):
                        if dtype is None:
                            dtype = t.data.get_dtype()
                        elif dtype != t.data.get_dtype():
                            return True
                return False

        # group by device, whether any of the inputs are dynamic, and whether their types match
        # (proxy for type promotion)
        # Note: we'll fallback on type promotion until
        # https://github.com/openai/triton/commit/9820899b3845e461d9031dba66062efade65d420
        # is in the pytorch triton version
        def group_args(arg_pairs):
            out = defaultdict(list)
            for i, args in enumerate(arg_pairs):
                use_foreach = not (is_dynamic(*args) or has_type_promotion(*args))
                device = None
                for t in args:
                    if isinstance(t, TensorBox):
                        device = t.data.get_device()
                        break
                assert (
                    device is not None
                ), "foreach op should have at least one tensor arg"
                out[(device, use_foreach)].append((i, args))
            return out

        realize_outputs = False
        for node in V.graph.current_node.users:
            for user in node.users:
                if not (user.op == "call_function" and user.target in foreach_ops):
                    realize_outputs = True

        a_list_input = None
        for input in inputs:
            if isinstance(input, (list, tuple)):
                a_list_input = input
                break
        assert (
            a_list_input is not None
        ), "at least one input must be a list to a foreach op"

        # broadcast scalar inputs to match length of list inputs
        broadcast_inputs = []
        for input in inputs:
            if not isinstance(input, (list, tuple)):
                broadcast_inputs.append([input] * len(a_list_input))
            else:
                broadcast_inputs.append(input)

        groups = group_args(zip(*broadcast_inputs))

        outputs = [None] * len(a_list_input)
        for (device, use_foreach), group in groups.items():
            buffer_list = []
            for (
                output_ind,
                args,
            ) in group:
                if allow_alpha:
                    output = pw_fn(*args, alpha=alpha)
                else:
                    output = pw_fn(*args)

                outputs[output_ind] = output

                if device.type == "cuda" and use_foreach and realize_outputs:
                    buffer_list.append(output.realize())

            if buffer_list:
                V.graph.register_list(buffer_list)

        assert all(x is not None for x in outputs)
        return outputs

    return inner


@register_lowering(prims.convert_element_type, type_promotion_kind=None)
def to_dtype(x: TensorBox, dtype: torch.dtype):
    if x.get_dtype() == dtype:
        return x

    def _to_dtype(x):
        return ops.to_dtype(x, dtype)

    return make_pointwise(_to_dtype, override_return_dtype=dtype)(x)


@register_lowering(aten.view.dtype, type_promotion_kind=None)
def to_dtype_bitcast(x: TensorBox, dtype: torch.dtype):
    if x.get_dtype() == dtype:
        return x

    def _get_primitive_bitwidth(dtype):
        if dtype.is_floating_point:
            return torch.finfo(dtype).bits
        else:
            return torch.iinfo(dtype).bits

    src_bits = _get_primitive_bitwidth(x.get_dtype())
    dst_bits = _get_primitive_bitwidth(dtype)
    if src_bits != dst_bits:
        raise NotImplementedError(
            f"bitcast {x.get_dtype()} to different bitwidth type {dtype} is not supported yet."
        )

    def _to_dtype_bitcast(x):
        return ops.to_dtype_bitcast(x, dtype)

    return make_pointwise(_to_dtype_bitcast, override_return_dtype=dtype)(x)


@register_lowering(prims.device_put, type_promotion_kind=None)
def to_device(x: TensorBox, device: torch.device):
    device = decode_device(device)
    if x.get_device() == device:
        return x
    return TensorBox.create(ir.DeviceCopy.create(x, device))


def register_pointwise(
    aten_fn,
    name=None,
    broadcast=True,
    type_promotion_kind=ELEMENTWISE_TYPE_PROMOTION_KIND.DEFAULT,
    convert_input_to_bool=False,
    override_return_dtype=None,
    override_fn_when_input_bool=None,
    allow_alpha=False,
    use_libdevice_for_f64=False,
):
    """A pointwise function that maps ops.{name} to inputs"""
    name = name or aten_fn.__name__
    fn = ops_wrapper(name)
    if use_libdevice_for_f64:
        fn_libdevice = ops_wrapper("libdevice_" + name)
    if override_fn_when_input_bool is not None:
        override_fn_when_input_bool = ops_wrapper(override_fn_when_input_bool)

    fn = make_pointwise(
        fn,
        override_return_dtype=override_return_dtype,
        override_fn_when_input_bool=override_fn_when_input_bool,
        override_fn_when_cuda_float64=fn_libdevice if use_libdevice_for_f64 else None,
        allow_alpha=allow_alpha,
    )
    fn = register_lowering(
        aten_fn,
        broadcast=broadcast,
        type_promotion_kind=type_promotion_kind,
        convert_input_to_bool=convert_input_to_bool,
    )(fn)

    if hasattr(prims, name):
        register_lowering(
            getattr(prims, name),
            type_promotion_kind=None,
            convert_input_to_bool=convert_input_to_bool,
        )(fn)
    return fn


def register_foreach_pointwise(
    aten_fn,
    pointwise_lowering_fn,
    allow_alpha=False,
):
    fn = make_foreach_pointwise(pointwise_lowering_fn, allow_alpha=allow_alpha)
    fn = _register_foreach_lowering(aten_fn, fn)
    return fn


@register_lowering(aten.where, broadcast=False, type_promotion_kind=None)
def where(cond, a, b):
    def fn(*args):
        return ops.where(*args)

    if isinstance(a, (float, int)):
        a = constant_like(a)(b)
    if isinstance(b, (float, int)):
        b = constant_like(b)(a)

    args = [cond, a, b]
    dtype = get_promoted_dtype(
        args[1], args[2], type_promotion_kind=ELEMENTWISE_TYPE_PROMOTION_KIND.DEFAULT
    )
    indices = [i for i, x in enumerate(args) if isinstance(x, TensorBox)]
    for i, x in zip(indices, broadcast_tensors(*[args[i] for i in indices])):
        args[i] = x
    for i in range(len(args)):
        if isinstance(args[i], ir.Constant):
            args[i] = ExpandView.create(args[i], list(args[indices[0]].get_size()))
    return make_pointwise(fn, override_return_dtype=dtype)(
        args[0], to_dtype(args[1], dtype), to_dtype(args[2], dtype)
    )


@register_lowering(aten.broadcast_tensors, broadcast=False, type_promotion_kind=None)
def broadcast_tensors(*inputs):
    if len(inputs) == 1 and isinstance(inputs[0], (list, tuple)):
        return broadcast_tensors(*inputs[0])
    target = functools.reduce(
        broadcast_symbolic_shapes, [x.get_size() for x in inputs], ()
    )
    outputs = []
    for x in inputs:
        sizes = x.get_size()
        if len(sizes) != len(target) or any(
            ((a == 1 and b != 1) or (a != 1 and b == 1)) for a, b in zip(sizes, target)
        ):
            x = expand(x, target)
        outputs.append(x)
    return outputs


@register_lowering([aten.alias, aten.detach, aten.detach_, aten.lift, prims.view_of])
def nop(x):
    return x  # AOT autograd handles this for us


if hasattr(aten, "lift_fresh"):
    register_lowering(aten.lift_fresh)(nop)


@register_lowering(aten.squeeze, type_promotion_kind=None)
def squeeze(x, dim=None):
    assert isinstance(x, TensorBox)
    if dim is None:
        return TensorBox(SqueezeView.create(x.data))

    dim = canonicalize_dims(len(x.get_size()), dim)
    dims = set((dim,) if not isinstance(dim, tuple) else dim)

    new_shape = []
    for d, s in enumerate(x.get_size()):
        if not (d in dims and V.graph.sizevars.shape_env.evaluate_expr(sympy.Eq(s, 1))):
            new_shape.append(s)

    # squeeze does nothing if the size isn't 1
    return view(x, new_shape) if new_shape != x.get_size() else x


@register_lowering(aten.squeeze_copy, type_promotion_kind=None)
def squeeze_copy(x, dim=None):
    return clone(squeeze(x, dim))


@register_lowering([aten.squeeze_])
def squeeze_(x, dim=None):
    val = squeeze(x, dim)
    assert isinstance(x, TensorBox)
    assert isinstance(val, TensorBox)
    x.data = val.data
    return x


@register_lowering(aten.isinf)
def isinf(x):
    if is_integer_type(x):
        return full_like(x, False, dtype=torch.bool)
    fn = ops_wrapper("isinf")
    return make_pointwise(fn, override_return_dtype=torch.bool)(x)


@register_lowering(aten.isnan)
def isnan(x):
    if is_integer_type(x):
        return full_like(x, False, dtype=torch.bool)
    fn = ops_wrapper("isnan")
    return make_pointwise(fn, override_return_dtype=torch.bool)(x)


@register_lowering(aten.ceil)
def ceil(x):
    if is_integer_type(x):
        return x
    fn = ops_wrapper("ceil")
    return make_pointwise(fn)(x)


@register_lowering(aten.floor)
def floor(x):
    if is_integer_type(x):
        return x
    fn = ops_wrapper("floor")
    return make_pointwise(fn)(x)


@register_lowering(aten.round)
def round(x):
    if is_integer_type(x):
        return x
    fn = ops_wrapper("round")
    return make_pointwise(fn)(x)


@register_lowering(aten.trunc)
def trunc(x):
    if is_integer_type(x):
        return x
    fn = ops_wrapper("trunc")
    return make_pointwise(fn)(x)


@register_lowering(aten.expand, type_promotion_kind=None)
def expand(x, sizes):
    (x,) = promote_constants([x])
    if isinstance(x, ir.BaseConstant):
        return ExpandView.create(x, tuple(sizes))
    assert isinstance(x, TensorBox)
    assert isinstance(sizes, (list, tuple))
    if tuple(x.get_size()) == tuple(sizes):
        return x

    x_size_product = V.graph.sizevars.size_hint(sympy_product(x.get_size()))
    if x_size_product > 0:
        # maybe realize input before broadcasting it
        x.mark_reuse(V.graph.sizevars.size_hint(sympy_product(sizes)) // x_size_product)
    return TensorBox(ExpandView.create(x.data, tuple(sizes)))


@register_lowering(prims.broadcast_in_dim, type_promotion_kind=None)
def broadcast_in_dim(a, shape, broadcast_dimensions):
    s = list(shape)
    for broadcast_dimension in broadcast_dimensions:
        s[broadcast_dimension] = -1

    v = a
    for idx, x in enumerate(s):
        if x != -1:
            v = unsqueeze(v, idx)

    return expand(v, shape)


@register_lowering(aten.expand_as, type_promotion_kind=None)
def expand_as(x, y):
    return expand(x, y.get_size())


@register_lowering(aten.repeat)
def repeat(x, repeats):
    old_size = list(x.get_size())
    if len(repeats) > len(old_size):
        old_size = [sympy.Integer(1)] * (len(repeats) - len(old_size)) + old_size
        x = view(x, list(old_size))
    assert len(repeats) == len(x.get_size())

    new_size = list(x.get_size())

    for i in range(len(repeats)):
        assert repeats[i] != 0
        if repeats[i] != 1:
            new_size[i] = new_size[i] * repeats[i]

    if all((a == 1 or b == 1) for a, b in zip(repeats, old_size)):
        return expand(x, new_size)

    def inner_fn(index):
        assert len(index) == len(repeats)
        index = list(index)
        for i in range(len(repeats)):
            if repeats[i] != 1:
                if old_size[i] == 1:
                    index[i] = sympy.Integer(0)
                else:
                    index[i] = ModularIndexing(index[i], 1, old_size[i])
        return x_loader(index)

    old_size_product = V.graph.sizevars.size_hint(sympy_product(old_size))
    if old_size_product > 0:
        # maybe realize the input
        x.mark_reuse(
            V.graph.sizevars.size_hint(sympy_product(new_size)) // old_size_product
        )

    x_loader = x.make_loader()
    return Pointwise.create(
        device=x.get_device(),
        dtype=x.get_dtype(),
        inner_fn=inner_fn,
        ranges=list(new_size),
    )


@register_lowering(aten._unsafe_view, type_promotion_kind=None)
@register_lowering(aten.view, type_promotion_kind=None)
@register_lowering(aten.reshape, type_promotion_kind=None)
def view(x, sizes):
    assert isinstance(x, TensorBox)
    assert isinstance(sizes, (list, tuple))
    return TensorBox(View.create(x.data, sizes))


@register_lowering(aten.permute, type_promotion_kind=None)
def permute(x, dims):
    assert isinstance(x, TensorBox)
    assert isinstance(dims, (list, tuple))
    return TensorBox(PermuteView.create(x.data, tuple(dims)))


@register_lowering(aten.slice, type_promotion_kind=None)
def slice_(x, dim=0, start=0, end=2**63, step=1):
    assert isinstance(x, TensorBox)
    dim = _validate_dim(x, dim, 0)
    dim_size = x.get_size()[dim]
    if V.graph.sizevars.shape_env.evaluate_expr(sympy.Lt(start + dim_size, 0)):
        start = 0
    if V.graph.sizevars.shape_env.evaluate_expr(sympy.Lt(end + dim_size, 0)):
        end = 0
    return TensorBox(ir.SliceView.create(x.data, dim, start, end, step))


@register_lowering(aten.roll, type_promotion_kind=None)
def roll(a, shifts, dims=tuple()):
    """
    This is based on torch._refs.roll(), but uses ModularIndexing().

    We can't use the ref here because it is based on multiple calls to
    torch.cat() that this will result in terrible code.
    """
    # ATen specifies int[1] type for shifts and dims which expands integers to tuples of length 1
    if not isinstance(shifts, Iterable):
        shifts = (shifts,)
    if not isinstance(dims, Iterable):
        dims = (dims,)
    dims = [_validate_dim(a, d) for d in dims]

    if sympy_product(a.get_size()) == 0:
        return clone(a)

    len_shifts = len(shifts)
    len_dims = len(dims)
    if len_shifts != 1 or len_dims != 1:
        if len_shifts == 0:
            raise RuntimeError("`shifts` required")
        # Takes care of the case when dims is not specified (default)
        # By default, the tensor is flattened before shifting, after which the original shape is restored
        if len_dims == 0 and len_shifts == 1:
            flat = view(a, [sympy_product(a.get_size())])
            rolled = roll(flat, shifts, 0)
            return view(rolled, list(a.get_size()))
        if len_shifts != len_dims:
            raise RuntimeError(
                f"shifts and dimensions must align. shifts: {len_shifts}, dims: {len_dims}"
            )
        tail_shifts = shifts[1:]
        tail_dims = dims[1:]
        first_dim_rolled = roll(a, shifts[0], dims[0])
        return roll(first_dim_rolled, tail_shifts, tail_dims)

    (dim,) = dims
    # TODO: Avoid guarding on shape here
    size = V.graph.sizevars.guard_static_shape(a.get_size()[dim])
    start = (size - shifts[0]) % size
    a_loader = a.make_loader()

    def fn(index):
        index = list(index)
        index[dim] = ModularIndexing(
            index[dim] + start, sympy.Integer(1), sympy.expand(size)
        )
        return a_loader(index)

    return Pointwise.create(
        device=a.get_device(),
        dtype=a.get_dtype(),
        inner_fn=fn,
        ranges=a.get_size(),
    )


@register_lowering(aten.as_strided, type_promotion_kind=None)
def as_strided(x, size, stride, storage_offset=None):
    if isinstance(x, TensorBox) and isinstance(x.data, ir.BaseView):
        # as_strided ignores views
        x = x.data.unwrap_view()
    x.realize()
    if not ir.is_storage_and_layout(x):
        raise NotImplementedError(f"unrealized as_strided({x}, ...)")
    storage, old_layout = ir.as_storage_and_layout(x)
    new_layout = ir.FixedLayout(
        old_layout.device,
        old_layout.dtype,
        [sympy.expand(s) for s in size],
        [sympy.expand(s) for s in stride],
        sympy.expand(storage_offset or 0),
    )
    return TensorBox(ir.ReinterpretView(storage, new_layout))


@register_lowering(aten.as_strided_, type_promotion_kind=None)
def as_strided_(x, size, stride, storage_offset=None):
    assert isinstance(x, TensorBox)
    x.data = as_strided(x, size, stride, storage_offset).data
    return x


@register_lowering(aten.as_strided_copy, type_promotion_kind=None)
def as_strided_copy(x, size, stride, storage_offset=None):
    result = as_strided(x, size, stride, storage_offset)
    return clone(result)


def _fused_cat_kernel(inputs, dim):
    loaders = [t.make_loader() for t in inputs]
    dim_sizes = [t.get_size()[dim] for t in inputs]
    dtype = inputs[0].get_dtype()
    device = inputs[0].get_device()
    assert all(t.get_dtype() == dtype for t in inputs)
    assert all(t.get_device() == device for t in inputs)

    def inner_fn(idx):
        dim_idx = ops.index_expr(idx[dim], torch.int64)

        cur_start_idx = 0
        result = None
        for i, size in enumerate(dim_sizes):
            if i == 0:
                end = ops.index_expr(cur_start_idx + size, torch.int64)
                mask = dim_idx < end
            elif i == len(dim_sizes) - 1:
                start = ops.index_expr(cur_start_idx, torch.int64)
                mask = dim_idx >= start
            else:
                start = ops.index_expr(cur_start_idx, torch.int64)
                end = ops.index_expr(cur_start_idx + size, torch.int64)
                mask = ops.logical_and(dim_idx >= start, dim_idx < end)

            cur_idx = list(idx)
            cur_idx[dim] = idx[dim] - cur_start_idx
            cur_load = ops.masked(mask, lambda: loaders[i](cur_idx), 0)

            cur_start_idx += size

            if result is None:
                result = cur_load
            else:
                result = ops.where(mask, cur_load, result)

        return result

    output_size = list(inputs[0].get_size())
    output_size[dim] = sum(dim_sizes)

    return Pointwise.create(
        device=inputs[0].get_device(),
        dtype=dtype,
        inner_fn=inner_fn,
        ranges=output_size
    )


def _should_fuse_cat(inputs, dim):
    if inputs[0].get_device().type != "cuda":
        return False

    def get_read_writes(t):
        if hasattr(t, 'get_read_writes'):
            return t.get_read_writes()
        if isinstance(t, ir.BaseView):
            return get_read_writes(t.unwrap_view())
        raise NotImplementedError(f"NYI: num_reads({type(t)})")

    # In the fused kernel, we compute all inputs for each element so limit the
    # sum of all reads and op counts between inputs
    max_concat_fusion_reads = 5
    max_concat_fusion_ops = 64

    num_reads = 0
    ops_count = 0

    for t in inputs:
        rw = get_read_writes(t.data)
        num_reads += len(rw.reads)
        ops_count += len(rw.op_counts)

    return (
        num_reads <= max_concat_fusion_reads
        and ops_count <= max_concat_fusion_ops
    )


@register_lowering(aten.cat)
def cat(inputs, dim=0):

    dtype = get_promoted_dtype(
        *inputs, type_promotion_kind=ELEMENTWISE_TYPE_PROMOTION_KIND.NO_OPMATH,
    )
    inputs = [to_dtype(inp, dtype) for inp in inputs]

    dim = _validate_dim(inputs[0], dim, 0)
    dim_sizes = [t.get_size()[dim] for t in inputs]

    # Guard that shapes are compatible
    for t in inputs[1:]:
        first_size = inputs[0].get_size()
        size = t.get_size()

        assert len(size) == len(first_size)
        for i in range(len(size)):
            if i != dim:
                V.graph.sizevars.guard_equals(size[i], first_size[i])

    # Drop no-op inputs
    original_inputs = inputs
    inputs = [
        t for t in inputs
        if not V.graph.sizevars.statically_known_equals(t.get_size()[dim], 0)
    ]
    if len(inputs) == 1:
        return clone(inputs[0])
    if len(inputs) == 0:
        return zeros_like(original_inputs[0])

    if _should_fuse_cat(inputs, dim):
        return _fused_cat_kernel(inputs, dim)

    return TensorBox(ir.ConcatKernel.create(inputs, dim))


@register_lowering(aten.diagonal, type_promotion_kind=None)
def diagonal(input, offset: int = 0, dim1: int = 0, dim2: int = 1):
    original_shape = input.get_size()
    num_dims = len(original_shape)
    dim1 = canonicalize_dim(idx=dim1, rank=num_dims)
    dim2 = canonicalize_dim(idx=dim2, rank=num_dims)

    check(
        dim1 != dim2, lambda: f"diagonal dimensions cannot be identical {dim1}, {dim2}"
    )

    evaluate_expr = V.graph.sizevars.shape_env.evaluate_expr
    offset_negative = evaluate_expr(sympy.Lt(offset, 0))
    if offset_negative:
        diag_size = max(min(original_shape[dim1] + offset, original_shape[dim2]), 0)
    else:
        diag_size = max(min(original_shape[dim1], original_shape[dim2] - offset), 0)

    base_idx = (0, 0)
    if offset_negative:
        base_idx = (-offset, 0)
    else:
        base_idx = (0, offset)

    sizes = [s for i, s in enumerate(original_shape) if i not in (dim1, dim2)]
    sizes.append(diag_size)

    def reindexer(idx):
        diag_idx = idx[-1]
        original_idx = [0] * len(original_shape)
        cur_dim = 0
        for d in range(num_dims):
            if d == dim1:
                original_idx[d] = diag_idx + base_idx[0]
            elif d == dim2:
                original_idx[d] = diag_idx + base_idx[1]
            else:
                original_idx[d] = idx[cur_dim]
                cur_dim += 1

        assert cur_dim == len(original_shape) - 2
        return original_idx

    return TensorBox(ir.GenericView.create(input, sizes, reindexer))


@register_lowering(aten.diagonal_copy, type_promotion_kind=None)
def diagonal_copy(input, offset: int = 0, dim1: int = 0, dim2: int = 1):
    return clone(diagonal(input, offset, dim1, dim2))


@register_lowering(aten.diagonal_scatter, type_promotion_kind=None)
def diagonal_scatter(input, src, offset: int = 0, dim1: int = 0, dim2: int = 1):
    output = clone(input)
    target = diagonal(output, offset, dim1, dim2)
    mutate_to(target, src)
    return output


@register_lowering(aten.select, type_promotion_kind=None)
def select(x, dim, idx):
    idx = View.handle_negative_index(idx, x.get_size()[dim])
    return squeeze(slice_(x, dim, idx, idx + 1), dim)


@register_lowering(aten.split, type_promotion_kind=None)
def split(x, sizes, dim=0):
    dim = _validate_dim(x, dim, 0)
    x_size = V.graph.sizevars.guard_static_shape(x.get_size()[dim])
    if isinstance(sizes, sympy.Expr):
        # TODO: We don't have to guard on sizes per se, but the number
        # of splits must stay constant
        sizes = V.graph.sizevars.guard_static_shape(sizes)
    if isinstance(sizes, (int, sympy.Integer)):
        sizes = [sizes] * ((x_size + sizes - 1) // sizes)
    result = []
    start = 0
    for size in sizes:
        end = start + size
        result.append(slice_(x, dim, start, end))
        start = end
    return result


@register_lowering(aten.split_with_sizes, type_promotion_kind=None)
def split_with_sizes(x, sizes, dim=0):
    return split(x, sizes, dim)


@register_lowering(aten.unbind, type_promotion_kind=None)
def unbind(x, dim=0):
    dim = _validate_dim(x, dim, 0)
    x_size = V.graph.sizevars.guard_static_shape(x.get_size()[dim])
    result = []
    for i in range(x_size):
        result.append(select(x, dim, i))
    return result


@register_lowering(aten.unsqueeze, type_promotion_kind=None)
def unsqueeze(x, dim):
    dim = _validate_dim(x, dim, 1)
    new_shape = list(x.get_size())
    new_shape.insert(dim, sympy.Integer(1))
    return view(x, new_shape)


@register_lowering(aten.unsqueeze_, type_promotion_kind=None)
def unsqueeze_(x, dim):
    val = unsqueeze(x, dim)
    assert isinstance(x, TensorBox)
    assert isinstance(val, TensorBox)
    x.data = val.data
    return x


def _validate_dim(x, dim, offset=0):
    assert isinstance(dim, int)
    ndim = len(x.get_size())
    if dim < 0:
        dim += ndim + offset
    assert 0 <= dim < ndim + offset
    return dim


@register_lowering(aten.glu)
def glu(x, dim=-1):
    dim = _validate_dim(x, dim, 0)
    # TODO: don't guard on static shape here
    new_len = V.graph.sizevars.guard_static_shape(x.get_size()[dim]) // 2
    a = slice_(x, dim, 0, new_len)
    b = slice_(x, dim, new_len, new_len * 2)
    return mul(a, sigmoid(b))


def register_onednn_fusion_ops():
    if torch._C._has_mkldnn:
        cpu_needs_realized_inputs = [
            torch.ops.mkldnn._convolution_pointwise,
            torch.ops.mkldnn._convolution_pointwise_,
            torch.ops.mkldnn._convolution_transpose_pointwise,
            torch.ops.mkldnn._linear_pointwise,
        ]

        @register_lowering(torch.ops.mkldnn._convolution_pointwise)
        def convolution_unary(
            x: TensorBox,
            weight: TensorBox,
            bias: TensorBox,
            padding,
            stride,
            dilation,
            groups,
            attr,
            scalars,
            algorithm,
        ):
            return TensorBox.create(
                ir.ConvolutionUnary.create(
                    x,
                    weight,
                    bias,
                    padding,
                    stride,
                    dilation,
                    groups,
                    attr,
                    scalars,
                    algorithm,
                )
            )

        @register_lowering(torch.ops.mkldnn._convolution_pointwise.binary)
        def convolution_binary(
            x: TensorBox,
            other: TensorBox,
            weight: TensorBox,
            bias: TensorBox,
            padding,
            stride,
            dilation,
            groups,
            binary_attr,
            binary_alpha,
            unary_attr,
            unary_scalars,
            unary_algorithm,
        ):
            return TensorBox.create(
                ir.ConvolutionBinary.create(
                    x,
                    other,
                    weight,
                    bias,
                    padding,
                    stride,
                    dilation,
                    groups,
                    binary_attr,
                    binary_alpha,
                    unary_attr,
                    unary_scalars,
                    unary_algorithm,
                )
            )

        @register_lowering(torch.ops.mkldnn._convolution_pointwise_.binary)
        def convolution_binary_inplace(
            x: TensorBox,
            other: TensorBox,
            weight: TensorBox,
            bias: TensorBox,
            padding,
            stride,
            dilation,
            groups,
            binary_attr,
            binary_alpha,
            unary_attr,
            unary_scalars,
            unary_algorithm,
        ):
            return TensorBox.create(
                ir.ConvolutionBinaryInplace.create(
                    x,
                    other,
                    weight,
                    bias,
                    padding,
                    stride,
                    dilation,
                    groups,
                    binary_attr,
                    binary_alpha,
                    unary_attr,
                    unary_scalars,
                    unary_algorithm,
                )
            )

        @register_lowering(torch.ops.mkldnn._linear_pointwise)
        def linear_unary(
            x: TensorBox, w: TensorBox, b: TensorBox, attr, scalars, algorithm
        ):
            return TensorBox.create(
                ir.LinearUnary.create(x, w, b, attr, scalars, algorithm)
            )

        @register_lowering(torch.ops.mkldnn._linear_pointwise.binary)
        def linear_binary(x: TensorBox, y: TensorBox, w: TensorBox, b: TensorBox, attr):
            return TensorBox.create(ir.LinearBinary.create(x, y, w, b, attr))

        @register_lowering(torch.ops.mkldnn._convolution_transpose_pointwise)
        def convolution_transpose_unary(
            x: TensorBox,
            weight: TensorBox,
            bias: TensorBox,
            padding,
            output_padding,
            stride,
            dilation,
            groups,
            attr,
            scalars,
            algorithm,
        ):
            return TensorBox.create(
                ir.ConvolutionTransposeUnary.create(
                    x,
                    weight,
                    bias,
                    padding,
                    output_padding,
                    stride,
                    dilation,
                    groups,
                    attr,
                    scalars,
                    algorithm,
                )
            )

        if torch._C.has_mkl:
            cpu_needs_realized_inputs.append(torch.ops.mkl._mkl_linear)

            @register_lowering(torch.ops.mkl._mkl_linear)
            def mkl_packed_linear(
                x: TensorBox,
                packed_w: TensorBox,
                orig_w: TensorBox,
                b: TensorBox,
                batch_size,
            ):
                result = TensorBox.create(
                    ir.MKLPackedLinear.create(x, packed_w, orig_w, batch_size)
                )
                if b is not None:
                    result = add(result, b)
                return result

        add_needs_realized_inputs(cpu_needs_realized_inputs)
    else:
        pass


register_onednn_fusion_ops()


def fallback_handler(kernel, add_to_fallback_set=True):
    if add_to_fallback_set:
        fallbacks.add(kernel)

    def handler(*args, **kwargs):
        return pytree.tree_map(
            TensorBox.create, ir.FallbackKernel.create(kernel, *args, **kwargs)
        )

    return handler


@functools.lru_cache(None)
def _warn_complex_not_supported():
    warnings.warn(
        "Torchinductor does not support code generation for complex operators. Performance may be worse than eager."
    )


# There are some types (CPU) which we accept as input but not as
# output.
def unsupported_input_tensor(t: torch._subclasses.FakeTensor):
    "Do not support reading or writing to this tensor"
    if t.is_complex():
        _warn_complex_not_supported()
        return True
    return False


def unsupported_output_tensor(t: torch._subclasses.FakeTensor):
    "Do not support writing tensor but can read from it"
    if unsupported_input_tensor(t):
        return True
    return t.is_cpu and config.disable_cpp_codegen


def fallback_node_due_to_unsupported_type(node: torch.fx.Node, allow_cpu_inputs=True):
    # Custom fallback lowering
    if node.target is aten.view_as_complex.default:
        return False

    def check_skip_condition(node, is_output):
        if not isinstance(node, torch.fx.Node):
            return False

        if "val" not in node.meta:
            return False

        for meta in tree_flatten(node.meta["val"])[0]:
            if not isinstance(meta, torch._subclasses.FakeTensor):
                continue

            if is_output:
                if unsupported_output_tensor(meta):
                    return True
            else:
                if unsupported_input_tensor(meta):
                    return True

        return False

    # only skip codegen if there is a cpu output, not input
    for arg in tree_flatten((node.args, node.kwargs))[0]:
        if check_skip_condition(arg, is_output=False):
            return True

    return check_skip_condition(node, is_output=True)


def make_fallback(kernel, layout_constraint=None, warn=True):
    assert (
        kernel not in decompositions
    ), f"both a fallback and a decomp for same kernel: {kernel}"
    if get_decompositions([kernel]) and warn and bool(os.getenv("CI")):
        # Note: 'warn' is holdover from when this was a warning, but for ops that previously
        # set warn=False we do not want a CI error.
        # Ignore the 'suppress errors' configs in CI, as this particular warning happens on startup anyway and is not
        # likely to be triggered preferentially on one CI config over another.
        if torch._dynamo.config.suppress_errors:
            torch._dynamo.config.suppress_errors = False
            log.warning(
                "A make_fallback error occured in suppress_errors config,"
                " and suppress_errors is being disabled to surface it."
            )
        raise AssertionError(
            f"make_fallback({kernel}): a decomposition exists, we should switch to it."
            " To fix this error, either add a decomposition to core_aten_decompositions (preferred)"
            " or inductor_decompositions, and delete the corresponding `make_fallback` line."
            " Get help from the inductor team if unsure, don't pick arbitrarily to unblock yourself.",
        )

    add_needs_realized_inputs(kernel)
    if layout_constraint is not None:
        add_layout_constraint(kernel, layout_constraint)
    return register_lowering(kernel, type_promotion_kind=None)(fallback_handler(kernel))


def philox_rand_offset(shape):
    """
    TorchInductor offset calculation differs from PyTorch eager offset
    calculation for random ops (tl.rand vs torch.rand). In future, we should
    strive for same impl for tl.rand and torch.rand.
    """
    numel = 1
    for s in shape:
        numel = numel * s
    return tensor(numel, dtype=torch.int64)


@register_lowering(torch.ops.rngprims.philox_rand, type_promotion_kind=None)
def philox_rand(size, seed, offset, stride, device, dtype):
    # stride arg is optional and will be used in future for distributed random
    # ops. Currently, its ununsed.
    random_pos = ir.FixedLayout(
        device,
        dtype,
        size,
        ir.FlexibleLayout.contiguous_strides(size),
    ).make_indexer()
    seed_loader = seed.make_loader()
    offset_loader = offset.make_loader()

    def inner_fn(index):
        # Both seed and offset in the philox_rand op are tensors.
        # torch seed and offsets are of type int64, but tl.rand accepts int32
        seed_index_expr = ops.to_dtype(seed_loader([]), torch.int32)
        offset_index_expr = ops.to_dtype(offset_loader([]), torch.int32)
        # Get the offset'd position
        rand_index_expr = ops.add(
            ops.index_expr(random_pos(index), torch.int32), offset_index_expr
        )
        result = ops.rand(
            seed_index_expr,
            rand_index_expr,
        )
        return ops.to_dtype(result, dtype)

    random_values_node = Pointwise.create(
        device=device,
        dtype=dtype,
        inner_fn=inner_fn,
        ranges=list(size),
    )

    offset_node = philox_rand_offset(size)
    return random_values_node, offset_node


@register_lowering(aten.native_dropout, type_promotion_kind=None)
def native_dropout(x, p, train):
    assert train and p not in (0, 1), "inference should have been handled as a decomp"
    if config.fallback_random:
        return pytree.tree_map(
            TensorBox.create, ir.FallbackKernel.create(aten.native_dropout, x, p, train)
        )
    else:
        raise AssertionError("should be handled in replace_random.py")


@register_lowering(aten.bernoulli_, type_promotion_kind=None)
def bernoulli_(x, *args):
    assert config.fallback_random or x.get_device() == torch.device(
        "cpu"
    ), "this should be handled in decomps unless config.fallback_random or the device is CPU"
    x.realize()
    ir.InplaceBernoulliFallback(x, *args)
    return x


@register_lowering(aten.bernoulli.p, type_promotion_kind=None)
def bernoulli_p(x, *args):
    assert config.fallback_random or x.get_device() == torch.device(
        "cpu"
    ), "this should be handled in decomps unless config.fallback_random or the device is CPU"
    return bernoulli_(clone(x), *args)


# This shouldn't be called in general
@register_lowering(aten._foobar)
def _foobar(_):
    raise AssertionError()


@functools.lru_cache(1)
def _warn_triton_random(salt):
    developer_warning("using triton random, expect difference from eager")


def warn_triton_random():
    # only warn once per graph
    _warn_triton_random(V.graph.creation_time)


fallback_rand = fallback_handler(aten.rand)
fallback_randn = fallback_handler(aten.randn)
make_fallback(aten.randint)


@register_lowering(aten.rand)
def rand(*args, **kwargs):
    if config.fallback_random or kwargs.get("generator", None) is not None:
        return fallback_rand(*args, **kwargs)
    raise AssertionError("should have been handled in replace_random.py")


@register_lowering(aten.randn)
def randn(*args, **kwargs):
    if config.fallback_random or kwargs.get("generator", None) is not None:
        return fallback_randn(*args, **kwargs)
    raise AssertionError("should have been handled in replace_random.py")


@register_lowering(inductor_prims.force_stride_order, type_promotion_kind=None)
def inductor_force_stride_order(input_tensor, stride):
    stride_order = ir.get_stride_order(stride)
    return ir.ExternKernel.require_stride_order(input_tensor, stride_order)


@register_lowering(inductor_prims.seed, type_promotion_kind=None)
def inductor_seed(device: torch.device):
    raise AssertionError("should be handled in fuse_seed_creation_pass()")


@register_lowering(inductor_prims.seeds, type_promotion_kind=None)
def inductor_seeds(count, device):
    warn_triton_random()
    return TensorBox.create(ir.RandomSeeds(count, decode_device(device)))


@register_lowering(inductor_prims.lookup_seed, type_promotion_kind=None)
def inductor_lookup_seed(seeds, index):
    def inner_fn(_):
        return ops.load_seed(seeds.get_name(), index)

    return Pointwise.create(
        device=seeds.get_device(),
        dtype=seeds.get_dtype(),
        inner_fn=inner_fn,
        ranges=[],
    )


@register_lowering(inductor_prims.random, type_promotion_kind=None)
def inductor_random(size: List[int], seed: TensorBox, mode: str, *, offset: int = 0):
    assert not config.fallback_random
    assert mode in ("rand", "randn")
    size = [*size]
    dtype = torch.float32
    device = seed.get_device()
    random_pos = ir.FixedLayout(
        device, dtype, size, ir.FlexibleLayout.contiguous_strides(size), offset=offset
    ).make_indexer()
    seed_loader = seed.make_loader()

    def inner_fn(index):
        return getattr(ops, mode)(
            seed_loader([]),
            ops.index_expr(random_pos(index), torch.int32),
        )

    result = Pointwise.create(
        device=device,
        dtype=dtype,
        inner_fn=inner_fn,
        ranges=[*size],
    )
    result.realize()
    return result


@register_lowering(inductor_prims.randint, type_promotion_kind=None)
def inductor_randint(
    low: int, high: int, size: List[int], seed: TensorBox, *, offset: int = 0
):
    assert not config.fallback_random
    size = [*size]
    dtype = torch.int64
    device = seed.get_device()
    random_pos = ir.FixedLayout(
        device, dtype, size, ir.FlexibleLayout.contiguous_strides(size), offset=offset
    ).make_indexer()
    seed_loader = seed.make_loader()

    def inner_fn(index):
        return ops.randint64(
            seed_loader([]),
            ops.index_expr(random_pos(index), torch.int32),
            low,
            high,
        )

    return Pointwise.create(
        device=device,
        dtype=dtype,
        inner_fn=inner_fn,
        ranges=[*size],
    )


@register_lowering(inductor_prims._bucketize, type_promotion_kind=None)
def _inductor_bucketize(
    input: TensorBox,
    boundaries: TensorBox,
    *,
    out_int32: bool = False,
    right: bool = False,
):
    assert len(boundaries.get_size()) == 1

    if not (is_triton(input) and is_triton(boundaries)):
        return fallback_handler(inductor_prims._bucketize, add_to_fallback_set=False)(
            input, boundaries, out_int32=out_int32, right=right
        )

    boundaries_size = boundaries.get_size()[0]
    boundaries_loader = boundaries.make_loader()
    device = input.get_device()
    input_loader = input.make_loader()

    index_dtype = torch.int32 if out_int32 else torch.int64

    def inner_fn(index):
        val = input_loader(index)
        indices = ops.bucketize(
            val,
            boundaries.get_name(),
            boundaries_size,
            index_dtype,
            right,
        )

        return indices

    return Pointwise.create(
        device=device,
        dtype=index_dtype,
        inner_fn=inner_fn,
        ranges=input.get_size(),
    )


def require_dense(_, *args, **kwargs):
    args, kwargs = pytree.tree_map_only(
        ir.IRNode, lambda t: ir.ExternKernel.require_stride1(t), (args, kwargs)
    )
    return args, kwargs


def require_contiguous(_, *args, **kwargs):
    args, kwargs = pytree.tree_map_only(
        ir.IRNode, lambda t: ir.ExternKernel.require_contiguous(t), (args, kwargs)
    )
    return args, kwargs


def constrain_to_fx_strides(fx_node, *args, **kwargs):
    def apply_constraint(arg, fx_arg):
        if isinstance(arg, ir.IRNode):
            stride_order = ir.get_stride_order(fx_arg.meta["val"].stride())
            return ir.ExternKernel.require_stride_order(arg, stride_order)
        return arg

    args = [apply_constraint(arg, fx_arg) for arg, fx_arg in zip(args, fx_node.args)]
    kwargs = {k: apply_constraint(v, fx_node.kwargs[k]) for k, v in kwargs.items()}
    return args, kwargs


# TODO(jansel): we should implement decomps or lowerings for these
# https://github.com/pytorch/torchdynamo/issues/327
FALLBACK_ALLOW_LIST = {
    "torchvision::roi_align",
}
make_fallback(aten._adaptive_avg_pool2d_backward, require_dense)
make_fallback(aten.convolution_backward, constrain_to_fx_strides)
make_fallback(aten._cudnn_rnn, require_dense)
make_fallback(aten._cudnn_rnn_backward, require_contiguous)
make_fallback(aten.cumsum, require_dense, warn=False)
make_fallback(aten.cumprod, require_dense, warn=False)
make_fallback(aten._embedding_bag, require_contiguous)
make_fallback(aten._embedding_bag_forward_only, require_contiguous)
make_fallback(aten._flash_attention_forward)
make_fallback(aten._flash_attention_backward)
make_fallback(aten._fused_moving_avg_obs_fq_helper)
make_fallback(aten._fused_moving_avg_obs_fq_helper_functional)
make_fallback(aten.grid_sampler_2d_backward, require_dense)
make_fallback(aten.randperm)
make_fallback(aten._scaled_dot_product_efficient_attention)
make_fallback(aten._scaled_dot_product_efficient_attention_backward)
make_fallback(aten._scaled_dot_product_flash_attention)
make_fallback(aten._scaled_dot_product_flash_attention_backward)
make_fallback(aten.sort)
make_fallback(aten.sort.stable)
make_fallback(aten._sparse_coo_tensor_with_dims_and_tensors)
make_fallback(aten._thnn_fused_lstm_cell, require_dense)
make_fallback(aten.topk)
make_fallback(aten.upsample_bicubic2d_backward, require_contiguous)

make_fallback(aten.view_as_complex, require_contiguous)

# The following were added as a result of https://github.com/pytorch/pytorch/pull/94039 to pass tests
# It's not necessarily a priority to implement these
make_fallback(aten.upsample_linear1d)
make_fallback(aten.upsample_trilinear3d)
make_fallback(aten.upsample_linear1d_backward)
make_fallback(aten.upsample_trilinear3d_backward)
make_fallback(aten._adaptive_avg_pool3d)
make_fallback(aten.adaptive_max_pool2d)
make_fallback(aten.adaptive_max_pool3d)
make_fallback(aten.addbmm)
make_fallback(aten.addmv, warn=False)
make_fallback(aten.avg_pool3d)
make_fallback(aten.block_diag)
make_fallback(aten._cdist_forward)
make_fallback(aten.cummax)
make_fallback(aten.cummin)
make_fallback(aten.cumprod, warn=False)
make_fallback(aten.digamma, warn=False)
make_fallback(aten._efficientzerotensor)
make_fallback(aten._embedding_bag_per_sample_weights_backward)
make_fallback(aten.dist)
make_fallback(aten._efficientzerotensor)
make_fallback(aten._embedding_bag_per_sample_weights_backward)
make_fallback(aten.fractional_max_pool2d)
make_fallback(aten.fractional_max_pool3d)
make_fallback(aten.frexp)
make_fallback(aten.geqrf)
make_fallback(aten.histc)
make_fallback(aten.i0)
make_fallback(aten.igamma, warn=False)
make_fallback(aten.igammac, warn=False)
make_fallback(aten.isin)
make_fallback(aten.kthvalue)
make_fallback(aten.linalg_cholesky_ex)
make_fallback(aten.linalg_cross)
make_fallback(aten._linalg_det)
make_fallback(aten.linalg_householder_product)
make_fallback(aten.linalg_inv_ex)
make_fallback(aten.linalg_ldl_factor_ex)
make_fallback(aten.linalg_ldl_solve)
make_fallback(aten.linalg_lu)
make_fallback(aten.linalg_lu_factor_ex)
make_fallback(aten.linalg_lu_solve)
make_fallback(aten.linalg_matrix_exp)
make_fallback(aten.linalg_qr)
make_fallback(aten._linalg_slogdet)
make_fallback(aten._linalg_solve_ex)
make_fallback(aten.linalg_solve_triangular)
make_fallback(aten._linalg_svd)
make_fallback(aten.logcumsumexp)
make_fallback(aten.lu_unpack)
make_fallback(aten.max_pool3d_with_indices)
make_fallback(aten.max_unpool2d)
make_fallback(aten.max_unpool3d)
make_fallback(aten.median)
make_fallback(aten.mode)
make_fallback(aten.multilabel_margin_loss_forward)
make_fallback(aten.multi_margin_loss)
make_fallback(aten.nanmedian)
make_fallback(aten.ormqr)
make_fallback(aten._pdist_forward)
make_fallback(aten.pixel_shuffle)
make_fallback(aten.pixel_unshuffle)
make_fallback(aten.polygamma)
make_fallback(aten.put)
make_fallback(aten.reflection_pad1d)
make_fallback(aten.replication_pad1d)
make_fallback(aten.resize)
make_fallback(aten.resize_)
make_fallback(aten.resize_as)
make_fallback(aten.resize_as_)
make_fallback(aten.searchsorted)
make_fallback(aten.special_airy_ai)
make_fallback(aten.special_bessel_j0, warn=False)
make_fallback(aten.special_bessel_j1, warn=False)
make_fallback(aten.special_bessel_y0, warn=False)
make_fallback(aten.special_bessel_y1)
make_fallback(aten.special_chebyshev_polynomial_t)
make_fallback(aten.special_chebyshev_polynomial_u)
make_fallback(aten.special_erfcx, warn=False)
make_fallback(aten.special_hermite_polynomial_h)
make_fallback(aten.special_hermite_polynomial_he)
make_fallback(aten.special_i0e, warn=False)
make_fallback(aten.special_i1, warn=False)
make_fallback(aten.special_i1e, warn=False)
make_fallback(aten.special_laguerre_polynomial_l)
make_fallback(aten.special_modified_bessel_i0)
make_fallback(aten.special_modified_bessel_i1)
make_fallback(aten.special_modified_bessel_k0)
make_fallback(aten.special_modified_bessel_k1)
make_fallback(aten.special_ndtri, warn=False)
make_fallback(aten.special_scaled_modified_bessel_k0)
make_fallback(aten.special_scaled_modified_bessel_k1)
make_fallback(aten.special_spherical_bessel_j0, warn=False)
make_fallback(aten.special_zeta, warn=False)
make_fallback(aten.take)
make_fallback(aten._trilinear)
make_fallback(aten.uniform, warn=False)
make_fallback(aten.unsafe_split, warn=False)
make_fallback(aten.vdot)
make_fallback(aten._adaptive_avg_pool3d_backward)
make_fallback(aten.adaptive_max_pool2d_backward)
make_fallback(aten.adaptive_max_pool3d_backward)
make_fallback(aten.avg_pool3d_backward)
make_fallback(aten._cdist_backward)
make_fallback(aten._embedding_bag_dense_backward)
make_fallback(aten.fractional_max_pool2d_backward)
make_fallback(aten.fractional_max_pool3d_backward)
make_fallback(aten._linalg_check_errors)
make_fallback(aten.max_pool3d_with_indices_backward)
make_fallback(aten.multilabel_margin_loss_backward)
make_fallback(aten.multi_margin_loss_backward)
make_fallback(aten._pdist_backward)
make_fallback(aten.reflection_pad1d_backward)
make_fallback(aten.replication_pad1d_backward)
make_fallback(aten.soft_margin_loss_backward, warn=False)
make_fallback(aten.softshrink_backward, warn=False)
make_fallback(aten.linalg_pinv.atol_rtol_tensor)
make_fallback(aten.segment_reduce.default)
make_fallback(aten._segment_reduce_backward.default)
make_fallback(aten.angle)
make_fallback(aten.cholesky_inverse)
make_fallback(aten.cholesky_solve)
make_fallback(aten._fft_r2c)
make_fallback(aten.histogram.bin_ct)
make_fallback(aten._histogramdd_bin_edges.default)
make_fallback(aten._histogramdd_from_bin_cts.default)
make_fallback(aten.index_reduce)
make_fallback(aten.masked_scatter)
make_fallback(aten.to_sparse)
make_fallback(aten._to_sparse)
make_fallback(aten.triangular_solve)
make_fallback(aten.gcd.default, warn=False)
make_fallback(aten._linalg_eigh)
make_fallback(aten.zeros.names)


make_fallback(torch._prims.rng_prims.run_and_save_rng_state)
make_fallback(torch._prims.rng_prims.run_with_rng_state)

# fails accuracy on test_torch.py, and explicit fallback required to avoid warn=True on implicit
make_fallback(aten.exponential.default, warn=False)

# ROCm specific fallback, perf issues are observed when registered
make_fallback(aten.miopen_batch_norm, warn=False)


@register_lowering(aten.clone)
def clone(x, *, memory_format=0):
    # TODO(jansel): memory format
    return Pointwise.create(
        device=x.get_device(),
        dtype=x.get_dtype(),
        inner_fn=x.make_loader(),
        ranges=list(x.get_size()),
    )


if hasattr(aten, "lift_fresh_copy"):
    register_lowering(aten.lift_fresh_copy)(clone)


@register_lowering(prims.iota)
def iota(
    length,
    *,
    start,
    step,
    dtype,
    device,
    requires_grad,
):
    def fn(index):
        return ops.index_expr(step * index[0] + start, dtype=dtype)

    return Pointwise.create(
        device=decode_device(device),
        dtype=dtype,
        inner_fn=fn,
        ranges=[length],
    )


@register_lowering(aten.select_scatter, type_promotion_kind=None)
def select_scatter(x, src, dim: int, index: int):
    assert x.get_dtype() == src.get_dtype()
    x_loader = x.make_loader()
    dim = _validate_dim(x, dim, 0)
    if index < 0:
        index = index + x.get_size()[dim]
    V.graph.sizevars.guard_leq(0, index)
    V.graph.sizevars.guard_lt(index, x.get_size()[dim])
    src = expand(unsqueeze(src, dim), x.get_size())
    src_loader = src.make_loader()

    def inner_fn(idx):
        return ops.where(
            ops.eq(
                ops.index_expr(idx[dim], torch.int32),
                ops.index_expr(index, torch.int32),
            ),
            src_loader(idx),
            x_loader(idx),
        )

    return Pointwise.create(
        device=x.get_device(),
        dtype=x.get_dtype(),
        inner_fn=inner_fn,
        ranges=list(x.get_size()),
    )


@register_lowering(aten.slice_scatter, type_promotion_kind=None)
def slice_scatter(x, src, dim=0, start=None, end=None, step=1):
    assert x.get_dtype() == src.get_dtype()
    x_loader = x.make_loader()
    dim = _validate_dim(x, dim, 0)
    dim_size = x.get_size()[dim]
    if start is not None and start < 0:
        start = start + dim_size
    if end is not None and end < 0:
        end = end + dim_size
    if start is None:
        start = 0
    if end is None or V.graph.sizevars.statically_known_leq(x.get_size()[dim], end):
        end = dim_size

    src_size = list(x.get_size())
    src_size[dim] = FloorDiv(sympy.expand(end - start), sympy.expand(step))
    src = expand(src, src_size)
    src_loader = src.make_loader()

    def inner_fn(idx):
        if start == 0 and end == dim_size and step == 1:
            # selecting every element is the same as just src.clone()
            return src_loader(idx)

        idx_dim = ops.index_expr(idx[dim], torch.int64)
        src_idx = list(idx)
        src_idx[dim] = FloorDiv(idx[dim] - start, step)

        mask = []
        if start != 0:
            mask.append(
                ops.ge(
                    idx_dim,
                    ops.index_expr(sympy.expand(start), torch.int64),
                )
            )
        if end != dim_size:
            mask.append(
                ops.lt(
                    idx_dim,
                    ops.index_expr(sympy.expand(end), torch.int64),
                )
            )
        if step != 1:
            mask.append(
                ops.eq(
                    ops.index_expr(
                        ModularIndexing(idx[dim] - start, 1, step), torch.int64
                    ),
                    ops.constant(0, torch.torch.int64),
                )
            )
        assert mask
        mask = functools.reduce(ops.and_, mask)
        src_val = ops.masked(
            mask,
            lambda: src_loader(src_idx),
            0 if is_integer_type(x) else 0.0,
        )
        return ops.where(
            mask,
            src_val,
            x_loader(idx),
        )

    return Pointwise.create(
        device=x.get_device(),
        dtype=x.get_dtype(),
        inner_fn=inner_fn,
        ranges=list(x.get_size()),
    )


def _unwrap(x):
    if isinstance(x, (list, tuple)) and len(x) > 0:
        return _unwrap(x[0])
    return x


@register_lowering([torch.tensor, aten.scalar_tensor])
def tensor(data, *, dtype=None, device=None, layout=None, pin_memory=False):
    assert layout in (None, torch.strided)
    assert pin_memory is False
    if isinstance(_unwrap(data), int):
        dtype = dtype or torch.int64
    else:
        dtype = dtype or torch.get_default_dtype()

    if isinstance(data, sympy.Expr):
        ranges = []

        def inner_fn(index):
            return ops.index_expr(data, dtype)

    elif isinstance(data, (float, int)):
        ranges = []

        def inner_fn(index):
            return ops.constant(data, dtype)

    elif len(data) == 0 or isinstance(data[0], (float, int)) and len(data) <= 8:
        # inline small tensors
        ranges = [sympy.Integer(len(data))]

        def inner_fn(index):
            def binary_search(start, end):
                assert start < end
                if end - start == 1:
                    return ops.constant(data[start], dtype)
                mid = (end - start) // 2 + start
                return ops.where(
                    ops.lt(
                        ops.index_expr(index[0], torch.int64),
                        ops.constant(mid, torch.int64),
                    ),
                    binary_search(start, mid),
                    binary_search(mid, end),
                )

            if len(data) == 0:
                return ops.constant(0, dtype)
            return binary_search(0, len(data))

    else:
        return V.graph.add_tensor_constant(
            torch.tensor(data, dtype=dtype, device=device)
        )

    return Pointwise.create(
        device=decode_device(device),
        dtype=dtype,
        inner_fn=inner_fn,
        ranges=ranges,
    )


@register_lowering(torch.as_tensor)
def as_tensor(data, dtype=None, device=None):
    if isinstance(data, TensorBox):
        if dtype is not None:
            data = to_dtype(data, dtype)
        if device is not None:
            data = to_device(data, device)
        return data
    return tensor(data, dtype=dtype, device=device)


@register_lowering(torch.LongTensor)
def long_tensor(data):
    return tensor(data, dtype=torch.int64)


@register_lowering(aten._local_scalar_dense)
def _local_scalar_dense(data):
    return ir.DynamicScalar()


def _full(fill_value, device, dtype, size):
    value = fill_value
    if not isinstance(fill_value, (int, float)) and hasattr(value, "value"):
        value = value.value

    if isinstance(value, (int, float)):

        def inner_fn(index):
            return ops.constant(value, dtype)

    elif isinstance(value, sympy.Expr):

        def inner_fn(index):
            return ops.index_expr(value, dtype)

    else:
        assert len(value.get_size()) == 0
        value_loader = value.make_loader()

        def inner_fn(index):
            return value_loader([])

    return Pointwise.create(
        device=device,
        dtype=dtype,
        inner_fn=inner_fn,
        ranges=list(size),
    )


@register_lowering(aten.full_like, type_promotion_kind=None)
def full_like(x, fill_value, **kwargs):
    return create_tensor_like(tensor_constructor(fill_value))(x, **kwargs)


def tensor_constructor(fill_value):
    # torch.zeros, torch.ones, etc
    def inner(
        *size,
        names=None,
        dtype=None,
        device=None,
        layout=None,
        pin_memory=False,
        memory_format=None,
    ):
        assert names is None
        assert not pin_memory
        assert layout in (None, torch.strided)
        assert memory_format in (None, torch.contiguous_format)
        device = decode_device(device)
        dtype = dtype or torch.get_default_dtype()
        if len(size) == 1 and isinstance(size[0], (list, tuple, torch.Size)):
            size = tuple(size[0])
        size = [sympy.expand(s) for s in size]
        return _full(fill_value, device, dtype, size)

    return inner


@register_lowering([torch.empty, aten.empty])
def empty(
    *size,
    names=None,
    dtype=None,
    layout=None,
    device=None,
    pin_memory=None,
    memory_format=None,
):
    assert names is None
    assert memory_format in (None, torch.contiguous_format)
    device = decode_device(device)
    if len(size) == 1 and isinstance(size[0], (list, tuple, torch.Size)):
        size = list(size[0])
    return empty_strided(
        size, None, dtype=dtype, layout=layout, device=device, pin_memory=pin_memory
    )


def create_tensor_like(creation_fn):
    """
    Shim to convert X_like(...) into X(...).  For example zeros_like() into zeros().
    """

    def _constant_like(
        x, *, dtype=None, device=None, layout=None, pin_memory=False, memory_format=None
    ):
        assert not pin_memory
        assert layout in (None, torch.strided)
        if dtype is None:
            dtype = x.get_dtype()
        else:
            dtype = decode_dtype(dtype)
        device = device or x.get_device()
        size = list(x.get_size())
        return creation_fn(
            size, dtype=dtype, device=device, layout=layout, pin_memory=pin_memory
        )

    return _constant_like


def constant_like(fill_value):
    return create_tensor_like(tensor_constructor(fill_value))


empty_like = register_lowering(aten.empty_like)(create_tensor_like(empty))
ones_like = create_tensor_like(tensor_constructor(1))
zeros_like = create_tensor_like(tensor_constructor(0))


def new_constant(fill_value):
    def _new_constant(
        x, size, *, dtype=None, layout=None, device=None, pin_memory=None
    ):
        assert isinstance(size, (list, type))
        assert not pin_memory
        assert layout in (None, torch.strided)
        dtype = decode_dtype(dtype) or x.get_dtype()
        device = device or x.get_device()
        size = [sympy.Integer(s) for s in size]
        return _full(fill_value, device, dtype, size)

    return _new_constant


@register_lowering(aten.new_empty)
def new_empty(x, size, *, dtype=None, layout=None, device=None, pin_memory=None):
    if dtype is None:
        dtype = x.get_dtype()
    if device is None:
        device = x.get_device()
    return empty_strided(
        size, None, dtype=dtype, layout=layout, device=device, pin_memory=pin_memory
    )


@register_lowering(aten.empty_strided)
def empty_strided(
    size, stride, *, dtype=None, layout=None, device=None, pin_memory=None
):
    assert isinstance(size, (list, type))
    assert isinstance(stride, (list, type, type(None)))
    assert not pin_memory
    assert layout in (None, torch.strided)
    dtype = decode_dtype(dtype) or torch.get_default_dtype()
    device = device or torch.tensor(0.0).device
    pointwise = _full(fill_value=0, device=device, dtype=dtype, size=size)
    pointwise.realize()
    buffer = pointwise.data.data
    # explicitly set ranges to zeros in order to make a NopKernelSchedulerNode
    buffer.data.ranges = [0] * len(size)
    assert isinstance(buffer, ir.ComputedBuffer)
    size = [sympy.expand(s) for s in size]
    stride = (
        [sympy.expand(s) for s in stride]
        if stride
        else ir.FlexibleLayout.contiguous_strides(size)
    )
    buffer.layout = ir.FixedLayout(
        device=device,
        dtype=dtype,
        size=size,
        stride=stride,
    )
    return pointwise


@register_lowering(aten.new_empty_strided)
def new_empty_strided(
    x, size, stride, *, dtype=None, layout=None, device=None, pin_memory=None
):
    if dtype is None:
        dtype = x.get_dtype()
    if device is None:
        device = x.get_device()
    return empty_strided(
        size, stride, dtype=dtype, layout=layout, device=device, pin_memory=pin_memory
    )


@register_lowering(prims.copy_strided.default)
def copy_strided(x, stride):
    stride = [V.graph.sizevars.size_hint(s) for s in stride]
    stride_order = sorted(range(len(stride)), key=stride.__getitem__)
    return ir.ExternKernel.require_stride_order(x, stride_order)


@register_lowering([torch.full, aten.full])
def full(size, fill_value, **kwargs):
    dtype = kwargs.get("dtype")
    kwargs["dtype"] = dtype if dtype is not None else type_to_dtype(type(fill_value))
    return tensor_constructor(fill_value)(size, **kwargs)


@register_lowering(aten.gather, type_promotion_kind=None)
def gather(x, dim, index, sparse_grad=False):
    # sparse_grad doesn't affect forward computation,
    # and backward tracing is taken care of by AOT Autograd
    assert isinstance(x, TensorBox)
    assert index.get_dtype() == torch.int64
    size = x.get_size()
    offset = len(size) == 0
    dim = _validate_dim(x, dim, offset)

    x_loader = x.make_loader()
    index_loader = index.make_loader()

    def fn(idx):
        idx = list(idx)
        if len(idx) != 0:
            idx[dim] = ops.indirect_indexing(index_loader(idx), size[dim])
        return x_loader(idx)

    return Pointwise.create(
        device=x.get_device(),
        dtype=x.get_dtype(),
        inner_fn=fn,
        ranges=index.get_size(),
    )


@register_lowering(aten.embedding, type_promotion_kind=None)
def embedding(weight, indices, padding_idx=-1, scale_grad_by_freq=False, sparse=False):
    assert not sparse
    assert isinstance(weight, TensorBox)
    assert isinstance(indices, TensorBox)
    assert "int" in str(indices.get_dtype())

    weight_loader = weight.make_loader()
    indices_loader = indices.make_loader()
    indices_ndim = len(indices.get_size())
    weight_size = weight.get_size()
    new_size = [*indices.get_size(), *weight_size[1:]]

    def fn(idx):
        assert len(idx) == len(new_size), f"{idx} != {new_size}"
        var_index = indices_loader(idx[:indices_ndim])
        weight_idx = [ops.indirect_indexing(var_index, weight_size[0])] + [
            *idx[indices_ndim:]
        ]
        return weight_loader(weight_idx)

    return Pointwise.create(
        device=weight.get_device(),
        dtype=weight.get_dtype(),
        inner_fn=fn,
        ranges=new_size,
    )


def check_and_broadcast_indices(indices, device):
    assert all(
        i.get_dtype() in (torch.int64, torch.int32, torch.bool, torch.uint8)
        for i in indices
        if i is not None
    ), f"indices must be int64, byte or bool. Got {[i.get_dtype() for i in indices if i is not None]}"
    if any(
        i.get_dtype() in (torch.bool, torch.uint8) for i in indices if i is not None
    ):
        raise NotImplementedError("Fallback for bool indices")

    valid_idxs = [i for i, x in enumerate(indices) if isinstance(x, TensorBox)]
    assert len(valid_idxs) > 0, "requires at least 1 non-None index"
    new_indices = [None] * len(indices)
    for i, x in zip(valid_idxs, broadcast_tensors(*[indices[i] for i in valid_idxs])):
        # Eager allows indices to be CPU tensor when running on CUDA
        # FIXME: Calling to_device(x, device) should work but
        # test_advancedindex_mixed_cpu_devices still fails
        if x.get_device() != device:
            raise NotImplementedError("Fallback when indices is on a different device")
        new_indices[i] = x
        output_dim = len(x.get_size())
    start_offset = 0
    # only support None at start or end for now
    tmp = list(new_indices)
    while tmp and tmp[-1] is None:
        tmp.pop()
    while tmp and tmp[0] is None:
        tmp.pop(0)
        start_offset += 1
    if any((i is None) for i in tmp):
        raise NotImplementedError("Fallback when None is in the middle of indices")

    end_offset = output_dim + start_offset
    return new_indices, start_offset, end_offset


def index_impl(x, indices, check):
    assert isinstance(indices, (list, tuple))
    x_loader = x.make_loader()
    indices, start_offset, end_offset = check_and_broadcast_indices(
        indices, x.get_device()
    )

    indices_sizes = [i.get_size() for i in indices if i is not None]
    indices_loaders = [i.make_loader() for i in indices if i is not None]
    # no guards on output size, all the guards are set in broadcast_tensors

    output_size = list(indices_sizes[0])

    x_size = x.get_size()

    indexed_size = [x_size[i] for i in range(len(indices)) if indices[i] is not None]
    if 0 in indexed_size and 0 not in output_size:
        raise IndexError("index is out of bounds for dimension with size 0")

    output_size = [
        *x_size[:start_offset],
        *output_size,
        *x_size[start_offset + len(indices_loaders) :],
    ]

    def fn(idx):
        assert len(idx) == len(output_size)
        assert len(indices_loaders) == len(indexed_size)
        new_index = [
            ops.indirect_indexing(
                loader(idx[start_offset:end_offset]), size, check=check
            )
            for loader, size in zip(indices_loaders, indexed_size)
        ]
        new_index = [*idx[:start_offset], *new_index, *idx[end_offset:]]
        return x_loader(new_index)

    return Pointwise.create(
        device=x.get_device(),
        dtype=x.get_dtype(),
        inner_fn=fn,
        ranges=output_size,
    )


@register_lowering(aten.index, type_promotion_kind=None)
def index(x, indices):
    try:
        return index_impl(x, indices, check=True)
    except NotImplementedError:
        # Fallback to ATen for boolean indexing
        x.realize()
        return fallback_handler(aten.index)(x, indices)


@register_lowering(aten._unsafe_index, type_promotion_kind=None)
def _unsafe_index(x, indices):
    return index_impl(x, indices, check=False)


# All the indexing decompositions are written in terms of index, index_put, and index_put_
# We cannot have this lowering as a decomposition as it introduces
# mutation in the graph, which is bad for Aot Autograd. Aot Autograd runs dead
# code elimination and common subexpression elimination optimizations, which
# assume graphs to be side-effect free. More details at
# https://github.com/pytorch/torchdynamo/issues/1235
# and
# https://github.com/pytorch/torchdynamo/issues/1863
@register_lowering(aten.index_put)
def index_put(x, indices, values, accumulate=False):
    return index_put_(clone(x), indices, values, accumulate)


@register_lowering(aten._unsafe_index_put)
def _unsafe_index_put(x, indices, values, accumulate=False):
    return index_put_impl_(clone(x), indices, values, accumulate, check=False)


def index_put_as_masked_fill(self, indices, value, accumulate):
    if value.get_device() != self.get_device():
        value = to_device(value, self.get_device())
    if accumulate:
        value = add(self, value)
    return mutate_to(self, where(indices[0], value, self))


def index_put_fallback(self, indices, values, accumulate):
    ir.IndexPutFallback(self, indices, values, accumulate)
    return self


@register_lowering(aten.index_put_, type_promotion_kind=None)
def index_put_(self, indices, values, accumulate=False):
    return index_put_impl_(self, indices, values, accumulate, check=True)


def index_put_impl_(self, indices, values, accumulate, check):
    # Dispatch to masked fill for single boolean index with single value
    if (
        values.get_numel() == 1
        and len(indices) == 1
        and indices[0].get_dtype() in {torch.bool, torch.uint8}
    ):
        mask = indices[0]
        for _ in range(len(mask.get_size()), len(self.get_size())):
            mask = unsqueeze(mask, -1)
        return index_put_as_masked_fill(self, [mask], values, accumulate)

    # Fallback in torch deterministic mode
    if torch.are_deterministic_algorithms_enabled():
        return index_put_fallback(self, indices, values, accumulate)

    # Fallback if there is a boolean index
    for index in indices:
        if index is not None and index.get_dtype() in {torch.bool, torch.uint8}:
            return index_put_fallback(self, indices, values, accumulate)

    x_size = self.get_size()
    x_ndim = len(x_size)

    # fallback to aten.index_put_, as tl.atomic_add does NOT support int64 or bool
    if self.get_dtype() in {torch.int64, torch.bool}:
        # self is an scalar Tensor
        if x_ndim == 0:
            self = view(self, [1])
        self = index_put_fallback(self, indices, values, accumulate)
        if x_ndim == 0:
            self = view(self, [])
        return self

    values = to_dtype(values, self.get_dtype())
    try:
        indices, start_offset, end_offset = check_and_broadcast_indices(
            indices, self.get_device()
        )
    except NotImplementedError:
        return index_put_fallback(self, indices, values, accumulate)
    indices_sizes = [i.get_size() for i in indices if i is not None]
    indices_loaders = [i.make_loader() for i in indices if i is not None]

    assert isinstance(self, TensorBox)
    self.realize()

    # self is an scalar Tensor
    if x_ndim == 0:
        self = view(self, [1])

    output_size = list(indices_sizes[0])
    expected_vals_size = [
        *x_size[:start_offset],
        *output_size,
        *x_size[start_offset + len(indices_sizes) :],
    ]
    indexed_size = [x_size[i] for i in range(len(indices)) if indices[i] is not None]

    values = expand(values, expected_vals_size)
    # all guards are set above during broadcast_tensors and expand

    def output_indexer(index):
        assert len(index) == len(expected_vals_size)
        new_index = [
            ops.indirect_indexing(
                loader(index[start_offset:end_offset]), size, check=check
            )
            for loader, size in zip(indices_loaders, indexed_size)
        ]
        new_index = [*index[:start_offset], *new_index, *index[end_offset:]]
        return new_index

    scatter = ir.Scatter(
        device=self.get_device(),
        dtype=self.get_dtype(),
        inner_fn=values.make_loader(),
        ranges=expected_vals_size,  # iter_ranges,
        output_indexer=output_indexer,
        scatter_mode="atomic_add" if accumulate else None,
    )
    buffer = ir.ComputedBuffer(
        None,
        ir.MutationLayout(self),
        scatter,
    )
    buffer.name = V.graph.register_buffer(buffer)

    if x_ndim == 0:
        self = view(self, [])
    return self


@register_lowering(aten.as_strided_scatter, type_promotion_kind=None)
def as_strided_scatter(self, src, size, stride, storage_offset=None):
    output = clone(self)
    output_view = as_strided(output, size, stride, storage_offset)
    copy_(output_view, src)
    return output


@register_lowering(aten.scatter, type_promotion_kind=None)
def scatter(x, dim: int, index, src, **kwargs):
    return scatter_(clone(x), dim, index, src, **kwargs)


def scatter_fallback(
    fn, self, dim: int, index, src, *, reduce: str = None, include_self: bool = True
):
    reduce_ty = "add" if fn == "aten.scatter_" else "sum"
    if (
        reduce not in {None, reduce_ty}
        or (reduce == reduce_ty and self.get_dtype() in {torch.bool, torch.int64})
        or torch.are_deterministic_algorithms_enabled()
    ):
        ir.ScatterFallback(
            fn, self, dim, index, src, reduce=reduce, include_self=include_self
        )
        return self

    return None


@register_lowering(aten.scatter_, type_promotion_kind=None)
def scatter_(self, dim: int, index, src, *, reduce: str = None):
    assert reduce in {None, "add", "multiply"}

    fallback_result = scatter_fallback(
        "aten.scatter_", self, dim, index, src, reduce=reduce
    )

    if fallback_result:
        return fallback_result

    if reduce == "add":
        reduce = "sum"
    elif reduce == "multiply":
        reduce = "prod"

    return scatter_reduce_(self, dim, index, src, reduce)


@register_lowering(aten.scatter_add, type_promotion_kind=None)
def scatter_add(x, dim: int, index, src):
    return scatter_add_(clone(x), dim, index, src)


@register_lowering(aten.scatter_add_, type_promotion_kind=None)
def scatter_add_(x, dim: int, index, src):
    return scatter_reduce_(clone(x), dim, index, src, "sum")


@register_lowering(aten.scatter_reduce, type_promotion_kind=None)
def scatter_reduce(x, dim: int, index, src, reduction_type, **kwargs):
    return scatter_reduce_(clone(x), dim, index, src, reduction_type, **kwargs)


@register_lowering(aten.scatter_reduce_, type_promotion_kind=None)
def scatter_reduce_(self, dim: int, index, src, reduce, *, include_self: bool = True):
    assert reduce in {None, "sum", "prod", "mean", "amax", "amin"}

    fallback_result = scatter_fallback(
        "aten.scatter_reduce_",
        self,
        dim,
        index,
        src,
        reduce=reduce,
        include_self=include_self,
    )

    if fallback_result:
        return fallback_result

    assert isinstance(self, TensorBox)
    assert "int" in str(index.get_dtype())

    ndim = len(self.get_size())
    if ndim == 0:
        self = view(self, [1])

    if isinstance(src, TensorBox) and len(src.get_size()) == 0:
        src = view(src, [1])

    if isinstance(index, TensorBox) and len(index.get_size()) == 0:
        index = view(index, [1])

    dim = _validate_dim(self, dim)

    self.realize()
    index_loader = index.make_loader()
    src_loader = src.make_loader() if isinstance(src, TensorBox) else None

    def output_indexer(idx):
        # self is captured from the end of the function, so it may have 0 dim
        shape = self.get_size()
        ndim = len(shape)
        indirect_idx = list(idx)
        indirect_idx[dim] = ops.indirect_indexing(
            index_loader(idx), 1 if ndim == 0 else shape[dim]
        )
        return indirect_idx

    def fn(idx):
        if src_loader:
            return src_loader(idx)
        else:
            # src is a scalar
            return ops.constant(src, self.get_dtype())

    def backend_reduce_str(reduce):
        if reduce == "sum":
            return "atomic_add"
        else:
            # TODO: Need to support more reduction type
            assert reduce is None
            return None

    if not include_self:
        # zero out the corresponding elements first
        zero_out = ir.Scatter(
            device=self.get_device(),
            dtype=self.get_dtype(),
            inner_fn=lambda index: ops.constant(0, self.get_dtype()),
            ranges=index.get_size(),
            output_indexer=output_indexer,
            scatter_mode=None,
        )
        buffer = ir.ComputedBuffer(
            None,
            ir.MutationLayout(self),
            zero_out,
        )
        buffer.name = V.graph.register_buffer(buffer)

    # self[index[i][j][k]][j][k] += src[i][j][k]  # if dim == 0
    # self[i][index[i][j][k]][k] += src[i][j][k]  # if dim == 1
    # self[i][j][index[i][j][k]] += src[i][j][k]  # if dim == 2
    scatter = ir.Scatter(
        device=self.get_device(),
        dtype=self.get_dtype(),
        inner_fn=fn,
        ranges=index.get_size(),
        output_indexer=output_indexer,
        scatter_mode=backend_reduce_str(reduce),
    )
    buffer = ir.ComputedBuffer(
        None,
        ir.MutationLayout(self),
        scatter,
    )
    buffer.name = V.graph.register_buffer(buffer)

    if ndim == 0:
        self = view(self, [])
    return self


def upsample_nearestnd(x, output_size, scales_x: Tuple[float] = None, n: int = 2):
    x.realize_hint()  # elements are reused
    x_loader = x.make_loader()
    i_sizes = x.get_size()[-n:]
    batch = x.get_size()[:-n]
    i_sizes = [V.graph.sizevars.guard_static_shape(i) for i in i_sizes]

    assert len(scales_x) == n
    o_sizes = output_size

    scales = [i / o for i, o in zip(i_sizes, o_sizes)]
    for i, scale in enumerate(scales):
        if scale:
            scales[i] = scale

    def scale(x, scale, size):
        x = ops.index_expr(x, torch.float32)
        x = ops.mul(x, ops.constant(scale, torch.float32))
        x = ops.to_dtype(x, torch.int32)
        return ops.indirect_indexing(x, size, check=False)

    def fn(idx):
        x = idx[-n:]
        b = idx[:-n]
        return x_loader(
            [*b, *[scale(i, s, size) for i, s, size in zip(x, scales, i_sizes)]]
        )

    return Pointwise.create(
        device=x.get_device(),
        dtype=x.get_dtype(),
        inner_fn=fn,
        ranges=[*batch, *o_sizes],
    )


@register_lowering(aten.upsample_nearest1d.default)
def upsample_nearest1d(x, output_size, scales: Optional[float] = None):
    return upsample_nearestnd(x, output_size, (scales,), n=1)


@register_lowering(aten.upsample_nearest2d.default)
def upsample_nearest2d(
    x, output_size, scales_h: Optional[float] = None, scales_w: Optional[float] = None
):
    return upsample_nearestnd(x, output_size, (scales_h, scales_w), n=2)


@register_lowering(aten.upsample_nearest3d.default)
def upsample_nearest3d(
    x,
    output_size,
    scales_d: Optional[float] = None,
    scales_h: Optional[float] = None,
    scales_w: Optional[float] = None,
):
    return upsample_nearestnd(x, output_size, (scales_d, scales_h, scales_w), n=3)


def _create_constants(*args, dtype):
    return tuple(ops.constant(a, dtype) for a in args)


@register_lowering(aten.upsample_bicubic2d.default)
def upsample_bicubic2d_default(
    x,
    output_size,
    align_corners: bool,
    scales_h: Optional[float] = None,
    scales_w: Optional[float] = None,
):
    x.realize_hint()
    x_loader = x.make_loader()

    N, C, iH, iW = x.get_size()
    oH, oW = output_size

    iH = V.graph.sizevars.guard_static_shape(iH)
    iW = V.graph.sizevars.guard_static_shape(iW)

    def get_int_dtype(maxval):
        if maxval > torch.iinfo(torch.int32).max:
            return torch.int64
        return torch.int32

    def compute_scale(in_size, out_size, align_corners, scale=None):
        if align_corners:
            return (in_size - 1) / (out_size - 1) if out_size > 1 else 0
        else:
            return 1 / scale if scale is not None and scale > 0 else in_size / out_size

    def compute_source_index(scale, dst_index, align_corners):
        dst_index_ie = ops.index_expr(dst_index, torch.float32)
        scale = ops.constant(scale, torch.float32)
        if align_corners:
            return ops.mul(scale, dst_index_ie)
        else:
            half = ops.constant(0.5, torch.float32)
            return scale * (dst_index_ie + half) - half

    def cubic_convolution1(x, A):
        _Ap2, _Ap3, _1 = _create_constants(A + 2, A + 3, 1, dtype=torch.float32)
        return (_Ap2 * x - _Ap3) * x * x + _1

    def cubic_convolution2(x, A):
        _A, _4A, _5A, _8A = _create_constants(
            A, 4 * A, 5 * A, 8 * A, dtype=torch.float32
        )
        return ((_A * x - _5A) * x + _8A) * x - _4A

    def get_cubic_upsample_coefficients(t):
        A = -0.75
        _1 = ops.constant(1.0, torch.float32)
        c0 = cubic_convolution2(ops.add(t, _1), A)
        c1 = cubic_convolution1(t, A)

        x2 = ops.sub(_1, t)
        c2 = cubic_convolution1(x2, A)
        c3 = cubic_convolution2(ops.add(x2, _1), A)
        return (c0, c1, c2, c3)

    def cubic_interp1d(xs, t):
        cs = get_cubic_upsample_coefficients(t)
        # dot product between xs and cs
        return xs[0] * cs[0] + xs[1] * cs[1] + xs[2] * cs[2] + xs[3] * cs[3]

    height_scale = compute_scale(iH, oH, align_corners, scales_h)
    width_scale = compute_scale(iW, oW, align_corners, scales_h)

    def clamp(v, min, max):
        return ops.maximum(min, ops.minimum(max, v))

    def fn(idx):
        n, c, oy, ox = idx

        real_x = compute_source_index(width_scale, ox, align_corners)
        in_x = ops.floor(real_x)
        t_x = ops.sub(real_x, in_x)

        real_y = compute_source_index(height_scale, oy, align_corners)
        in_y = ops.floor(real_y)
        t_y = ops.sub(real_y, in_y)

        def load_bounded(fy, fx):
            # TODO(Lezcano) Here we may not need to set-up a device_size
            _0 = ops.constant(0, torch.int32)
            iHm1 = ops.constant(iH - 1, torch.int32)
            iWm1 = ops.constant(iW - 1, torch.int32)
            iy = ops.indirect_indexing(clamp(fy, _0, iHm1), iH, check=False)
            ix = ops.indirect_indexing(clamp(fx, _0, iWm1), iW, check=False)
            return x_loader([n, c, iy, ix])

        iy = ops.to_dtype(in_y, get_int_dtype(iH + 1))
        ix = ops.to_dtype(in_x, get_int_dtype(iW + 1))
        iys_ofs = tuple((ops.add(iy, ofs) for ofs in (-1, 0, 1, 2)))
        ixs_ofs = tuple((ops.add(ix, ofs) for ofs in (-1, 0, 1, 2)))

        def get_x_interp(y):
            coeffs_x = tuple((load_bounded(y, x) for x in ixs_ofs))
            return cubic_interp1d(coeffs_x, t_x)

        coeffs_y = tuple(get_x_interp(y) for y in iys_ofs)
        return cubic_interp1d(coeffs_y, t_y)

    return Pointwise.create(
        device=x.get_device(),
        dtype=x.get_dtype(),
        inner_fn=fn,
        ranges=[N, C, sympy.Integer(oH), sympy.Integer(oW)],
    )


@register_lowering(aten.reflection_pad2d)
def reflection_pad2d(x, padding):
    assert len(padding) == 4
    left, right, top, bot = padding

    x_loader = x.make_loader()
    *batch, h, w = x.get_size()
    h = V.graph.sizevars.guard_static_shape(h)
    w = V.graph.sizevars.guard_static_shape(w)

    def reflect(x, size, offset):
        size_num = size
        size = ops.constant(size - 1, torch.int32)
        x = ops.index_expr(x, torch.int32)
        x = ops.sub(x, ops.constant(offset, torch.int32))
        x = ops.sub(size, ops.abs(ops.sub(size, ops.abs(x))))
        return ops.indirect_indexing(x, size_num, check=False)

    def fn(idx):
        *b, x, y = idx
        x = reflect(x, h, top)
        y = reflect(y, w, left)
        return x_loader([*b, x, y])

    return Pointwise.create(
        device=x.get_device(),
        dtype=x.get_dtype(),
        inner_fn=fn,
        ranges=[*batch, sympy.Integer(h + top + bot), sympy.Integer(w + left + right)],
    )


@register_lowering(aten.reflection_pad2d_backward)
def reflection_pad2d_backward(grad_output, x, padding):
    assert len(padding) == 4
    left, right, top, bot = padding

    *_, h, w = x.get_size()
    h = V.graph.sizevars.guard_static_shape(h) - 1
    w = V.graph.sizevars.guard_static_shape(w) - 1
    grad_loader = grad_output.make_loader()
    *_, h_grad, w_grad = grad_output.get_size()

    def fn(idx):
        *b, x, y = idx

        def load_from_output(x, y):
            return grad_loader([*b, x, y])

        def index_range_condition(index_range):
            i, lb, ub = index_range
            i = ops.index_expr(i, torch.int32)
            lb = ops.index_expr(lb, torch.int64)
            ub = ops.index_expr(ub, torch.int64)
            return ops.and_(ops.ge(i, lb), ops.le(i, ub))

        def accumulate(out_x, out_y, index_range1, index_range2=None):
            nonlocal grad

            # If the upper bound is less than the lower bound, we can get rid of one accumulation.
            # This happens when the padding size is zero.
            if index_range1[2] < index_range1[1]:
                return
            cond = index_range_condition(index_range1)
            if index_range2 is not None:
                if index_range2[2] < index_range2[1]:
                    return
                cond = ops.and_(cond, index_range_condition(index_range2))
            g = ops.masked(cond, lambda: load_from_output(out_x, out_y), 0.0)
            grad = ops.add(grad, g)

        # Areas after reflection:
        #
        #   top-left    |   top     |   top-right
        # -----------------------------------------
        #   left        |   center  |   right
        # -----------------------------------------
        #   bottom-left |   bottom  |   bottom-right
        #
        # The center area is the original matrix. Other areas are reflections.

        center_x, center_y = x + top, y + left
        top_reflect_x, left_reflect_y = top - x, left - y
        bot_reflect_x, right_reflect_y = 2 * h + top - x, 2 * w + left - y

        # Accumulate gradients from different areas
        # If some of the padding is negative, center load is not always valid
        range_cx = (center_x, 0, h + top + bot)
        range_cy = (center_y, 0, w + left + right)
        cond = ops.and_(
            index_range_condition(range_cx), index_range_condition(range_cy)
        )
        grad = ops.masked(cond, lambda: load_from_output(center_x, center_y), 0.0)
        accumulate(center_x, left_reflect_y, range_cx, (y, 1, left))
        accumulate(center_x, right_reflect_y, range_cx, (y, w - right, w - 1))
        accumulate(top_reflect_x, center_y, (x, 1, top), range_cy)
        accumulate(bot_reflect_x, center_y, (x, h - bot, h - 1), range_cy)
        accumulate(top_reflect_x, left_reflect_y, (x, 1, top), (y, 1, left))
        accumulate(top_reflect_x, right_reflect_y, (x, 1, top), (y, w - right, w - 1))
        accumulate(bot_reflect_x, left_reflect_y, (x, h - bot, h - 1), (y, 1, left))
        accumulate(
            bot_reflect_x, right_reflect_y, (x, h - bot, h - 1), (y, w - right, w - 1)
        )

        return grad

    return Pointwise.create(
        device=grad_output.get_device(),
        dtype=grad_output.get_dtype(),
        inner_fn=fn,
        ranges=list(x.get_size()),
    )


@register_lowering(prims.rev.default)
def rev(x, dims):
    # note - dims pre-canonicalized
    x_loader = x.make_loader()
    sizes = x.get_size()

    def loader(idx):
        idx = list(idx)
        assert len(idx) == len(sizes)
        for dim in dims:
            idx[dim] = (sizes[dim] - 1) - idx[dim]

        return x_loader(idx)

    return Pointwise.create(
        device=x.get_device(),
        dtype=x.get_dtype(),
        inner_fn=loader,
        ranges=sizes,
    )


@register_lowering(aten.constant_pad_nd, type_promotion_kind=None)
def constant_pad_nd(x, padding, fill_value=0):
    assert (len(padding) % 2) == 0
    if all(p == 0 for p in padding):
        return clone(x)

    sizes = x.get_size()

    bounds = list(reversed(list(zip(padding[::2], padding[1::2]))))
    n = len(sizes) - len(bounds)

    # if padding is a complicated expression, hoist it
    bounds_precomp = []
    for l, h in bounds:
        l_precomp = (
            V.graph.sizevars.lookup_precomputed_size(l)
            if isinstance(l, sympy.Expr) and l.free_symbols
            else l
        )
        bounds_precomp.append((l_precomp, h))

    output_size = list(sizes[:n])
    mask_sizes = []
    for (low, high), size in zip(bounds, sizes[n:]):
        mask_sizes.append(size)
        output_size.append(sympy.expand(size + low + high))
    assert len(output_size) == len(sizes)
    fill_value = dtype_to_type(x.get_dtype())(fill_value)

    def mask(index):
        mask = []
        for idx, (low, high), length in zip(index[n:], bounds, mask_sizes):
            if low != 0:
                mask.append(range_mask_low(idx, 0))
            if high != 0:
                mask.append(range_mask_high(idx, length))
        mask = functools.reduce(ops.and_, mask)
        return ops.masked(mask, lambda: x_loader(index), fill_value)

    def offset_fn(index):
        new_index = list(index[:n])
        for idx, (low, high) in zip(index[n:], bounds_precomp):
            new_index.append(idx - low)
        assert len(new_index) == len(index)
        return mask(new_index)

    x_loader = x.make_loader()
    return Pointwise.create(
        device=x.get_device(),
        dtype=x.get_dtype(),
        inner_fn=offset_fn,
        ranges=output_size,
    )


def range_mask_low(i: sympy.Expr, low: sympy.Expr):
    return ops.ge(
        ops.index_expr(i, torch.int64),
        ops.index_expr(sympy.Integer(low), torch.int64),
    )


def range_mask_high(i: sympy.Expr, high: sympy.Expr):
    return ops.lt(
        ops.index_expr(i, torch.int64),
        ops.index_expr(high, torch.int64),
    )


def range_mask(i: sympy.Expr, high: sympy.Expr, low: sympy.Expr):
    return ops.and_(
        range_mask_low(i, low),
        range_mask_high(i, high),
    )


def constant_boundary_condition_2d(x, fill_value, padding=None, pad_fill_value=1.0):
    *_, h, w = x.get_size()
    x_loader = x.make_loader()
    padding_h = padding[0] if padding else 0
    padding_w = padding[1] if padding else 0

    def load(index):
        *prefix, ih, iw = index

        mask = ops.and_(
            range_mask(ih, h + padding_h, -padding_h),
            range_mask(iw, w + padding_w, -padding_w),
        )
        return (
            ops.masked(
                mask,
                lambda: constant_boundary_condition_2d(x, pad_fill_value)(
                    [*prefix, ih, iw]
                ),
                fill_value,
            )
            if padding
            else ops.masked(mask, lambda: x_loader([*prefix, ih, iw]), fill_value)
        )

    return load


def pooling_size(x, i, kernel_size, stride, padding, ceil_mode):
    x_out = FloorDiv(
        x + 2 * padding[i] - (kernel_size[i] - 1) + (stride[i] - 1), stride[i]
    )

    if ceil_mode:
        x_alt = FloorDiv(
            x + 2 * padding[i] - (kernel_size[i] - 1) + 2 * (stride[i] - 1), stride[i]
        )
        if V.graph.sizevars.size_hint((x_alt - 1) * stride[i] - x - padding[i]) >= 0:
            # Sliding windows must start within the input or left padding
            x_alt -= 1
            V.graph.sizevars.guard_leq(0, x_alt * stride[i] - x - padding[i])
        if V.graph.sizevars.size_hint(x_out - x_alt) == 0:
            # ceil mode is actually a no-op, lets guard on that
            V.graph.sizevars.guard_equals(x_out, x_alt)
            ceil_mode = False
        else:
            x_out = x_alt
    return x_out, ceil_mode


fallback_max_pool2d_with_indices = fallback_handler(aten.max_pool2d_with_indices)


@register_lowering(aten.max_pool2d_with_indices, type_promotion_kind=None)
def max_pool2d_with_indices(
    x, kernel_size, stride=None, padding=0, dilation=1, ceil_mode=False
):
    if padding == 0:
        padding = [0, 0]
    if dilation == 1:
        dilation = [1, 1]
    if not stride:
        stride = kernel_size
    kernel_size = pad_listlike(kernel_size, 2)
    stride = pad_listlike(stride, 2)
    padding = pad_listlike(padding, 2)
    dilation = pad_listlike(dilation, 2)

    assert isinstance(x, TensorBox)
    assert len(kernel_size) == 2
    assert len(stride) == 2
    assert len(padding) == 2
    assert len(dilation) == 2
    assert len(x.get_size()) in (3, 4)

    x.realize_hint()
    *batch, h, w = x.get_size()

    h_out, ceil_mode1 = pooling_size(h, 0, kernel_size, stride, padding, ceil_mode)
    w_out, ceil_mode2 = pooling_size(w, 1, kernel_size, stride, padding, ceil_mode)

    if padding[0] or padding[1] or ceil_mode1 or ceil_mode2:
        x_loader = constant_boundary_condition_2d(x, float("-inf"))
    else:
        x_loader = x.make_loader()

    new_size = list(batch) + [h_out, w_out]
    window_size = kernel_size[0] * kernel_size[1]

    if window_size > 25 or any(d != 1 for d in dilation):
        # Kernel size too big. Results in hard-to-optimize Triton code. Use fallback.
        return fallback_max_pool2d_with_indices(
            x, kernel_size, stride, padding, dilation, ceil_mode
        )

    def fn(idx, return_index):
        *prefix, bh, bw = idx
        maxval = None
        maxindex = None
        for ih, iw in itertools.product(range(kernel_size[0]), range(kernel_size[1])):
            ih = bh * stride[0] + ih - padding[0]
            iw = bw * stride[1] + iw - padding[1]
            val = x_loader([*prefix, ih, iw])
            if return_index:
                index = ops.index_expr(ih * w + iw, torch.int64)
                if maxindex is None:
                    maxindex = index
                else:
                    maxindex = ops.where(ops.gt(val, maxval), index, maxindex)
            if maxval is None:
                maxval = val
            else:
                maxval = ops.maximum(val, maxval)
        if return_index:
            return maxindex
        else:
            return maxval

    r1 = Pointwise.create(
        device=x.get_device(),
        dtype=x.get_dtype(),
        inner_fn=functools.partial(fn, return_index=False),
        ranges=new_size,
    )
    r2 = Pointwise.create(
        device=x.get_device(),
        dtype=torch.int64,
        inner_fn=functools.partial(fn, return_index=True),
        ranges=new_size,
    )
    # TODO(jansel): should we force these to be realized?
    return r1, r2


fallback_max_pool2d_with_indices_backward = fallback_handler(
    aten.max_pool2d_with_indices_backward
)


@register_lowering(aten.max_pool2d_with_indices_backward, type_promotion_kind=None)
def max_pool2d_with_indices_backward(
    grad_output, x, kernel_size, stride, padding, dilation, ceil_mode, indices
):
    if padding == 0:
        padding = [0, 0]
    if dilation == 1:
        dilation = [1, 1]
    if not stride:
        stride = kernel_size

    assert isinstance(x, TensorBox)
    assert len(kernel_size) == 2
    assert len(stride) == 2
    assert len(padding) == 2
    assert len(dilation) == 2
    assert len(x.get_size()) in (3, 4)

    # we will read this many times, so make sure it is computed
    grad_output.realize_hint()
    try:
        gO_stride = grad_output.get_stride()
    except AttributeError:
        # some classes don't have `get_stride`
        # TODO will need a better way of determining if inputs are channels-last
        gO_stride = None
    if isinstance(x, TensorBox) and isinstance(x.data.data, Pointwise):
        data = x.data.data
        x_buffer = ir.ComputedBuffer(
            name=None,
            layout=ir.FlexibleLayout(
                device=data.get_device(),
                dtype=data.get_dtype(),
                size=data.get_size(),
            ),
            data=data,
        )
        x_buffer.decide_layout()
        x_stride = x_buffer.get_stride()
    else:
        try:
            x_stride = x.get_stride()
        except AttributeError:
            x_stride = None

    is_channels_last = (x_stride is not None and x_stride[1] == 1) or (
        gO_stride is not None and gO_stride[1] == 1
    )
    autotune = (
        config.coordinate_descent_tuning
        or config.max_autotune
        or config.max_autotune_pointwise
    )
    if any(d != 1 for d in dilation) or (is_channels_last and not autotune):
        # don't codegen channels-last when autotune is not enabled, it's very slow
        return fallback_max_pool2d_with_indices_backward(
            grad_output, x, kernel_size, stride, padding, dilation, ceil_mode, indices
        )

    indices.realize_hint()

    *batch, height, width = x.get_size()
    *_, pooled_height, pooled_width = grad_output.get_size()

    indices_loader = indices.make_loader()
    grad_loader = grad_output.make_loader()
    new_size = list(x.get_size())

    h_window_size = max(
        [
            max(h // stride[0] - max(0, (h - kernel_size[0]) // stride[0]), 1)
            for h in range(kernel_size[0] * 2)
        ]
    )
    w_window_size = max(
        [
            max(w // stride[1] - max(0, (w - kernel_size[1]) // stride[1]), 1)
            for w in range(kernel_size[1] * 2)
        ]
    )

    window_size = h_window_size * w_window_size

    if window_size > 25:
        # Kernel size too big. Results in hard-to-optimize Triton code. Use fallback.
        return fallback_max_pool2d_with_indices_backward(
            grad_output, x, kernel_size, stride, padding, dilation, ceil_mode, indices
        )

    indices_size = indices.get_size()

    def fn(idx):
        *prefix, h, w = idx
        index_test = ops.index_expr(h * width + w, torch.int32)
        h = h + padding[0]
        w = w + padding[1]
        phstart = ops.index_expr(
            FloorDiv(h - kernel_size[0] + stride[0], stride[0]), torch.int32
        )
        pwstart = ops.index_expr(
            FloorDiv(w - kernel_size[1] + stride[1], stride[1]), torch.int32
        )
        phend = ops.index_expr(FloorDiv(h, stride[0]) + 1, torch.int32)
        pwend = ops.index_expr(FloorDiv(w, stride[1]) + 1, torch.int32)

        phstart = ops.maximum(phstart, ops.constant(0, torch.int32))
        pwstart = ops.maximum(pwstart, ops.constant(0, torch.int32))
        phend = ops.minimum(phend, ops.index_expr(pooled_height, torch.int32))
        pwend = ops.minimum(pwend, ops.index_expr(pooled_width, torch.int32))

        gradient = None
        for ph_ in range(h_window_size):
            for pw_ in range(w_window_size):
                ph = ops.add(phstart, ops.constant(ph_, torch.int32))
                pw = ops.add(pwstart, ops.constant(pw_, torch.int32))
                grad_index = [
                    *prefix,
                    ops.indirect_indexing(
                        ops.minimum(ph, ops.sub(phend, ops.constant(1, torch.int32))),
                        indices_size[-2],
                        check=False,
                    ),
                    ops.indirect_indexing(
                        ops.minimum(pw, ops.sub(pwend, ops.constant(1, torch.int32))),
                        indices_size[-1],
                        check=False,
                    ),
                ]

                index_actual = indices_loader(grad_index)
                grad_part = grad_loader(grad_index)
                check = ops.eq(index_actual, index_test)

                if gradient is None:
                    # don't need mask for 0, 0
                    gradient = ops.where(
                        check, grad_part, ops.constant(0.0, torch.float32)
                    )
                else:
                    mask = ops.and_(
                        ops.and_(
                            ops.lt(ph, phend),
                            ops.lt(pw, pwend),
                        ),
                        check,
                    )
                    gradient = ops.where(mask, ops.add(gradient, grad_part), gradient)
        assert gradient is not None
        return gradient

    return Pointwise.create(
        device=grad_output.get_device(),
        dtype=grad_output.get_dtype(),
        inner_fn=fn,
        ranges=new_size,
    )


def pad_adaptive_loader(x):
    *_, h, w = x.get_size()
    x_loader = x.make_loader()

    def load(prefix, increments, start_indices, end_indices):
        ih, iw = increments
        h_start_index, w_start_index = start_indices
        h_end_index, w_end_index = end_indices

        mask = ops.and_(
            ops.lt(
                ops.index_expr(h_start_index + ih, torch.int64),
                ops.index_expr(h_end_index, torch.int64),
            ),
            ops.lt(
                ops.index_expr(w_start_index + iw, torch.int64),
                ops.index_expr(w_end_index, torch.int64),
            ),
        )

        return ops.masked(
            mask,
            lambda: x_loader([*prefix, h_start_index + ih, w_start_index + iw]),
            0.0,
        )

    return load


def _adaptive_pooling_idx_sum(kernel_maxes, start_index_fns, end_index_fns):
    h_start_index_fn, w_start_index_fn = start_index_fns
    h_end_index_fn, w_end_index_fn = end_index_fns

    def fn_sum(idx, loader):
        *prefix, bh, bw = idx

        h_start_index = h_start_index_fn(bh)
        h_end_index = h_end_index_fn(bh)

        w_start_index = w_start_index_fn(bw)
        w_end_index = w_end_index_fn(bw)

        total = None
        for ih, iw in itertools.product(range(kernel_maxes[0]), range(kernel_maxes[1])):
            val = loader(
                prefix,
                [ih, iw],
                [h_start_index, w_start_index],
                [h_end_index, w_end_index],
            )
            if total is None:
                total = val
            else:
                total = ops.add(val, total)
        return total

    return fn_sum


fallback_adaptive_avg_pool2d = fallback_handler(aten._adaptive_avg_pool2d)


@register_lowering(aten._adaptive_avg_pool2d)
def _adaptive_avg_pool2d(x, output_size):
    assert isinstance(x, TensorBox)
    assert len(output_size) == 2
    x.realize_hint()

    *batch, h_in, w_in = x.get_size()

    h_in = V.graph.sizevars.guard_static_shape(h_in)
    w_in = V.graph.sizevars.guard_static_shape(w_in)

    h_out, w_out = output_size

    # no-op if the same input and output
    if h_in == h_out and w_in == w_out:
        return clone(x)

    if h_in % h_out == 0 and w_in % w_out == 0:
        kernel_size = [h_in // h_out, w_in // w_out]
        return avg_pool2d(x, kernel_size)

    h_kernel_max = ceildiv((h_in + h_out - 1), h_out)
    w_kernel_max = ceildiv((w_in + w_out - 1), w_out)

    new_size = list(batch) + [h_out, w_out]
    dtype = x.get_dtype()

    def start_index(index, out_dim, inp_dim):
        return FloorDiv((index * inp_dim), out_dim)

    def end_index(index, out_dim, inp_dim):
        return FloorDiv((index + 1) * inp_dim + out_dim - 1, out_dim)

    h_start_index = functools.partial(start_index, out_dim=h_out, inp_dim=h_in)
    h_end_index = functools.partial(end_index, out_dim=h_out, inp_dim=h_in)

    w_start_index = functools.partial(start_index, out_dim=w_out, inp_dim=w_in)
    w_end_index = functools.partial(end_index, out_dim=w_out, inp_dim=w_in)

    window_size = h_kernel_max * w_kernel_max
    if window_size > 25:
        # Kernel size too big. Results in hard-to-optimize Triton code. Use fallback.
        return fallback_adaptive_avg_pool2d(x, output_size)

    fn_sum = _adaptive_pooling_idx_sum(
        [h_kernel_max, w_kernel_max],
        [h_start_index, w_start_index],
        [h_end_index, w_end_index],
    )

    ones_loader = pad_adaptive_loader(ones_like(x))

    def fn(idx):
        return ops.div(fn_sum(idx, pad_adaptive_loader(x)), fn_sum(idx, ones_loader))

    rv = Pointwise.create(
        device=x.get_device(),
        dtype=dtype,
        inner_fn=fn,
        ranges=new_size,
    )
    # TODO: should we force these to be realized?
    return rv


@register_lowering(aten.upsample_nearest2d_backward.default)
def upsample_nearest2d_backward(
    x, output_size=None, input_size=None, scales_h=None, scales_w=None
):
    x.realize_hint()

    *batch, inp_h, inp_w = x.get_size()
    inp_h = V.graph.sizevars.guard_static_shape(inp_h)
    inp_w = V.graph.sizevars.guard_static_shape(inp_w)

    *batch, out_h, out_w = input_size

    if inp_h % out_h == 0 and inp_w % out_w == 0:
        return avg_pool2d(x, [inp_h // out_h, inp_w // out_w], divisor_override=1)

    h_kernel_max = ceildiv(inp_h, out_h)
    w_kernel_max = ceildiv(inp_w, out_w)

    def start_index(index, out_dim, inp_dim):
        return CeilDiv(index * inp_dim, out_dim)

    def end_index(index, out_dim, inp_dim):
        return start_index((index + 1), out_dim, inp_dim)

    h_start_index = functools.partial(start_index, out_dim=out_h, inp_dim=inp_h)
    h_end_index = functools.partial(end_index, out_dim=out_h, inp_dim=inp_h)

    w_start_index = functools.partial(start_index, out_dim=out_w, inp_dim=inp_w)
    w_end_index = functools.partial(end_index, out_dim=out_w, inp_dim=inp_w)

    fn_sum = _adaptive_pooling_idx_sum(
        [h_kernel_max, w_kernel_max],
        [h_start_index, w_start_index],
        [h_end_index, w_end_index],
    )

    def fn(idx):
        return fn_sum(idx, pad_adaptive_loader(x))

    rv = Pointwise.create(
        device=x.get_device(),
        dtype=x.get_dtype(),
        inner_fn=fn,
        ranges=list(input_size),
    )

    return rv


fallback_avg_pool2d = fallback_handler(aten.avg_pool2d)


@register_lowering(aten.avg_pool2d, type_promotion_kind=None)
def avg_pool2d(
    x,
    kernel_size,
    stride=(),
    padding=0,
    ceil_mode=False,
    count_include_pad=True,
    divisor_override=None,
):
    if not stride:
        stride = kernel_size
    if not padding:
        padding = [0, 0]
    kernel_size = pad_listlike(kernel_size, 2)
    stride = pad_listlike(stride, 2)
    padding = pad_listlike(padding, 2)

    assert isinstance(x, TensorBox)
    assert len(kernel_size) == 2
    assert len(stride) == 2
    assert len(padding) == 2
    assert len(x.get_size()) in (3, 4)

    x.realize_hint()
    *batch, h, w = x.get_size()

    h_out, ceil_mode1 = pooling_size(h, 0, kernel_size, stride, padding, ceil_mode)
    w_out, ceil_mode2 = pooling_size(w, 1, kernel_size, stride, padding, ceil_mode)

    if padding[0] or padding[1] or ceil_mode1 or ceil_mode2:
        x_loader = constant_boundary_condition_2d(x, 0.0)
        had_padding = True
    else:
        x_loader = x.make_loader()
        had_padding = False

    new_size = list(batch) + [h_out, w_out]
    dtype = x.get_dtype()

    window_size = kernel_size[0] * kernel_size[1]
    if window_size > 25:
        # Kernel size too big. Results in hard-to-optimize Triton code. Use fallback.
        return fallback_avg_pool2d(
            x,
            kernel_size,
            stride,
            padding,
            ceil_mode,
            count_include_pad,
            divisor_override,
        )

    def fn_sum(idx, loader):
        *prefix, bh, bw = idx
        total = None
        for ih, iw in itertools.product(range(kernel_size[0]), range(kernel_size[1])):
            ih = bh * stride[0] + ih - padding[0]
            iw = bw * stride[1] + iw - padding[1]
            val = loader([*prefix, ih, iw])
            if total is None:
                total = val
            else:
                total = ops.add(val, total)
        return total

    if not had_padding or divisor_override:
        if divisor_override:
            scale = 1 / divisor_override
        else:
            scale = 1.0 / (kernel_size[0] * kernel_size[1])

        def fn(idx):
            return ops.mul(fn_sum(idx, x_loader), ops.constant(scale, dtype))

    else:
        ones_loader = constant_boundary_condition_2d(
            ones_like(x), 0.0, padding if count_include_pad else None
        )

        def fn(idx):
            # TODO(jansel): optimize to do `int(x<h)` rather than `x<h?1:0`
            return ops.div(fn_sum(idx, x_loader), fn_sum(idx, ones_loader))

    rv = Pointwise.create(
        device=x.get_device(),
        dtype=dtype,
        inner_fn=fn,
        ranges=new_size,
    )
    # TODO(jansel): should we force these to be realized?
    return rv


fallback_avg_pool2d_backward = fallback_handler(aten.avg_pool2d_backward)


@register_lowering(aten.avg_pool2d_backward, type_promotion_kind=None)
def avg_pool2d_backward(
    grad_output,
    x,
    kernel_size,
    stride,
    padding,
    ceil_mode,
    count_include_pad,
    divisor_override=None,
):
    assert not divisor_override
    if not stride:
        stride = kernel_size
    if not padding:
        padding = [0, 0]

    assert isinstance(grad_output, TensorBox)
    assert isinstance(x, TensorBox)
    assert len(kernel_size) == 2
    assert len(stride) == 2
    assert len(padding) == 2
    assert len(x.get_size()) in (3, 4)

    grad_output.realize_hint()  # we will read this many times, so make sure it is computed

    *batch, height, width = x.get_size()

    h_out, ceil_mode1 = pooling_size(height, 0, kernel_size, stride, padding, ceil_mode)
    w_out, ceil_mode2 = pooling_size(width, 1, kernel_size, stride, padding, ceil_mode)

    grad_loader = grad_output.make_loader()

    had_padding = padding[0] or padding[1] or ceil_mode1 or ceil_mode2

    *_, pooled_height, pooled_width = grad_output.get_size()
    new_size = list(x.get_size())
    dtype = x.get_dtype()

    h_window_size = max(
        [
            max(h // stride[0] - max(0, (h - kernel_size[0]) // stride[0]), 1)
            for h in range(kernel_size[0] * 2)
        ]
    )
    w_window_size = max(
        [
            max(w // stride[1] - max(0, (w - kernel_size[1]) // stride[1]), 1)
            for w in range(kernel_size[1] * 2)
        ]
    )

    window_size = h_window_size * w_window_size
    if window_size > 25:
        # Kernel size too big. Results in hard-to-optimize Triton code. Use fallback.
        return fallback_avg_pool2d_backward(
            grad_output,
            x,
            kernel_size,
            stride,
            padding,
            ceil_mode,
            count_include_pad,
            divisor_override,
        )

    def compute_pool_size_without_padding(ph, pw):
        """
        This computes the scaling factor that we will divide an element
        by when `count_include_pad=False`
        """
        stride_h = ops.constant(stride[0], torch.int32)
        stride_w = ops.constant(stride[1], torch.int32)
        pad_h = ops.constant(padding[0], torch.int32)
        pad_w = ops.constant(padding[1], torch.int32)
        kernel_h = ops.constant(kernel_size[0], torch.int32)
        kernel_w = ops.constant(kernel_size[1], torch.int32)
        hstart = ops.sub(ops.mul(ph, stride_h), pad_h)
        wstart = ops.sub(ops.mul(pw, stride_w), pad_w)
        hend = ops.minimum(
            ops.add(hstart, kernel_h),
            ops.add(ops.index_expr(height, torch.int32), pad_h),
        )
        wend = ops.minimum(
            ops.add(wstart, kernel_w),
            ops.add(ops.index_expr(width, torch.int32), pad_w),
        )
        hstart = ops.maximum(hstart, ops.constant(0, torch.int32))
        wstart = ops.maximum(wstart, ops.constant(0, torch.int32))
        hend = ops.minimum(hend, ops.index_expr(height, torch.int32))
        wend = ops.minimum(wend, ops.index_expr(width, torch.int32))
        divide_factor = ops.mul(ops.sub(hend, hstart), ops.sub(wend, wstart))
        return divide_factor

    def fn(idx):
        *prefix, h, w = idx
        h = h + padding[0]
        w = w + padding[1]
        phstart = ops.index_expr(
            FloorDiv(h - kernel_size[0] + stride[0], stride[0]), torch.int32
        )
        pwstart = ops.index_expr(
            FloorDiv(w - kernel_size[1] + stride[1], stride[1]), torch.int32
        )
        phend = ops.index_expr(FloorDiv(h, stride[0]) + 1, torch.int32)
        pwend = ops.index_expr(FloorDiv(w, stride[1]) + 1, torch.int32)

        phstart = ops.maximum(phstart, ops.constant(0, torch.int32))
        pwstart = ops.maximum(pwstart, ops.constant(0, torch.int32))
        phend = ops.minimum(phend, ops.index_expr(pooled_height, torch.int32))
        pwend = ops.minimum(pwend, ops.index_expr(pooled_width, torch.int32))

        gradient = None
        for ph_ in range(h_window_size):
            for pw_ in range(w_window_size):
                ph = ops.add(phstart, ops.constant(ph_, torch.int32))
                pw = ops.add(pwstart, ops.constant(pw_, torch.int32))

                if count_include_pad or not had_padding:
                    scale = kernel_size[0] * kernel_size[1]
                else:
                    scale = compute_pool_size_without_padding(ph, pw)

                part = ops.truediv(
                    grad_loader(
                        [
                            *prefix,
                            ops.indirect_indexing(
                                ops.minimum(
                                    ph, ops.sub(phend, ops.constant(1, torch.int32))
                                ),
                                pooled_height,
                                check=False,
                            ),
                            ops.indirect_indexing(
                                ops.minimum(
                                    pw, ops.sub(pwend, ops.constant(1, torch.int32))
                                ),
                                pooled_width,
                                check=False,
                            ),
                        ]
                    ),
                    scale,
                )

                mask = ops.and_(
                    ops.lt(ph, phend),
                    ops.lt(pw, pwend),
                )
                if gradient is None:
                    gradient = ops.where(mask, part, ops.constant(0.0, torch.float32))
                else:
                    gradient = ops.where(mask, ops.add(gradient, part), gradient)
        assert gradient is not None
        return gradient

    rv = Pointwise.create(
        device=grad_output.get_device(),
        dtype=dtype,
        inner_fn=fn,
        ranges=new_size,
    )
    return rv


def _validate_reduction_axis(x, axis):
    size = x.get_size()
    if isinstance(axis, int):
        axis = [axis]
    elif not axis:
        axis = range(len(size))
    if len(size) == 0:
        assert tuple(axis) in [(), (0,), (-1,)], f"invalid axis: {axis}"
        return []
    axis = list(axis)
    for i in range(len(axis)):
        if axis[i] < 0:
            axis[i] += len(size) if len(size) else 1
        assert 0 <= axis[i] < len(size) or (len(size) == 0 and axis[i] == 0)
    assert len(set(axis)) == len(axis), "reduction axis not unique"
    return axis


<<<<<<< HEAD
def make_reduction(reduction_type: str, override_return_dtype=None):
    def inner(x, axis=None, keepdims=False, *, dtype=None):
        if dtype is not None:
            x = to_dtype(x, dtype)
        size = x.get_size()
        axis = set(_validate_reduction_axis(x, axis))

        kept_sizes = []
        kept_idx = []
        reduced_sizes = []
        reduced_idx = []
        for i in range(len(size)):
            if i in axis:
                reduced_idx.append(i)
                reduced_sizes.append(size[i])
            else:
                kept_idx.append(i)
                kept_sizes.append(size[i])

        def loader(index, reduction_index):
            assert len(reduction_index) == len(reduced_idx)
            if keepdims:
                assert len(index) == len(size)
                # May not hold for masked loads
                # assert all(index[i] == 0 for i in reduced_idx)
                index = [index[i] for i in kept_idx]
            assert len(index) == len(kept_idx)
            new_index = [None] * (len(index) + len(reduction_index))
            for idx, var in itertools.chain(
                zip(kept_idx, index), zip(reduced_idx, reduction_index)
            ):
                new_index[idx] = var
            return inner_loader(new_index)
=======
def _make_reduction_inner(x, *, axis, keepdims, dtype, override_return_dtype):
    if dtype is not None:
        x = to_dtype(x, dtype)
    size = x.get_size()
    axis = set(_validate_reduction_axis(x, axis))

    kept_sizes = []
    kept_idx = []
    reduced_sizes = []
    reduced_idx = []
    for i in range(len(size)):
        if i in axis:
            reduced_idx.append(i)
            reduced_sizes.append(size[i])
        else:
            kept_idx.append(i)
            kept_sizes.append(size[i])
>>>>>>> 7803df06

    def loader(index, reduction_index):
        assert len(reduction_index) == len(reduced_idx)
        if keepdims:
            assert len(index) == len(size)
            assert all(index[i] == 0 for i in reduced_idx)
            index = [index[i] for i in kept_idx]
        assert len(index) == len(kept_idx)
        new_index = [None] * (len(index) + len(reduction_index))
        for idx, var in itertools.chain(
            zip(kept_idx, index), zip(reduced_idx, reduction_index)
        ):
            new_index[idx] = var
        return inner_loader(new_index)

    if keepdims:
        new_size = list(size)
        for i in reduced_idx:
            new_size[i] = sympy.Integer(1)
    else:
        new_size = kept_sizes

    inner_loader = x.make_loader()
    return dict(
        device=x.get_device(),
        dst_dtype=override_return_dtype or x.get_dtype(),
        src_dtype=x.get_dtype(),
        inner_fn=loader,
        ranges=new_size,
        reduction_ranges=reduced_sizes,
    )


def make_reduction(reduction_type: str, override_return_dtype=None):
    def inner(x, axis=None, keepdims=False, *, dtype=None):
        kwargs = _make_reduction_inner(
            x,
            axis=axis,
            keepdims=keepdims,
            dtype=dtype,
            override_return_dtype=override_return_dtype,
        )
        result = Reduction.create(reduction_type=reduction_type, **kwargs)
        if isinstance(
            result.data.data, Reduction
        ):  # Only realize if reduction isn't unrolled
            result.realize()
        return result

    return inner


@register_lowering(aten.mean)
def mean(x, axis=None, keepdim=False, *, dtype=None):
    if dtype is not None:
        x = to_dtype(x, dtype)
    size = x.get_size()
    axis = _validate_reduction_axis(x, axis)
    # compute in higher-precision until end of mean lowering
    output_dtype = x.get_dtype()
    if output_dtype in (torch.float16, torch.bfloat16):
        x = to_dtype(x, torch.float)
    sum_result = sum_(x, axis, keepdim)
    denom = sympy_product(size[i] for i in axis)
    denom = ir.IndexingConstant(denom, x.get_dtype(), x.get_device())
    denom = ExpandView.create(denom, list(sum_result.get_size()))
    return to_dtype(div(sum_result, denom), output_dtype)


def var_mean_sum_(x, axis, correction, keepdim, return_mean):
    if correction is None:
        correction = 1

    size = x.get_size()
    axis = _validate_reduction_axis(x, axis)
    x_mean = mean(x, axis, keepdim=True)
    if return_mean:
        x_mean.realize()

    diffs = square(sub(x, x_mean))
    sum_result = sum_(diffs, axis, keepdim)

    denom = sympy_product(size[i] for i in axis)
    if correction:
        denom = denom - correction
    denom = ir.IndexingConstant(denom, x.get_dtype(), x.get_device())
    denom = ExpandView.create(denom, list(sum_result.get_size()))
    x_var = div(sum_result, denom)
    if not return_mean:
        return x_var

    x_mean = x_mean if keepdim else squeeze(x_mean, axis)
    return x_var, x_mean


def use_two_step_variance(x, axis, keepdim):
    # triton-rocm currently doesn't support tl.reduce
    device = x.get_device()
    if device.type == "cuda" and torch.version.hip is not None:
        return True

    # Single pass variance cannot be split, so use sum based var-mean if it
    # would be split
    kwargs = _make_reduction_inner(
        x,
        axis=axis,
        keepdims=keepdim,
        dtype=x.get_dtype(),
        override_return_dtype=None,
    )
    _, split = ir.Reduction.num_splits(
        reduction_numel=sympy_product(kwargs["reduction_ranges"]),
        reduction_type="sum",
        **kwargs,
    )
    return split > 1


def var_welford_(x, axis, *, correction, keepdim):
    if correction is None:
        correction = 1

    sum_dx2 = make_reduction("var_unnormalized")(x, axis=axis, keepdims=keepdim)

    dtype = sum_dx2.get_dtype()
    size = x.get_size()
    axis = _validate_reduction_axis(x, axis)
    rnumel = sympy_product(size[i] for i in axis)

    def get_constant_or_index_expr(x, dtype):
        if isinstance(x, sympy.Expr) and not x.is_constant():
            return ops.to_dtype(ops.index_expr(x, torch.int64), dtype)
        return ops.constant(x, dtype)

    def scale_fn(data):
        c = get_constant_or_index_expr(correction, dtype)
        N = get_constant_or_index_expr(rnumel, dtype)
        return data / (N - c)

    return make_pointwise(scale_fn)(sum_dx2)


@register_lowering([aten.var, prims.var])
def var_(x, axis=None, *, correction=None, keepdim=False):
    if use_two_step_variance(x, axis=axis, keepdim=keepdim):
        return var_mean_sum_(
            x, axis=axis, correction=correction, keepdim=keepdim, return_mean=False
        )

    return var_welford_(x, axis=axis, correction=correction, keepdim=keepdim)


@register_lowering(aten.var_mean)
def var_mean(x, axis=None, *, correction=None, keepdim=False):
    if use_two_step_variance(x, axis=axis, keepdim=keepdim):
        return var_mean_sum_(
            x, axis=axis, correction=correction, keepdim=keepdim, return_mean=True
        )

    return (
        var_welford_(x, axis=axis, correction=correction, keepdim=keepdim),
        mean(x, axis=axis, keepdim=keepdim),
    )


def pow_recursive(x, y, dtype):
    if y < 0:
        return pow_recursive(ops.reciprocal(x), -y, dtype)
    if y == 0:
        return ops.constant(1, dtype)
    if y == 1:
        return x

    result = pow_recursive(x, y // 2, dtype)
    result = ops.mul(result, result)
    if (y % 2) == 1:
        result = ops.mul(result, x)
    return result


@make_pointwise
def pow_native(a, b):
    return ops.pow(a, b)


fallback_pow = fallback_handler(aten.pow)


@register_lowering(aten.pow, broadcast=True)
def pow(a, b):
    if isinstance(b, float) and b == int(b):
        return pow(a, int(b))
    elif isinstance(b, float) and b == 0.5:
        return sqrt(a)
    elif isinstance(b, int) and b == 1:
        return a

    # Type promotion ensures all tensor arguments have the same type
    dtype = next(x.get_dtype() for x in (a, b) if isinstance(x, ir.TensorBox))
    is_integer_pow = is_integer_dtype(dtype)

    # Optimize away small fixed powers, or for integers avoid falling back to ATen
    embed_exponent = isinstance(b, int) and (
        -32 < b < 32 or (is_integer_pow and b >= 0)
    )
    if embed_exponent:
        loader = a.make_loader()

        def fn(idx):
            return pow_recursive(loader(idx), b, a.get_dtype())

        return Pointwise.create(
            device=a.get_device(),
            dtype=a.get_dtype(),
            inner_fn=fn,
            ranges=a.get_size(),
        )

    if isinstance(a, Number):
        if a == 1:
            return full_like(b, 1)
        if a == 2 and is_float_dtype(b.get_dtype()):
            return exp2(b)

    if is_integer_pow:
        # ops.pow doesn't work for integers
        return fallback_pow(a, b)

    return pow_native(a, b)


def mutate_to(changed, val):
    if isinstance(changed, TensorBox):
        changed_data = changed.data
    else:
        changed_data = changed
    if isinstance(val, TensorBox):
        val = val.data

    if not isinstance(val, ir.StorageBox):
        # introduce a copy to handle views
        val = Pointwise.create(
            device=changed.get_device(),
            dtype=changed.get_dtype(),
            inner_fn=val.make_loader(),
            ranges=changed.get_size(),
        ).data
        assert isinstance(val, ir.StorageBox)

    if isinstance(changed_data, ir.StorageBox) and not (
        changed_data.is_input_buffer() or isinstance(changed_data.data, ir.NopKernel)
    ):
        # Fast path, just swing the data pointer
        val.realize()
        changed_data.data = val.data
        return changed

    ir.MutationLayout.realize_into(val, changed_data)
    return changed


@register_lowering(aten.fill_)
def fill_(x, fill_value):
    return mutate_to(x, full_like(x, fill_value))


@register_lowering(aten.copy_, type_promotion_kind=None)
def copy_(dst, src, non_blocking=False):
    src = to_device(src, dst.get_device())
    src = to_dtype(src, dst.get_dtype())
    src = expand(src, dst.get_size())
    return mutate_to(dst, src)


@make_pointwise
def floordiv(a, b):
    return ops.floordiv(a, b)


@make_pointwise
def truncdiv(a, b):
    return ops.truncdiv(a, b)


@register_lowering(aten.div, broadcast=True)
def div_mode(a, b, rounding_mode=None):
    both_integer = is_integer_type(a) and is_integer_type(b)
    both_boolean = is_boolean_type(a) and is_boolean_type(b)

    # floordiv and truncdiv need special handling for integer tensors on Triton,
    # see the discussion at https://github.com/openai/triton/issues/605
    if rounding_mode == "floor":
        assert not both_boolean, "floordiv operands can not be boolean at the same time"
        return floordiv(a, b) if both_integer else floor(div(a, b))
    if rounding_mode == "trunc":
        assert not both_boolean, "truncdiv operands can not be boolean at the same time"
        return truncdiv(a, b) if both_integer else trunc(div(a, b))
    return div(a, b)


@register_lowering([aten.mul], broadcast=True)
def mul(a, b):
    both_bool = is_boolean_type(a) and is_boolean_type(b)
    if both_bool:
        return logical_and(a, b)
    else:
        fn = ops_wrapper(aten.mul.__name__)
        return make_pointwise(fn)(a, b)


# NOTE: prims.div maps to a / b in C, so performs truncation division on
#   integer inputs and true division for floating and complex inputs.
@register_lowering([prims.div], broadcast=True)
def div_prim(a, b):
    is_integral = is_boolean_type(a) or is_integer_type(a)

    if is_integral:
        return truncdiv(a, b)

    def fn(*args):
        return ops.div(*args)

    return make_pointwise(fn)(a, b)


div = register_lowering(
    [aten.true_divide, aten.div.Tensor],
    broadcast=True,
    type_promotion_kind=ELEMENTWISE_TYPE_PROMOTION_KIND.INT_TO_FLOAT,
)(div_prim)


@register_lowering([aten.fmod, prims.fmod], broadcast=True)
def fmod(a, b):
    is_integral = is_boolean_type(a) or is_integer_type(a)

    if is_integral:

        def fn(a, b):
            return ops.mod(a, b)

    else:

        def fn(a, b):
            return ops.fmod(a, b)

    return make_pointwise(fn)(a, b)


@register_lowering(aten.rsqrt)
def rsqrt(x):
    dtype = x.get_dtype()
    if is_integer_dtype(dtype) or is_boolean_dtype(dtype):
        x = to_dtype(x, torch.get_default_dtype())

    def _rsqrt(x):
        return ops.rsqrt(x)

    return make_pointwise(_rsqrt)(x)


@register_lowering([aten.sum, prims.sum])
def sum_(x, axis=None, keepdims=False, *, dtype=None):
    if (
        is_integer_dtype(x.get_dtype()) or is_boolean_dtype(x.get_dtype())
    ) and dtype is None:
        dtype = torch.int64

    fn = make_reduction("sum", override_return_dtype=dtype)
    return fn(x, axis, keepdims, dtype=dtype)


@register_lowering(aten.prod)
def prod(x, axis=None, keepdims=False, *, dtype=None):
    if (
        is_integer_dtype(x.get_dtype()) or is_boolean_dtype(x.get_dtype())
    ) and dtype is None:
        dtype = torch.int64

    fn = make_reduction("prod", override_return_dtype=dtype)
    return fn(x, axis, keepdims, dtype=dtype)


@register_lowering(aten.any)
def reduce_any(x, dim=None, keepdim=False):
    x = to_dtype(x, torch.bool)
    return make_reduction("any")(x, axis=dim, keepdims=keepdim)


@register_lowering(aten.max)
def reduce_max(x, dim=None, keepdim=False):
    if dim is not None:
        return (
            reduce_amax(x, axis=dim, keepdims=keepdim),
            reduce_argmax(x, axis=dim, keepdims=keepdim),
        )

    return reduce_amax(x, axis=None, keepdims=keepdim)


@register_lowering(aten.min)
def reduce_min(x, dim=None, keepdim=False):
    if dim is not None:
        return (
            reduce_amin(x, axis=dim, keepdims=keepdim),
            reduce_argmin(x, axis=dim, keepdims=keepdim),
        )

    return reduce_amin(x, axis=None, keepdims=keepdim)


register_lowering(prims.xor_sum)(make_reduction("xor_sum"))
reduce_amax = register_lowering(aten.amax)(make_reduction("max"))
reduce_amin = register_lowering(aten.amin)(make_reduction("min"))
reduce_argmax = register_lowering(aten.argmax)(
    make_reduction("argmax", override_return_dtype=torch.int64)
)
reduce_argmin = register_lowering(aten.argmin)(
    make_reduction("argmin", override_return_dtype=torch.int64)
)

add = register_pointwise(
    aten.add, allow_alpha=True, override_fn_when_input_bool="logical_or"
)


def register_pointwise_numeric(op):
    return register_pointwise(
        op, type_promotion_kind=ELEMENTWISE_TYPE_PROMOTION_KIND.INT_TO_FLOAT
    )


def register_pointwise_numeric_ldf64(op):
    return register_pointwise(
        op,
        type_promotion_kind=ELEMENTWISE_TYPE_PROMOTION_KIND.INT_TO_FLOAT,
        use_libdevice_for_f64=True,
    )


exp = register_pointwise_numeric_ldf64(aten.exp)
exp2 = register_pointwise_numeric(aten.exp2)
expm1 = register_pointwise_numeric(aten.expm1)
relu = register_pointwise(aten.relu)
sigmoid = register_pointwise_numeric_ldf64(aten.sigmoid)
sqrt = register_pointwise_numeric_ldf64(aten.sqrt)
square = register_pointwise(aten.square)
sub = register_pointwise(aten.sub, allow_alpha=True)
register_pointwise_numeric_ldf64(aten.cos)
register_pointwise_numeric_ldf64(aten.sin)
register_pointwise(aten.abs)
bitwise_and = register_pointwise(aten.bitwise_and)
bitwise_left_shift = register_pointwise(aten.bitwise_left_shift)
bitwise_not = register_pointwise(
    aten.bitwise_not, override_fn_when_input_bool="logical_not"
)
bitwise_or = register_pointwise(aten.bitwise_or)
bitwise_right_shift = register_pointwise(aten.bitwise_right_shift)
bitwise_xor = register_pointwise(aten.bitwise_xor)
register_pointwise_numeric(aten.lgamma)
erf = register_pointwise_numeric(aten.erf)
register_lowering(
    aten.special_erf, type_promotion_kind=ELEMENTWISE_TYPE_PROMOTION_KIND.INT_TO_FLOAT
)(erf)

register_pointwise_numeric(aten.log1p)
register_pointwise_numeric(aten.tan)
register_pointwise_numeric(aten.tanh)
register_pointwise_numeric_ldf64(aten.log)
logical_and = register_pointwise(
    aten.logical_and,
    type_promotion_kind=None,
    convert_input_to_bool=True,
    override_return_dtype=torch.bool,
)
logical_not = register_pointwise(
    aten.logical_not,
    type_promotion_kind=None,
    convert_input_to_bool=True,
    override_return_dtype=torch.bool,
)
logical_or = register_pointwise(
    aten.logical_or,
    type_promotion_kind=None,
    convert_input_to_bool=True,
    override_return_dtype=torch.bool,
)
logical_xor = register_pointwise(
    aten.logical_xor,
    type_promotion_kind=None,
    convert_input_to_bool=True,
    override_return_dtype=torch.bool,
)
maximum = register_pointwise(aten.maximum)
minimum = register_pointwise(aten.minimum)
register_lowering(aten.clamp_min)(maximum)
register_lowering(aten.clamp_max)(minimum)
neg = register_pointwise(aten.neg)
reciprocal = register_pointwise_numeric(aten.reciprocal)
register_pointwise(aten.remainder)
register_pointwise(aten.sign, override_fn_when_input_bool="identity")
register_pointwise(aten.ceil)
register_pointwise(aten.signbit, override_return_dtype=torch.bool)

register_pointwise(aten.le, override_return_dtype=torch.bool)
register_pointwise(aten.lt, override_return_dtype=torch.bool)
register_pointwise(aten.ge, override_return_dtype=torch.bool)
gt = register_pointwise(aten.gt, override_return_dtype=torch.bool)
register_pointwise(aten.eq, override_return_dtype=torch.bool)
register_pointwise(aten.ne, override_return_dtype=torch.bool)

register_pointwise_numeric(aten.cosh)
register_pointwise_numeric(aten.sinh)
register_pointwise_numeric(aten.acos)
register_pointwise_numeric(aten.acosh)
register_pointwise_numeric(aten.asin)
register_pointwise_numeric(aten.asinh)
register_pointwise_numeric(aten.atan2)
register_pointwise_numeric(aten.atan)
register_pointwise_numeric(aten.atanh)
register_pointwise_numeric(aten.copysign)
register_pointwise_numeric(aten.erfc)
register_pointwise_numeric(aten.erfinv)
register_pointwise_numeric(aten.hypot)
register_pointwise_numeric(aten.log10)
register_pointwise_numeric(aten.nextafter)

register_foreach_pointwise(aten._foreach_add.List, add, allow_alpha=True)
register_foreach_pointwise(aten._foreach_add.Scalar, add, allow_alpha=True)
register_foreach_pointwise(aten._foreach_mul.List, mul)
register_foreach_pointwise(aten._foreach_mul.Scalar, mul)
register_foreach_pointwise(aten._foreach_sub.List, sub)
register_foreach_pointwise(aten._foreach_sub.Scalar, sub)
register_foreach_pointwise(aten._foreach_neg.default, neg)
register_foreach_pointwise(aten._foreach_pow.Scalar, pow)
register_foreach_pointwise(aten._foreach_pow.ScalarAndTensor, pow)
register_foreach_pointwise(aten._foreach_div.List, div)
register_foreach_pointwise(aten._foreach_div.Scalar, div)
register_foreach_pointwise(aten._foreach_sqrt, sqrt)
register_foreach_pointwise(aten._foreach_maximum.List, maximum)
register_foreach_pointwise(aten._foreach_maximum.Scalar, maximum)
register_foreach_pointwise(aten._foreach_reciprocal, reciprocal)


def register_inplace(aten_op, outplace_op):
    @register_lowering(aten_op, type_promotion_kind=None)
    def fn(*args, **kwargs):
        result = outplace_op(*args, **kwargs)
        result = to_dtype(result, args[0].get_dtype())
        return mutate_to(args[0], result)

    return fn


register_inplace(aten.add_, add)
register_inplace(aten.bitwise_and_, bitwise_and)
register_inplace(aten.bitwise_left_shift_, bitwise_left_shift)
register_inplace(aten.bitwise_not_, bitwise_not)
register_inplace(aten.bitwise_or_, bitwise_or)
register_inplace(aten.bitwise_right_shift_, bitwise_right_shift)
register_inplace(aten.bitwise_xor_, bitwise_xor)
register_inplace(aten.mul_, mul)
register_inplace(aten.div_.Tensor, div)
register_inplace(aten.div_.Tensor_mode, div_mode)
register_inplace(aten.logical_and_, logical_and)
register_inplace(aten.logical_not_, logical_not)
register_inplace(aten.logical_or_, logical_or)
register_inplace(aten.logical_xor_, logical_xor)
register_inplace(aten.sub_, sub)
register_inplace(aten.relu_, relu)
register_inplace(aten.sigmoid_, sigmoid)


register_lowering(aten.__and__)(bitwise_and)
register_lowering(aten.__lshift__)(bitwise_left_shift)
register_lowering(aten.__or__)(bitwise_or)
register_lowering(aten.__rshift__)(bitwise_right_shift)
register_lowering(aten.__xor__)(bitwise_xor)

register_inplace(aten.__iand__, aten.__and__)
register_inplace(aten.__ilshift__, aten.__lshift__)
register_inplace(aten.__ior__, aten.__or__)
register_inplace(aten.__irshift__, aten.__rshift__)
register_inplace(aten.__ixor__, aten.__xor__)


@register_lowering(aten.sym_size)
def sym_size(a, dim):
    return a.get_size()[dim]


@register_lowering(aten.sym_stride)
def sym_stride(a, dim):
    return a.get_stride()[dim]


@register_lowering(aten.sym_numel)
def sym_numel(a):
    return a.get_numel()


for method, func in magic_methods.items():
    register_lowering(method_to_operator(method))(func)


@register_lowering(aten._foobar)
def foobar(self, *args, **kwargs):
    raise NotImplementedError("Helpful for debugging")


@register_lowering(torch.ops._inductor_test.realize)
def _realize(x):
    x.realize()
    return clone(x)


try:
    import torch.distributed._functional_collectives

    c10d_functional = torch.ops.c10d_functional

    @register_lowering(c10d_functional.wait_tensor)
    def wait(input):
        return TensorBox.create(ir.Wait.create(input))

    @register_lowering(c10d_functional.all_reduce)
    def allreduce(input, reduce_op, tag, ranks, group_size):
        return ir.AllReduce.create(input, reduce_op, tag, ranks, group_size)

    @register_lowering(c10d_functional.all_gather_into_tensor)
    def all_gather_into_tensor(shard, tag, ranks, group_size):
        return TensorBox.create(
            ir.AllGatherIntoTensor.create(shard, tag, ranks, group_size)
        )

    @register_lowering(c10d_functional.reduce_scatter_tensor)
    def reduce_scatter_tensor(input, reduce_op, tag, ranks, group_size):
        return TensorBox.create(
            ir.ReduceScatterTensor.create(input, reduce_op, tag, ranks, group_size)
        )

    @register_lowering(c10d_functional.all_reduce_coalesced)
    def all_reduce_coalesced(input, reduce_op, tag, ranks, group_size):
        return ir.AllReduceCoalesced.create(input, reduce_op, tag, ranks, group_size)

    @register_lowering(c10d_functional.all_gather_into_tensor_coalesced)
    def all_gather_into_tensor_coalesced(self, tag, ranks, group_size):
        result = ir.AllGatherIntoTensorCoalesced.create(self, tag, ranks, group_size)
        return list(map(TensorBox.create, result))

    @register_lowering(c10d_functional.reduce_scatter_tensor_coalesced)
    def reduce_scatter_tensor_coalesced(self, reduceOp, tag, ranks, group_size):
        result = ir.ReduceScatterTensorCoalesced.create(
            self, reduceOp, tag, ranks, group_size
        )
        return list(map(TensorBox.create, result))

except ImportError:
    log.info(
        "Inductor support for distributed collectives depends on building torch.distributed"
    )

# populate lowerings defined in kernel/*
from . import kernel

import_submodule(kernel)<|MERGE_RESOLUTION|>--- conflicted
+++ resolved
@@ -984,7 +984,7 @@
         device=inputs[0].get_device(),
         dtype=dtype,
         inner_fn=inner_fn,
-        ranges=output_size
+        ranges=output_size,
     )
 
 
@@ -992,8 +992,10 @@
     if inputs[0].get_device().type != "cuda":
         return False
 
+    return True
+
     def get_read_writes(t):
-        if hasattr(t, 'get_read_writes'):
+        if hasattr(t, "get_read_writes"):
             return t.get_read_writes()
         if isinstance(t, ir.BaseView):
             return get_read_writes(t.unwrap_view())
@@ -1012,17 +1014,14 @@
         num_reads += len(rw.reads)
         ops_count += len(rw.op_counts)
 
-    return (
-        num_reads <= max_concat_fusion_reads
-        and ops_count <= max_concat_fusion_ops
-    )
+    return num_reads <= max_concat_fusion_reads and ops_count <= max_concat_fusion_ops
 
 
 @register_lowering(aten.cat)
 def cat(inputs, dim=0):
-
     dtype = get_promoted_dtype(
-        *inputs, type_promotion_kind=ELEMENTWISE_TYPE_PROMOTION_KIND.NO_OPMATH,
+        *inputs,
+        type_promotion_kind=ELEMENTWISE_TYPE_PROMOTION_KIND.NO_OPMATH,
     )
     inputs = [to_dtype(inp, dtype) for inp in inputs]
 
@@ -1042,7 +1041,8 @@
     # Drop no-op inputs
     original_inputs = inputs
     inputs = [
-        t for t in inputs
+        t
+        for t in inputs
         if not V.graph.sizevars.statically_known_equals(t.get_size()[dim], 0)
     ]
     if len(inputs) == 1:
@@ -3918,41 +3918,6 @@
     return axis
 
 
-<<<<<<< HEAD
-def make_reduction(reduction_type: str, override_return_dtype=None):
-    def inner(x, axis=None, keepdims=False, *, dtype=None):
-        if dtype is not None:
-            x = to_dtype(x, dtype)
-        size = x.get_size()
-        axis = set(_validate_reduction_axis(x, axis))
-
-        kept_sizes = []
-        kept_idx = []
-        reduced_sizes = []
-        reduced_idx = []
-        for i in range(len(size)):
-            if i in axis:
-                reduced_idx.append(i)
-                reduced_sizes.append(size[i])
-            else:
-                kept_idx.append(i)
-                kept_sizes.append(size[i])
-
-        def loader(index, reduction_index):
-            assert len(reduction_index) == len(reduced_idx)
-            if keepdims:
-                assert len(index) == len(size)
-                # May not hold for masked loads
-                # assert all(index[i] == 0 for i in reduced_idx)
-                index = [index[i] for i in kept_idx]
-            assert len(index) == len(kept_idx)
-            new_index = [None] * (len(index) + len(reduction_index))
-            for idx, var in itertools.chain(
-                zip(kept_idx, index), zip(reduced_idx, reduction_index)
-            ):
-                new_index[idx] = var
-            return inner_loader(new_index)
-=======
 def _make_reduction_inner(x, *, axis, keepdims, dtype, override_return_dtype):
     if dtype is not None:
         x = to_dtype(x, dtype)
@@ -3970,7 +3935,6 @@
         else:
             kept_idx.append(i)
             kept_sizes.append(size[i])
->>>>>>> 7803df06
 
     def loader(index, reduction_index):
         assert len(reduction_index) == len(reduced_idx)
