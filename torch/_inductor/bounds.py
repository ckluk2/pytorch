<<<<<<< HEAD
import math
import operator
=======
>>>>>>> e926d6a0
from functools import partial
from typing import Dict, Optional

import torch
from torch.fx.experimental.symbolic_shapes import free_symbols
from torch.utils._sympy.value_ranges import bound_sympy, ValueRangeAnalysis, ValueRanges
from .ir import InterpreterShim, LoopBody
from .utils import cache_on_self, dominated_nodes
from .virtualized import V


class BoundVars:
    """
    Performs Value Range Analysis on LoopBody's fx graph by calling BoundVars.run()
    It exposes the ranges of the nodes in the `bounds` variable

    Note. A current limitation of this analysis is that it just works on a per-loop basis.
    We should be able to propagate the bounds between across the whole graph. This may benefit
    the case a bounded variable is returned by a kernel and fed into another.
    """

    def __init__(self, loop_body: LoopBody):
        self.loop_body = loop_body
        self.replacement_vals = {
            k: ValueRanges(0, v - 1) if not free_symbols(v) else bound_sympy(v)
            for k, v in loop_body.var_ranges.items()
        }
        # avoid computing these values, pessimistically assume that they are unbounded
        self.unbounded_vars = dominated_nodes(
            node
            for node in self.loop_body.get_nodes()
            if node.target in ["load", "reduction", operator.getitem]
            or "masked_subblock" in node.target
        )
        # To access this variable call `get_bounds()`
        self._bounds: Optional[Dict[torch.fx.Node, ValueRanges]] = {}

    @cache_on_self
    def get_bounds(self):
        submodules = self.swap_submodules(self.loop_body.submodules)

        # Initialize the environment with the unbounded variables
        for node in self.unbounded_vars:
            # we need to evaluate masked_subblock to recurse, and we need to set indirect values
            if not isinstance(node.target, str) or (
                "masked_subblock" not in node.target
                and "set_indirect" not in node.target
            ):
                self._bounds[node] = ValueRanges.unknown()

        with V.set_ops_handler(ValueRangeAnalysis()):
            interpreter = InterpreterShim(self.loop_body.root_block.graph, submodules)
            interpreter.run(V.get_ops_handler(), initial_env=self._bounds)
        return self._bounds

    def swap_submodules(self, submodules):
        result = {}
        for key in submodules.keys():
            if key == "get_index":
                result[key] = self.get_index
            elif "masked_subblock" in key:
                subblock = self.loop_body.subblocks[key]
                # The result within the lambda will reference to the final
                # set of modules at the end of the for-loop as it stores a reference to it
                result[key] = lambda mask, value: self.masked_subblock(
                    subblock, self._bounds, mask, value, result
                )
            else:
                assert "set_indirect" in key
                idx = int(key[len("set_indirect") :])
                var = self.loop_body.indirect_vars[idx]
                indirect = partial(self.set_indirect, var)
                result[key] = indirect

        return result

    def masked_subblock(self, subblock, env, mask, value, submodules):
        interp = InterpreterShim(subblock.graph, submodules)
        interp.run(V.get_ops_handler(), initial_env=env)
        output = [node for node in subblock.graph.nodes if node.target == "output"]
        assert len(output) == 1
        # dont bother unioning with value since the load from buffer will be
        # pessimistically assumed to be inf anyway
        return interp.env[output[0]]

    def set_indirect(self, old, new):
        assert isinstance(new, ValueRanges)
        self.replacement_vals[old] = new
        return new

    def get_index(self, name):
        expr = self.loop_body.indexing_exprs[name]
        bound = self.replacement_vals.get(expr)
        if bound is None:
            bound = bound_sympy(expr, self.replacement_vals)
        # The following assertion is true at the time of this writing
        # We don't assert is as to not execute bound_sympy when bound is not None
        # assert bound is None or bound == bound_sympy(expr, self.replacement_vals)
        self.replacement_vals[name] = bound
        return bound<|MERGE_RESOLUTION|>--- conflicted
+++ resolved
@@ -1,8 +1,4 @@
-<<<<<<< HEAD
-import math
 import operator
-=======
->>>>>>> e926d6a0
 from functools import partial
 from typing import Dict, Optional
 
