import logging

import torch

from .. import config as inductor_config
from ..codegen.cuda.gemm_template import CUTLASSGemmTemplate
from ..lowering import register_lowering
from ..select_algorithm import (
    autotune_select_algorithm,
    ExternKernelChoice,
    TritonTemplate,
)
<<<<<<< HEAD
from ..utils import use_aten_gemm_kernels, use_cutlass_template, use_triton_template
=======
from ..utils import use_aten_gemm_kernels, use_max_autotune, use_triton_template
>>>>>>> ee918403
from .mm_common import (
    addmm_epilogue,
    int8_mm_configs,
    mm_args,
    mm_configs,
    mm_grid,
    mm_options,
)

log = logging.getLogger(__name__)
aten = torch.ops.aten

mm_template = TritonTemplate(
    name="mm",
    grid=mm_grid,
    source=r"""
{{def_kernel("A", "B")}}
    M = {{size("A", 0)}}
    N = {{size("B", 1)}}
    K = {{size("A", 1)}}
    if M * N == 0:
        # early exit due to zero-size input(s)
        return
    stride_am = {{stride("A", 0)}}
    stride_ak = {{stride("A", 1)}}
    stride_bk = {{stride("B", 0)}}
    stride_bn = {{stride("B", 1)}}

    # based on triton.ops.matmul
    pid = tl.program_id(0)
    grid_m = (M + BLOCK_M - 1) // BLOCK_M
    grid_n = (N + BLOCK_N - 1) // BLOCK_N

    # re-order program ID for better L2 performance
    width = GROUP_M * grid_n
    group_id = pid // width
    group_size = min(grid_m - group_id * GROUP_M, GROUP_M)
    pid_m = group_id * GROUP_M + (pid % group_size)
    pid_n = (pid % width) // (group_size)

    rm = pid_m * BLOCK_M + tl.arange(0, BLOCK_M)
    rn = pid_n * BLOCK_N + tl.arange(0, BLOCK_N)
    ram = tl.max_contiguous(tl.multiple_of(rm % M, BLOCK_M), BLOCK_M)
    rbn = tl.max_contiguous(tl.multiple_of(rn % N, BLOCK_N), BLOCK_N)
    rk = tl.arange(0, BLOCK_K)
    A = A + (ram[:, None] * stride_am + rk[None, :] * stride_ak)
    B = B + (rk[:, None] * stride_bk + rbn[None, :] * stride_bn)

    acc = tl.zeros((BLOCK_M, BLOCK_N), dtype=ACC_TYPE)
    for k in range(K, 0, -BLOCK_K):
        if EVEN_K:
            a = tl.load(A)
            b = tl.load(B)
        else:
            a = tl.load(A, mask=rk[None, :] < k, other=0.)
            b = tl.load(B, mask=rk[:, None] < k, other=0.)
        if B_PROLOGUE_CAST_TYPE is not None:
            b = b.to(B_PROLOGUE_CAST_TYPE)
        acc += tl.dot(a, b, allow_tf32=ALLOW_TF32)
        A += BLOCK_K * stride_ak
        B += BLOCK_K * stride_bk

    # rematerialize rm and rn to save registers
    rm = pid_m * BLOCK_M + tl.arange(0, BLOCK_M)
    rn = pid_n * BLOCK_N + tl.arange(0, BLOCK_N)
    idx_m = rm[:, None]
    idx_n = rn[None, :]
    mask = (idx_m < M) & (idx_n < N)

    # inductor generates a suffix
    {{store_output(("idx_m", "idx_n"), "acc", "mask")}}
""",
)

aten_mm = ExternKernelChoice(torch.mm, "at::mm_out")


aten_addmm = ExternKernelChoice(torch.addmm, "at::addmm_out")

aten__int_mm = ExternKernelChoice(torch._int_mm, "at::_int_mm")


def _is_int8_mat(mat):
    return mat.get_dtype() in (torch.int8, torch.uint8)


def bias_addmm(inp, mat1, mat2, *, out=None, alpha=1, beta=1):
    """
    Giving torch.addmm a 1D tensor calls a different (faster) cublasLt
    kernel under the hood.  There are a few shapes where this is slower,
    but they are rare.
    """
    if inp.stride(0) == 0 or inp.size(0) == 1:
        return torch.addmm(inp[0], mat1, mat2, out=out, alpha=alpha, beta=beta)
    return torch.addmm(inp, mat1, mat2, out=out, alpha=alpha, beta=beta)


aten_bias_addmm = ExternKernelChoice(bias_addmm, None)


@register_lowering(aten.mm)
def tuned_mm(mat1, mat2, *, layout=None):
    m, n, k, layout, mat1, mat2 = mm_args(mat1, mat2, layout=layout)

    # options to tune from
    choices = [aten_mm.bind((mat1, mat2), layout)] if use_aten_gemm_kernels() else []

    if m * n != 0 and use_triton_template(layout):
        for config in mm_configs(m, n, k):
            mm_template.maybe_append_choice(
                choices,
                input_nodes=(mat1, mat2),
                layout=layout,
                **mm_options(config, k, layout),
            )

    if m * n != 0 and use_cutlass_template(layout):
        cutlass_template = CUTLASSGemmTemplate([mat1, mat2], layout, alpha=1, beta=0)
        ops = cutlass_template.gen_ops()
        for op in ops:
            cutlass_template.maybe_append_choice(
                choices,
                op=op,
            )
        log.debug("Added %d cutlass gemm configs.", len(ops))

    return autotune_select_algorithm("mm", choices, [mat1, mat2], layout)


@register_lowering(aten._int_mm)
def tuned_int_mm(mat1, mat2, *, layout=None):
    m, n, k, layout, mat1, mat2 = mm_args(
        mat1, mat2, layout=layout, out_dtype=torch.int32
    )
    choices = (
        [aten__int_mm.bind((mat1, mat2), layout)] if use_aten_gemm_kernels() else []
    )
    if m * n != 0 and use_triton_template(layout, enable_int32=True):
        # TODO: Re-enable eager mode implementation once cuBLAS is fixed
        choices = []
        for config in int8_mm_configs(m, n, k):
            mm_template.maybe_append_choice(
                choices,
                input_nodes=(mat1, mat2),
                layout=layout,
                **mm_options(config, k, layout),
            )
    return autotune_select_algorithm("int_mm", choices, [mat1, mat2], layout)


@register_lowering(aten.addmm)
def tuned_addmm(inp, mat1, mat2, *, alpha=1, beta=1, layout=None):
    ordered_kwargs_for_cpp_kernel = ("beta", "alpha")

    m, n, k, layout, mat1, mat2, inp_expanded = mm_args(mat1, mat2, inp, layout=layout)
    if m * n == 0 or not use_max_autotune():
        choices = (
            [
                aten_addmm.bind(
                    (inp, mat1, mat2),
                    layout,
                    ordered_kwargs_for_cpp_kernel,
                    alpha=alpha,
                    beta=beta,
                )
            ]
            if use_aten_gemm_kernels()
            else []
        )
        return autotune_select_algorithm("addmm", choices, [inp, mat1, mat2], layout)

    choices = (
        [
            aten_addmm.bind(
                (inp_expanded, mat1, mat2),
                layout,
                ordered_kwargs_for_cpp_kernel,
                alpha=alpha,
                beta=beta,
            )
        ]
        if use_aten_gemm_kernels()
        else []
    )

    if (
        use_aten_gemm_kernels()
        and inp_expanded.get_stride()[0] == 0
        and inp_expanded.get_device().type == "cuda"
        and inductor_config.triton.autotune_cublasLt
    ):
        # unexpand inp to make sure fused addmm from cublasLt is used
        choices.insert(
            0,
            aten_bias_addmm.bind(
                (inp_expanded, mat1, mat2), layout, alpha=alpha, beta=beta
            ),
        )

    if use_triton_template(layout):
        for config in mm_configs(m, n, k):
            mm_template.maybe_append_choice(
                choices,
                input_nodes=(inp_expanded, mat1, mat2),
                layout=layout,
                **mm_options(config, k, layout),
                prefix_args=1,
                epilogue_fn=addmm_epilogue(layout.dtype, alpha, beta),
            )

    if use_cutlass_template(layout):
        cutlass_template = CUTLASSGemmTemplate(
            [mat1, mat2, inp_expanded],
            layout,
            alpha=alpha,
            beta=beta,
            input_reorder=[2, 0, 1],
        )
        ops = cutlass_template.gen_ops()
        for op in ops:
            cutlass_template.maybe_append_choice(
                choices,
                op=op,
            )
        log.debug("Added %d cutlass gemm configs.", len(ops))

    return autotune_select_algorithm(
        "addmm", choices, [inp_expanded, mat1, mat2], layout
    )


def fallback_mixed_mm(mat1, mat2, *, out):
    return torch.mm(mat1, mat2.to(mat1.dtype), out=out)


aten_fallback_mixed_mm = ExternKernelChoice(fallback_mixed_mm, None)


def tuned_mixed_mm(mat1, mat2, mat2_dtype):
    m, n, k, layout, mat1, mat2 = mm_args(mat1, mat2, layout=None)
    choices = [aten_fallback_mixed_mm.bind((mat1, mat2), layout)]
    if mat1.layout.dtype != torch.float32 and not mat2.layout.is_contiguous():
        # can't use triton kernel unless one of these is true
        return autotune_select_algorithm("mixed_mm", choices, [mat1, mat2], layout)
    if inductor_config.force_mixed_mm:
        choices = []
    b_prologue_cast_type = f"tl.{mat2_dtype}".replace("torch.", "")
    has_int8_tensor = _is_int8_mat(mat1) or _is_int8_mat(mat2)
    for config in mm_configs(m, n, k, has_int8_tensor=has_int8_tensor):
        mm_template.maybe_append_choice(
            choices,
            input_nodes=(mat1, mat2),
            layout=layout,
            **mm_options(config, k, layout, b_prologue_cast_type),
        )
    return autotune_select_algorithm("mixed_mm", choices, [mat1, mat2], layout)<|MERGE_RESOLUTION|>--- conflicted
+++ resolved
@@ -10,11 +10,12 @@
     ExternKernelChoice,
     TritonTemplate,
 )
-<<<<<<< HEAD
-from ..utils import use_aten_gemm_kernels, use_cutlass_template, use_triton_template
-=======
-from ..utils import use_aten_gemm_kernels, use_max_autotune, use_triton_template
->>>>>>> ee918403
+from ..utils import (
+    use_aten_gemm_kernels,
+    use_cutlass_template,
+    use_max_autotune,
+    use_triton_template,
+)
 from .mm_common import (
     addmm_epilogue,
     int8_mm_configs,
