import base64
import dataclasses
import functools
import getpass
import hashlib
import json
import logging
import multiprocessing
import os
import re
import shutil
import signal
import subprocess
import sys
import sysconfig
import tempfile
import types
from concurrent.futures import Future, ProcessPoolExecutor, ThreadPoolExecutor
from ctypes import cdll
from functools import partial
from threading import Thread
from time import sleep, time
from typing import Any, Callable, Dict, List

import torch

from torch._inductor import config, cuda_properties, exc
from torch._inductor.utils import developer_warning
from torch.hub import _Faketqdm, tqdm
from torch.utils import cpp_extension

if config.is_fbcode():
    from torch._inductor.fb.logging import global_cache_log
else:

    def global_cache_log(*args, **kwargs):
        pass


LOCK_TIMEOUT = 600

# timing metrics for time spent in the compilation
_cumulative_compile_time = 0
_t0 = None


def _compile_start():
    global _t0
    if _t0 is None:
        _t0 = time()


def _compile_end():
    global _cumulative_compile_time, _t0
    if _t0 is not None:
        t1 = time()
        _cumulative_compile_time += t1 - _t0
        _t0 = None
        # print("CUMULATIVE COMPILE TIME", _cumulative_compile_time)


log = logging.getLogger(__name__)
logging.getLogger("filelock").setLevel(logging.DEBUG if config.debug else logging.INFO)


@functools.lru_cache(None)
def cache_dir():
    cache_dir = os.environ.get(
        "TORCHINDUCTOR_CACHE_DIR",
        f"{tempfile.gettempdir()}/torchinductor_{getpass.getuser()}",
    )
    os.makedirs(cache_dir, exist_ok=True)
    return cache_dir


class PersistentCache:
    def __init__(self):
        self.local_cache_path = os.path.join(cache_dir(), "local_cache")
        self.global_cache_path = config.global_cache_path

        if torch.cuda.is_available():
            self.dinfo = torch.cuda.get_device_properties(
                torch.cuda.current_device()
            ).name
            self.vinfo = torch.version.cuda

    def get_local_cache(self):
        if not os.path.isfile(self.local_cache_path):
            return {}
        with open(self.local_cache_path, "r") as local_cache_file:
            local_cache = json.load(local_cache_file)
        return local_cache

    def update_local_cache(self, local_cache):
        write_atomic(self.local_cache_path, json.dumps(local_cache, indent=4))

    @functools.lru_cache(None)
    def get_global_cache(self):
        if self.global_cache_path is None or not os.path.isfile(self.global_cache_path):
            return {}
        with open(self.global_cache_path, "r") as global_cache_file:
            global_cache = json.load(global_cache_file)
        if self.dinfo not in global_cache:
            global_cache[self.dinfo] = {}
        if self.vinfo not in global_cache[self.dinfo]:
            global_cache[self.dinfo][self.vinfo] = {}
        return global_cache[self.dinfo][self.vinfo]

    def lookup(
        self,
        choices,
        name: str,
        inputs: str,
        benchmark: Callable[[Any], float],
    ):
        """
        Check to see if we have benchmarked the given choice callers. For each
        choice caller:

            1. Check global_cache[name][inputs][choice], return benchmark if cached.
            2. Check local_cache[name][inputs][choice], return benchmark if cached.
            3.
                a. `max_autotune_gemm=True`: benchmark the choice, update
                    local_cache[name][inputs][choice], and return the benchmark.
                b. `max_autotune_gemm=False`: don't benchmark the choice, return nothing.
        """

        gc_log = partial(global_cache_log, self.dinfo, self.vinfo, name, inputs)
        timings = {}

        def check_cache(cache, callback=None):
            """Check if `cache` contains data for all the choices"""
            hit = True
            for choice in choices:
                choice_hash = choice.hash_key()
                if choice_hash in cache.get(name, {}).get(inputs, {}):
                    # cache hit
                    timings[choice] = cache[name][inputs][choice_hash]
                    if callback:
                        callback(choice_hash, cached=True)
                else:
                    # cache miss
                    hit = False
                    if callback:
                        callback(choice_hash, cached=False)
            return hit

        if config.max_autotune or config.max_autotune_gemm:
            local_cache = self.get_local_cache()
            # check local cache first since it is data specific to the current machine
            if not check_cache(local_cache) and not check_cache(
                self.get_global_cache(), callback=gc_log
            ):
                # re-benchmark everything to try to get consistent numbers from the same machine
                for choice in choices:
                    timings[choice] = benchmark(choice)
                    local_cache.setdefault(name, {})
                    local_cache[name].setdefault(inputs, {})
                    local_cache[name][inputs][choice.hash_key()] = timings[choice]

                self.update_local_cache(local_cache)
        else:
            # only check global cache, not local one
            check_cache(self.get_global_cache(), callback=gc_log)
            # may have a partial cache hit, where not everything is benchmarked

        return timings


def get_lock_dir():
    lock_dir = os.path.join(cache_dir(), "locks")
    if not os.path.exists(lock_dir):
        os.makedirs(lock_dir, exist_ok=True)
    return lock_dir


def code_hash(code):
    return (
        "c"
        + base64.b32encode(hashlib.sha256(code.encode("utf-8")).digest())[:51]
        .decode("utf-8")
        .lower()
    )


def get_code_path(source_code, ext, extra):
    basename = code_hash(source_code + extra)
    subdir = os.path.join(cache_dir(), basename[1:3])
    path = os.path.join(subdir, f"{basename}.{ext}")
    return extra + basename, subdir, path


def write(source_code, ext, extra=""):
    basename, subdir, path = get_code_path(source_code, ext, extra)
    if not os.path.exists(subdir):
        os.makedirs(subdir, exist_ok=True)
    if not os.path.exists(path):
        write_atomic(path, source_code)
    return basename, path


def write_atomic(path: str, source_code: str):
    # use a temp file for thread safety
    fd, tmp_path = tempfile.mkstemp(dir=os.path.dirname(path))
    with os.fdopen(fd, "w") as f:
        f.write(source_code)
    os.rename(tmp_path, path)


def cpp_compiler():
    if isinstance(config.cpp.cxx, (list, tuple)):
        search = tuple(config.cpp.cxx)
    else:
        search = (config.cpp.cxx,)
    return cpp_compiler_search(search)


@functools.lru_cache(1)
def cpp_compiler_search(search):
    for cxx in search:
        try:
            if cxx is None:
                # gxx package is only available for Linux
                # according to https://anaconda.org/conda-forge/gxx/
                if sys.platform != "linux":
                    continue
                # Do not install GXX by default
                if not os.getenv("TORCH_INDUCTOR_INSTALL_GXX"):
                    continue
                from filelock import FileLock

                lock_dir = get_lock_dir()
                lock = FileLock(
                    os.path.join(lock_dir, "g++.lock"), timeout=LOCK_TIMEOUT
                )
                with lock:
                    cxx = install_gcc_via_conda()
            subprocess.check_output([cxx, "--version"])
            return cxx
        except (subprocess.SubprocessError, FileNotFoundError, ImportError):
            continue
    raise exc.InvalidCxxCompiler()


def install_gcc_via_conda():
    """On older systems, this is a quick way to get a modern compiler"""
    prefix = os.path.join(cache_dir(), "gcc")
    cxx_path = os.path.join(prefix, "bin", "g++")
    if not os.path.exists(cxx_path):
        log.info("Downloading GCC via conda")
        conda = os.environ.get("CONDA_EXE", "conda")
        if conda is None:
            conda = shutil.which("conda")
        if conda is not None:
            subprocess.check_call(
                [
                    conda,
                    "create",
                    f"--prefix={prefix}",
                    "--channel=conda-forge",
                    "--quiet",
                    "-y",
                    "python=3.8",
                    "gxx",
                ],
                stdout=subprocess.PIPE,
            )
    return cxx_path


def is_gcc():
    return re.search(r"(gcc|g\+\+)", cpp_compiler())


class VecISA:
    _bit_width: int
    _macro: str
    _arch_flags: str
    _dtype_nelements: Dict[torch.dtype, int]

    # TorchInductor CPU vectorization reuses PyTorch vectorization utility functions
    # Hence, TorchInductor would depend on Sleef* to accelerate mathematical functions
    # like exp, pow, sin, cos and etc.
    # But PyTorch and TorchInductor might use different compilers to build code. If
    # PyTorch uses gcc-7/g++-7 to build the release package, the libtorch_cpu.so
    # will not expose the Sleef* AVX512 symbols since gcc-7/g++-7 cannot pass
    # avx512 check in CMake - FindAVX.cmake. But TorchInductor install the latest
    # gcc/g++ compiler by default while it could support the AVX512 compilation.
    # Therefore, there would be a conflict sleef version between PyTorch and
    # TorchInductor. Hence, we dry-compile the following code to check whether current
    # HW platform and PyTorch both could support AVX512 or AVX2. And suppose ARM
    # also needs the logic
    _avx_code = """
#if defined(CPU_CAPABILITY_AVX512) || defined(CPU_CAPABILITY_AVX2)
#include <ATen/cpu/vec/functional.h>
#include <ATen/cpu/vec/vec.h>
#endif

__attribute__((aligned(64))) float in_out_ptr0[16] = {0.0};

extern "C" void __avx_chk_kernel() {
    auto tmp0 = at::vec::Vectorized<float>(1);
    auto tmp1 = tmp0.exp();
    tmp1.store(in_out_ptr0);
}
"""

    _avx_py_load = """
import torch
from ctypes import cdll
cdll.LoadLibrary("__lib_path__")
"""

    def bit_width(self):
        return self._bit_width

    def nelements(self, dtype: torch.dtype = torch.float):
        return self._dtype_nelements[dtype]

    def build_macro(self):
        return self._macro

    def build_arch_flags(self):
        return self._arch_flags

    def __hash__(self) -> int:
        return hash(str(self))

    @functools.lru_cache(None)
    def __bool__(self):
        key, input_path = write(VecISA._avx_code, "cpp")
        from filelock import FileLock

        lock_dir = get_lock_dir()
        lock = FileLock(os.path.join(lock_dir, key + ".lock"), timeout=LOCK_TIMEOUT)
        with lock:
            output_path = input_path[:-3] + "so"
            build_cmd = cpp_compile_command(
                input_path, output_path, warning_all=False, vec_isa=self
            ).split(" ")
            try:
                # Check build result
                subprocess.check_output(build_cmd, stderr=subprocess.STDOUT)
                subprocess.check_call(
                    [
                        "python",
                        "-c",
                        VecISA._avx_py_load.replace("__lib_path__", output_path),
                    ],
                    stderr=subprocess.DEVNULL,
                )
            except Exception as e:
                return False

            return True


@dataclasses.dataclass
class VecAVX512(VecISA):
    _bit_width = 512
    _macro = "CPU_CAPABILITY_AVX512"
    _arch_flags = "-mavx512f -mavx512dq -mavx512vl -mavx512bw -mfma"
    _dtype_nelements = {torch.float: 16, torch.bfloat16: 32}

    def __str__(self) -> str:
        return "avx512"

    __hash__: Callable[[VecISA], Any] = VecISA.__hash__


@dataclasses.dataclass
class VecAVX2(VecISA):
    _bit_width = 256
    _macro = "CPU_CAPABILITY_AVX2"
    _arch_flags = "-mavx2 -mfma"
    _dtype_nelements = {torch.float: 8, torch.bfloat16: 16}

    def __str__(self) -> str:
        return "avx2"

    __hash__: Callable[[VecISA], Any] = VecISA.__hash__


class InvalidVecISA(VecISA):
    _bit_width = 0
    _macro = ""
    _arch_flags = ""
    _dtype_nelements = {}

    def __str__(self) -> str:
        return "INVALID_VEC_ISA"

    def __bool__(self):
        return False

    __hash__: Callable[[VecISA], Any] = VecISA.__hash__


invalid_vec_isa = InvalidVecISA()
supported_vec_isa_list = [VecAVX512(), VecAVX2()]


# Cache the cpuinfo to avoid I/O overhead. Meanwhile, the cpuinfo content
# might have too much redundant content that is useless for ISA check. Hence,
# we only cache some key isa information.
@functools.lru_cache(None)
def valid_vec_isa_list():
    if sys.platform != "linux":
        return []

    isa_list = []
    with open("/proc/cpuinfo") as _cpu_info:
        _cpu_info_content = _cpu_info.read()
        for isa in supported_vec_isa_list:
            if str(isa) in _cpu_info_content and isa:
                isa_list.append(isa)
        return isa_list


def pick_vec_isa():
    _valid_vec_isa_list: List[VecISA] = valid_vec_isa_list()
    if not _valid_vec_isa_list:
        return invalid_vec_isa

    # If the simdlen is None, it indicates determin the vectorization length automatically
    if config.cpp.simdlen is None:
        assert _valid_vec_isa_list
        return _valid_vec_isa_list[0]

    for isa in _valid_vec_isa_list:
        if config.cpp.simdlen == isa.bit_width():
            return isa

    return invalid_vec_isa


def get_shared(shared=True):
    return "-shared -fPIC" if shared else ""


def get_warning_all_flag(warning_all=True):
    return "-Wall" if warning_all else ""


def cpp_flags():
    return "-std=c++17 -Wno-unused-variable"


def optimization_flags():
    base_flags = "-O3 -ffast-math -fno-finite-math-only"
    if sys.platform == "darwin":
        # Per https://mac.r-project.org/openmp/ right way to pass `openmp` flags to MacOS is via `-Xclang`
        # Also, `-march=native` is unrecognized option on M1
        base_flags += " -Xclang -fopenmp"
    else:
        base_flags += " -march=native -fopenmp"
    return base_flags


def use_custom_generated_macros():
    return "-D C10_USING_CUSTOM_GENERATED_MACROS"


def get_include_and_linking_paths(
    include_pytorch=False, vec_isa: VecISA = invalid_vec_isa
):
    if sys.platform == "linux" and (
        include_pytorch
        or vec_isa != invalid_vec_isa
        or config.cpp.enable_kernel_profile
    ):
        # Note - We include pytorch only on linux right now. There is more work
        # to do to enable OMP build on darwin where PyTorch is built with IOMP
        # and we need a way to link to what PyTorch links.
<<<<<<< HEAD
        ipaths = cpp_extension.include_paths() + [sysconfig.get_path("include")]
        lpaths = cpp_extension.library_paths() + [sysconfig.get_config_var("LIBDIR")]
        libs = ["c10", "torch", "torch_cpu", "torch_python", "gomp"]
        macros = vec_isa.build_macro()
        if macros:
            macros = f"-D{macros}"
=======
        ipaths = cpp_extension.include_paths(cuda) + [sysconfig.get_path("include")]
        lpaths = cpp_extension.library_paths(cuda) + [
            sysconfig.get_config_var("LIBDIR")
        ]
        libs = ["c10", "torch", "torch_cpu", "torch_python"]
        if cuda:
            libs += ["c10_cuda", "cuda", "torch_cuda"]
        else:
            libs += ["gomp"]
            macros = vec_isa.build_macro()
            if macros:
                macros = f"-D{macros}"
>>>>>>> 28621208
    else:
        # Note - this is effectively a header only inclusion. Usage of some header files may result in
        # symbol not found, if those header files require a library.
        # For those cases, include the lpath and libs command as we do for pytorch above.
        # This approach allows us to only pay for what we use.
        ipaths = cpp_extension.include_paths() + [sysconfig.get_path("include")]
        lpaths = []
        macros = ""
        if sys.platform == "darwin":
            # GNU OpenMP generally is not available on MacOS
            # There is either Intel OpenMP(for x86) or LLVM OpenMP (for both x86 and arm64)
            libs = ["omp"]
            if os.getenv("CONDA_PREFIX") is not None:
                # On MacOS OpenMP is not available via the system install
                # But on conda can be provided using https://anaconda.org/anaconda/llvm-openmp
                conda_lib_path = os.path.join(os.getenv("CONDA_PREFIX"), "lib")
                ipaths.append(os.path.join(os.getenv("CONDA_PREFIX"), "include"))
                lpaths.append(conda_lib_path)
                # Prefer Intel OpenMP on x86 machine
                if os.uname().machine == "x86_64" and os.path.exists(
                    os.path.join(conda_lib_path, "libiomp5.dylib")
                ):
                    libs = ["iomp5"]
        else:
            libs = ["gomp"]
    ipaths = " ".join(["-I" + p for p in ipaths])
    lpaths = " ".join(["-L" + p for p in lpaths])
    libs = " ".join(["-l" + p for p in libs])
    return ipaths, lpaths, libs, macros


def cpp_compile_command(
    input,
    output,
    warning_all=True,
    shared=True,
    include_pytorch=False,
    vec_isa: VecISA = invalid_vec_isa,
):
    ipaths, lpaths, libs, macros = get_include_and_linking_paths(
        include_pytorch, vec_isa
    )

    return re.sub(
        r"[ \n]+",
        " ",
        f"""
            {cpp_compiler()} {input} {get_shared(shared)} {get_warning_all_flag(warning_all)} {cpp_flags()}
            {ipaths} {lpaths} {libs} {macros}
            {optimization_flags()}
            {use_custom_generated_macros()}
            -o{output}
        """,
    ).strip()


class CudaKernelParamCache:
    cache = dict()
    clear = staticmethod(cache.clear)

    @classmethod
    def set(cls, key, params, cubin):
        from filelock import FileLock

        cubin_path = os.path.join(cubin_cache_dir(), f"{key}.cubin")
        params["cubin_path"] = cubin_path
        lock_dir = get_lock_dir()
        lock = FileLock(os.path.join(lock_dir, key + ".lock"), timeout=LOCK_TIMEOUT)
        with lock:
            cls.cache[key] = params
            with open(cubin_path, "wb") as f:
                f.write(cubin)

    @classmethod
    def get(cls, key):
        return cls.cache.get(key, None)


class AotCodeCache:
    cache = dict()
    clear = staticmethod(cache.clear)

    @classmethod
    def compile(cls, source_code):
        from .codegen.wrapper import CppWrapperCodeGen

        # TODO: update cpp_compile_command for different platforms
        picked_vec_isa = pick_vec_isa()
        key, input_path = write(
            source_code,
            "cpp",
            code_hash(repr(cpp_compile_command("i", "o", vec_isa=picked_vec_isa))),
        )
        if key not in cls.cache:
            from filelock import FileLock

            lock_dir = get_lock_dir()
            lock = FileLock(os.path.join(lock_dir, key + ".lock"), timeout=LOCK_TIMEOUT)
            with lock:
                output_so = (
                    os.path.join(os.getcwd(), f"{config.aot_codegen_output_prefix}.so")
                    if config.aot_codegen_output_prefix
                    else f"{input_path[:-3]}.so"
                )

                output_header = f"{output_so[:-3]}.h"
                with open(output_header, "w") as header_file:
                    header_file.writelines("#include <torch/torch.h>\n\n")
                    header_file.writelines(f"{CppWrapperCodeGen.decl_str};\n")

                log.info(f"AOT-Inductor compiles code into: {output_so}")
                if not os.path.exists(output_so):
                    cmd = cpp_compile_command(
                        input=input_path, output=output_so, vec_isa=picked_vec_isa
                    ).split(" ")
                    try:
                        subprocess.check_output(cmd, stderr=subprocess.STDOUT)
                    except subprocess.CalledProcessError as e:
                        raise exc.CppCompileError(cmd, e.output) from e

                cls.cache[key] = output_so
        return cls.cache[key]


class CppCodeCache:
    cache = dict()
    clear = staticmethod(cache.clear)

    @staticmethod
    def _load_library(path):
        try:
            return cdll.LoadLibrary(path)
        except OSError as e:
            if "gomp" in str(e) and os.path.exists("/usr/lib64/libgomp.so.1"):
                # hacky workaround for fbcode/buck
                global _libgomp
                _libgomp = cdll.LoadLibrary("/usr/lib64/libgomp.so.1")
                return cdll.LoadLibrary(path)
            if "failed to map segment from shared object" in str(e):
                raise OSError(
                    f"{e}.  The most common reason this may occur is if the {tempfile.gettempdir()} folder "
                    "is mounted with noexec (e.g., by default Docker mounts tmp file systems "
                    f"as noexec).  Please remount {tempfile.gettempdir()} with exec enabled, or set another "
                    "temporary directory with TORCHINDUCTOR_CACHE_DIR environment variable."
                ) from e
            raise

    @classmethod
    def load(cls, source_code):
        picked_vec_isa = pick_vec_isa()
        key, input_path = write(
            source_code,
            "cpp",
            code_hash(repr(cpp_compile_command("i", "o", vec_isa=picked_vec_isa))),
        )
        if key not in cls.cache:
            from filelock import FileLock

            lock_dir = get_lock_dir()
            lock = FileLock(os.path.join(lock_dir, key + ".lock"), timeout=LOCK_TIMEOUT)
            with lock:
                output_path = input_path[:-3] + "so"
                if not os.path.exists(output_path):
                    cmd = cpp_compile_command(
                        input=input_path, output=output_path, vec_isa=picked_vec_isa
                    ).split(" ")
                    try:
                        subprocess.check_output(cmd, stderr=subprocess.STDOUT)
                    except subprocess.CalledProcessError as e:
                        raise exc.CppCompileError(cmd, e.output) from e

                cls.cache[key] = cls._load_library(output_path)
                cls.cache[key].key = key

        return cls.cache[key]


class PyCodeCache:
    cache = dict()
    clear = staticmethod(cache.clear)

    @classmethod
    def load(cls, source_code, extra=""):
        key, path = write(source_code, "py", extra)
        if key not in cls.cache:
            with open(path) as f:
                try:
                    code = compile(f.read(), path, "exec")
                except Exception as e:
                    raise RuntimeError(
                        f"Failed to import {path}\n{type(e).__name__}: {e}"
                    )
                mod = types.ModuleType(f"{__name__}.{key}")
                mod.__file__ = path
                mod.key = key
                exec(code, mod.__dict__, mod.__dict__)
                # another thread might set this first
                cls.cache.setdefault(key, mod)
        return cls.cache[key]


class TritonCodeCache:
    @staticmethod
    def get_name(mod):
        (name,) = [n for n in dir(mod) if n.startswith("triton_")]
        return name

    @classmethod
    def load(cls, source_code):
        mod = PyCodeCache.load(source_code)
        return getattr(mod, cls.get_name(mod))


def _worker_compile(source_code, cc, device):
    cuda_properties.set_compiler_worker_current_device(device)
    kernel = TritonCodeCache.load(source_code)
    kernel.precompile(warm_cache_only_with_cc=cc)


def _load_kernel(source_code):
    kernel = TritonCodeCache.load(source_code)
    kernel.precompile()
    return kernel


def _load_kernel_name(source_code):
    return TritonCodeCache.get_name(PyCodeCache.load(source_code))


class TritonFuture:
    def __init__(self, source_code, future):
        self.source_code = source_code
        self.future = future

    # @dynamo_utils.dynamo_timed
    def result(self):
        t0 = time()
        if hasattr(self, "kernel"):
            return self.kernel
        # If the worker failed this will throw an exception.
        self.future.result()
        kernel = self.kernel = _load_kernel(self.source_code)
        latency = time() - t0
        if latency > 50:
            name = _load_kernel_name(self.source_code)
            developer_warning(
                f"Detected long compilation time of {latency} seconds for kernel name {name}"
            )
            developer_warning(self.source_code)
        del self.source_code, self.future
        return kernel


class AsyncCompile:
    def __init__(self):
        pass

    @staticmethod
    @functools.lru_cache(1)
    def pool():
        assert config.compile_threads > 1
        return ThreadPoolExecutor(config.compile_threads)

    @staticmethod
    @functools.lru_cache(1)
    def process_pool():
        # ensure properties have been calculated before processes
        # are forked
        cuda_properties._properties()
        assert config.compile_threads > 1
        orig_ppid = os.getpid()

        # if this process dies abnormally (e.g. segfault)
        # it will not shut down the workers. Instead
        # the workers will have their parent reassigned to the
        # init process. This launches a separate thread to
        # watch for the worker getting reassigned,
        # and cleans it up in this case.
        def init():
            def run():
                while True:
                    sleep(1)
                    if orig_ppid != os.getppid():
                        os.kill(os.getpid(), signal.SIGKILL)

            global _watchdog_thread
            _watchdog_thread = Thread(target=run, daemon=True)
            _watchdog_thread.start()

        # we rely on 'fork' because we cannot control whether users
        # have an `if __name__ == '__main__'` in their main process.
        fork_context = multiprocessing.get_context("fork")
        pool = ProcessPoolExecutor(
            config.compile_threads, mp_context=fork_context, initializer=init
        )
        # when this pool is created in a subprocess object, the normal exit handler
        # doesn't run, and we need to register our own handler.
        # exitpriority has to be high, because another one of the finalizers will
        # kill the worker thread that sends the shutdown message to the workers...
        multiprocessing.util.Finalize(None, pool.shutdown, exitpriority=sys.maxsize)
        return pool

    @classmethod
    def warm_pool(cls):
        if config.compile_threads <= 1:
            return
        _compile_start()
        pool = cls.process_pool()

        # We have to fork processes for compiler workers, but the more memory and other resources that are loaded, the
        # slower the os.fork time is, quite drastically. It also holds the GIL so we can't put it on another thread.

        # Examples:
        # A simple x + x + x script: 10ms seconds in the middle of the program, 2ms at startup
        # tf_efficientnet_b0 benchmark: 50ms! in the middle of the program , 3ms at startup

        # So we want to start the workers early when it is still cheap, and also to allow the workers to get
        # ready before we have work for them.

        # ProcessPoolExecutor also does not launch the workers until it finds a point when all the workers are idle.
        # But if we waited until then fork time will be long and we will be waiting for the processes to initialize.

        # We force them to start here with some YOLOing of the internal methods.
        if hasattr(pool, "_start_queue_management_thread"):
            pool._start_queue_management_thread()
        else:
            for _ in range(config.compile_threads):
                pool._adjust_process_count()
            pool._start_executor_manager_thread()
        _compile_end()

    @classmethod
    def submit(cls, task):
        if config.compile_threads <= 1:
            return task()
        return cls.pool().submit(task)

    @classmethod
    def map(cls, fn, seq):
        if config.compile_threads <= 1 or len(seq) <= 1:
            return list(map(fn, seq))
        return [t.result() for t in [cls.pool().submit(fn, x) for x in seq]]

    def triton(self, source_code):
        _compile_start()

        if config.compile_threads > 1:
            major, minor = torch.cuda.get_device_capability()
            device = torch.cuda.current_device()
            cc = major * 10 + minor
            future = self.process_pool().submit(
                _worker_compile, source_code, cc, device
            )
            return TritonFuture(source_code, future)
        else:
            return _load_kernel(source_code)

    def cpp(self, source_code):
        def task():
            return CppCodeCache.load(source_code).kernel

        return self.submit(task)

    def wait(self, scope: Dict[str, Any]):
        num_kernels = len(
            [
                value
                for key, value in scope.items()
                if isinstance(value, (Future, TritonFuture))
            ]
        )
        pbar = tqdm(
            total=num_kernels,
            desc="Inductor Compilation",
            disable=config.disable_progress,
            delay=0,
        )
        if config.compile_threads > 1:
            for key, result in scope.items():
                if config.verbose_progress and not isinstance(pbar, _Faketqdm):
                    pbar.set_postfix_str(key)
                if isinstance(result, (Future, TritonFuture)):
                    scope[key] = result.result()
                    pbar.update(1)

        _compile_end()


AsyncCompile.warm_pool()<|MERGE_RESOLUTION|>--- conflicted
+++ resolved
@@ -15,6 +15,7 @@
 import sysconfig
 import tempfile
 import types
+from bisect import bisect_right
 from concurrent.futures import Future, ProcessPoolExecutor, ThreadPoolExecutor
 from ctypes import cdll
 from functools import partial
@@ -73,38 +74,68 @@
     return cache_dir
 
 
+@functools.lru_cache(None)
+def cubin_cache_dir():
+    cubin_dir = os.path.join(cache_dir(), "cubin")
+    os.makedirs(cubin_dir, exist_ok=True)
+    return cubin_dir
+
+
 class PersistentCache:
     def __init__(self):
-        self.local_cache_path = os.path.join(cache_dir(), "local_cache")
-        self.global_cache_path = config.global_cache_path
-
-        if torch.cuda.is_available():
-            self.dinfo = torch.cuda.get_device_properties(
+        if not torch.cuda.is_available():
+            return
+
+        try:
+            import triton
+
+            triton_version = triton.__version__
+        except ModuleNotFoundError:
+            triton_version = None
+
+        self.system = {
+            "device": torch.cuda.get_device_properties(
                 torch.cuda.current_device()
-            ).name
-            self.vinfo = torch.version.cuda
+            ).name,
+            "version": {
+                "cuda": torch.version.cuda,
+                "triton": triton_version,
+            },
+        }
+        self.system["hash"] = hashlib.sha256(
+            json.dumps(self.system, sort_keys=True).encode("utf-8")
+        ).hexdigest()
+
+        self.local_cache_path = os.path.join(cache_dir(), "cache")
+        self.global_cache_path = (
+            os.path.join(os.path.dirname(config.global_cache_dir), self.system["hash"])
+            if config.global_cache_dir is not None
+            else None
+        )
 
     def get_local_cache(self):
         if not os.path.isfile(self.local_cache_path):
             return {}
-        with open(self.local_cache_path, "r") as local_cache_file:
-            local_cache = json.load(local_cache_file)
-        return local_cache
+        with open(self.local_cache_path, "r") as local_cache_fp:
+            local_cache = json.load(local_cache_fp)
+        if local_cache["system"]["hash"] != self.system["hash"]:
+            os.remove(self.local_cache_path)
+            return {}
+        return local_cache["cache"]
 
     def update_local_cache(self, local_cache):
-        write_atomic(self.local_cache_path, json.dumps(local_cache, indent=4))
+        write_atomic(
+            self.local_cache_path,
+            json.dumps({"system": self.system, "cache": local_cache}, indent=4),
+        )
 
     @functools.lru_cache(None)
     def get_global_cache(self):
         if self.global_cache_path is None or not os.path.isfile(self.global_cache_path):
             return {}
-        with open(self.global_cache_path, "r") as global_cache_file:
-            global_cache = json.load(global_cache_file)
-        if self.dinfo not in global_cache:
-            global_cache[self.dinfo] = {}
-        if self.vinfo not in global_cache[self.dinfo]:
-            global_cache[self.dinfo][self.vinfo] = {}
-        return global_cache[self.dinfo][self.vinfo]
+        with open(self.global_cache_path, "r") as global_cache_fp:
+            global_cache = json.load(global_cache_fp)
+        return global_cache["cache"]
 
     def lookup(
         self,
@@ -125,7 +156,7 @@
                 b. `max_autotune_gemm=False`: don't benchmark the choice, return nothing.
         """
 
-        gc_log = partial(global_cache_log, self.dinfo, self.vinfo, name, inputs)
+        gc_log = partial(global_cache_log, self.system, name, inputs)
         timings = {}
 
         def check_cache(cache, callback=None):
@@ -446,8 +477,11 @@
     return "-std=c++17 -Wno-unused-variable"
 
 
-def optimization_flags():
+def optimization_flags(cuda=False):
     base_flags = "-O3 -ffast-math -fno-finite-math-only"
+    if cuda:
+        return base_flags
+
     if sys.platform == "darwin":
         # Per https://mac.r-project.org/openmp/ right way to pass `openmp` flags to MacOS is via `-Xclang`
         # Also, `-march=native` is unrecognized option on M1
@@ -462,24 +496,18 @@
 
 
 def get_include_and_linking_paths(
-    include_pytorch=False, vec_isa: VecISA = invalid_vec_isa
+    include_pytorch=False, vec_isa: VecISA = invalid_vec_isa, cuda=False
 ):
+    macros = ""
     if sys.platform == "linux" and (
         include_pytorch
         or vec_isa != invalid_vec_isa
+        or cuda
         or config.cpp.enable_kernel_profile
     ):
         # Note - We include pytorch only on linux right now. There is more work
         # to do to enable OMP build on darwin where PyTorch is built with IOMP
         # and we need a way to link to what PyTorch links.
-<<<<<<< HEAD
-        ipaths = cpp_extension.include_paths() + [sysconfig.get_path("include")]
-        lpaths = cpp_extension.library_paths() + [sysconfig.get_config_var("LIBDIR")]
-        libs = ["c10", "torch", "torch_cpu", "torch_python", "gomp"]
-        macros = vec_isa.build_macro()
-        if macros:
-            macros = f"-D{macros}"
-=======
         ipaths = cpp_extension.include_paths(cuda) + [sysconfig.get_path("include")]
         lpaths = cpp_extension.library_paths(cuda) + [
             sysconfig.get_config_var("LIBDIR")
@@ -492,15 +520,13 @@
             macros = vec_isa.build_macro()
             if macros:
                 macros = f"-D{macros}"
->>>>>>> 28621208
     else:
         # Note - this is effectively a header only inclusion. Usage of some header files may result in
         # symbol not found, if those header files require a library.
         # For those cases, include the lpath and libs command as we do for pytorch above.
         # This approach allows us to only pay for what we use.
-        ipaths = cpp_extension.include_paths() + [sysconfig.get_path("include")]
+        ipaths = cpp_extension.include_paths(cuda) + [sysconfig.get_path("include")]
         lpaths = []
-        macros = ""
         if sys.platform == "darwin":
             # GNU OpenMP generally is not available on MacOS
             # There is either Intel OpenMP(for x86) or LLVM OpenMP (for both x86 and arm64)
@@ -531,20 +557,22 @@
     shared=True,
     include_pytorch=False,
     vec_isa: VecISA = invalid_vec_isa,
+    cuda=False,
 ):
     ipaths, lpaths, libs, macros = get_include_and_linking_paths(
-        include_pytorch, vec_isa
+        include_pytorch, vec_isa, cuda
     )
 
     return re.sub(
         r"[ \n]+",
         " ",
         f"""
-            {cpp_compiler()} {input} {get_shared(shared)} {get_warning_all_flag(warning_all)} {cpp_flags()}
+            {cpp_compiler()} {input} {get_shared(shared)}
+            {get_warning_all_flag(warning_all)} {cpp_flags()}
             {ipaths} {lpaths} {libs} {macros}
-            {optimization_flags()}
+            {optimization_flags(cuda)}
             {use_custom_generated_macros()}
-            -o{output}
+            -o {output}
         """,
     ).strip()
 
@@ -576,15 +604,15 @@
     clear = staticmethod(cache.clear)
 
     @classmethod
-    def compile(cls, source_code):
-        from .codegen.wrapper import CppWrapperCodeGen
-
+    def compile(cls, source_code, cuda):
         # TODO: update cpp_compile_command for different platforms
-        picked_vec_isa = pick_vec_isa()
+        picked_vec_isa = invalid_vec_isa if cuda else pick_vec_isa()
         key, input_path = write(
             source_code,
             "cpp",
-            code_hash(repr(cpp_compile_command("i", "o", vec_isa=picked_vec_isa))),
+            code_hash(
+                repr(cpp_compile_command("i", "o", vec_isa=picked_vec_isa, cuda=cuda))
+            ),
         )
         if key not in cls.cache:
             from filelock import FileLock
@@ -592,21 +620,13 @@
             lock_dir = get_lock_dir()
             lock = FileLock(os.path.join(lock_dir, key + ".lock"), timeout=LOCK_TIMEOUT)
             with lock:
-                output_so = (
-                    os.path.join(os.getcwd(), f"{config.aot_codegen_output_prefix}.so")
-                    if config.aot_codegen_output_prefix
-                    else f"{input_path[:-3]}.so"
-                )
-
-                output_header = f"{output_so[:-3]}.h"
-                with open(output_header, "w") as header_file:
-                    header_file.writelines("#include <torch/torch.h>\n\n")
-                    header_file.writelines(f"{CppWrapperCodeGen.decl_str};\n")
-
-                log.info(f"AOT-Inductor compiles code into: {output_so}")
+                output_so = f"{input_path[:-4]}.so"
                 if not os.path.exists(output_so):
                     cmd = cpp_compile_command(
-                        input=input_path, output=output_so, vec_isa=picked_vec_isa
+                        input=input_path,
+                        output=output_so,
+                        vec_isa=picked_vec_isa,
+                        cuda=cuda,
                     ).split(" ")
                     try:
                         subprocess.check_output(cmd, stderr=subprocess.STDOUT)
@@ -614,6 +634,7 @@
                         raise exc.CppCompileError(cmd, e.output) from e
 
                 cls.cache[key] = output_so
+
         return cls.cache[key]
 
 
@@ -672,11 +693,16 @@
 
 class PyCodeCache:
     cache = dict()
+    linemaps = dict()
     clear = staticmethod(cache.clear)
 
     @classmethod
-    def load(cls, source_code, extra=""):
+    def load(cls, source_code, extra="", linemap=()):
         key, path = write(source_code, "py", extra)
+        return cls.load_by_key_path(key, path, linemap)
+
+    @classmethod
+    def load_by_key_path(cls, key, path, linemap=()):
         if key not in cls.cache:
             with open(path) as f:
                 try:
@@ -691,7 +717,36 @@
                 exec(code, mod.__dict__, mod.__dict__)
                 # another thread might set this first
                 cls.cache.setdefault(key, mod)
+                # unzip into separate lines/nodes lists
+                cls.linemaps[path] = list(zip(*linemap))
+
         return cls.cache[key]
+
+    @classmethod
+    @functools.lru_cache(None)
+    def stack_frames_for_code(cls, path, lineno):
+        if path not in cls.linemaps:
+            return None
+        # [(starting_line, <fx node>), ...]
+        lines, nodes = cls.linemaps[path]
+        p = bisect_right(lines, lineno)
+        if p == 0:
+            return None
+        entry = nodes[p - 1]
+        if not entry:
+            return None
+
+        def parse_stack_trace(stack_trace):
+            # ideally fx stores stack traces as data rather than a string
+            # but this is not along a performance critical path
+            regex = r'File "(.+)", line (\d+), in (.+)\n'
+            matches = re.findall(regex, stack_trace)
+            return [
+                {"filename": f, "line": int(l), "name": n}
+                for f, l, n in reversed(matches)
+            ]
+
+        return parse_stack_trace(entry.stack_trace)
 
 
 class TritonCodeCache:
