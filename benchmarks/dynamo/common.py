--- conflicted
+++ resolved
@@ -658,11 +658,7 @@
     torch._dynamo.config.repro_tolerance = tolerance
 
     with maybe_profile(args.export_profiler_trace) as p:
-<<<<<<< HEAD
-        if args.backend == "aot_inductor":
-=======
         if args.export_aot_inductor:
->>>>>>> 3dacc8e8
             frozen_model_iter_fn = export_aot_inductor(model_iter_fn)
         else:
             frozen_model_iter_fn = torch._dynamo.run(model_iter_fn)
@@ -1098,16 +1094,12 @@
             # so we need to explicitly allocate output tensors here.
             output_tensors = []
             # TODO: we should be able to do this by querying AOTInductorModel
-<<<<<<< HEAD
-            example_outputs = eager_forward(model, example_inputs)
-=======
             example_outputs = eager_forward(
                 copy.deepcopy(model), clone_inputs(example_inputs)
             )
             if isinstance(example_outputs, dict):
                 # Workaround Huggingface output type issue ModelOutput
                 example_outputs = dict(example_outputs)
->>>>>>> 3dacc8e8
             example_outputs, output_spec = pytree.tree_flatten(example_outputs)
             for output in example_outputs:
                 output_tensors.append(torch.empty_like(output))
@@ -2818,7 +2810,7 @@
     )
     group.add_argument(
         "--backend",
-        choices=torch._dynamo.list_backends(exclude_tags=None) + ["aot_inductor"],
+        choices=torch._dynamo.list_backends(exclude_tags=None),
         help="measure speedup with a given backend",
     )
     group.add_argument("--nothing", action="store_true", help=help(null_experiment))
@@ -3155,13 +3147,8 @@
         optimize_ctx = nothing
         experiment = speedup_experiment
         output_filename = "nothing.csv"
-<<<<<<< HEAD
-    elif args.backend:
-        if args.backend == "aot_inductor":
-=======
     elif args.backend or args.export_aot_inductor:
         if args.export_aot_inductor:
->>>>>>> 3dacc8e8
             assert not args.training, "AOTInductor only supports inference"
             assert args.devices == ["cuda"], "AOTInductor only tested for CUDA"
             optimize_ctx = export_aot_inductor
@@ -3184,11 +3171,7 @@
         experiment = coverage_experiment
         output_filename = "coverage.csv"
 
-<<<<<<< HEAD
-    if args.inductor or args.backend == "inductor" or args.backend == "aot_inductor":
-=======
     if args.inductor or args.backend == "inductor" or args.export_aot_inductor:
->>>>>>> 3dacc8e8
         inductor_config.triton.cudagraphs = not args.disable_cudagraphs
         inductor_config.triton.persistent_reductions = (
             not args.disable_persistent_reductions
